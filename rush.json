--- conflicted
+++ resolved
@@ -2149,15 +2149,14 @@
       "versionPolicyName": "management"
     },
     {
-<<<<<<< HEAD
       "packageName": "@azure/imageAnalysis",
       "projectFolder": "sdk/vision/imageAnalysis",
       "versionPolicyName": "client"
-=======
+    },
+    {
       "packageName": "@azure/arm-hybridnetwork",
       "projectFolder": "sdk/hybridnetwork/arm-hybridnetwork",
       "versionPolicyName": "management"
->>>>>>> b4325ede
     },
     {
       "packageName": "@azure/arm-networkanalytics",
