// Copyright (c) Microsoft Corporation.
// Licensed under the MIT license.

import { describe, it, assert, beforeEach } from "vitest";
import { Project, SourceFile, InterfaceDeclaration } from "ts-morph";
import { augmentInterface, augmentInterfaces } from "../../src/util/customization/interfaces";
import { getOriginalDeclarationsMap } from "../../src/util/customization/customize";

describe("Interfaces", () => {
  let project: Project;
  let originalFile: SourceFile;
  let customFile: SourceFile;
  let originalInterface: InterfaceDeclaration | undefined;
  let customInterface: InterfaceDeclaration;

  beforeEach(() => {
    project = new Project({ useInMemoryFileSystem: true });
    originalFile = project.createSourceFile("original.ts", "");
    customFile = project.createSourceFile("custom.ts", "");
    originalInterface = undefined;
    customInterface = customFile.addInterface({
      name: "myInterface",
      properties: [{ name: "foo", type: "string" }],
    });
  });

  it("should add custom interface to the original file", () => {
    augmentInterface(customInterface, originalInterface, originalFile);

    assert.isDefined(originalFile.getInterface("myInterface"));
  });

  it("should replace existing properties with custom properties", () => {
    originalInterface = originalFile.addInterface({
      name: "myInterface",
      properties: [{ name: "bar", type: "number" }],
    });

    augmentInterface(customInterface, originalInterface, originalFile);

    assert.isDefined(originalFile.getInterface("myInterface"));
<<<<<<< HEAD
    const props = originalFile.getInterface("myInterface")?.getProperties();
    if (!props) assert.fail("myInterface#getProperties() is undefined");
=======
    const props = originalFile.getInterface("myInterface")?.getProperties()
    if (!props) assert.fail("myInterface#getProperties() is undefined")
>>>>>>> 29af61c4
    assert.lengthOf(props, 2);
    assert.isDefined(originalFile.getInterface("myInterface")?.getProperty("foo"));
    assert.equal(
      originalFile.getInterface("myInterface")?.getProperty("foo")?.getType().getText(),
      "string",
    );

    assert.isDefined(originalFile.getInterface("myInterface")?.getProperty("bar"));
    assert.equal(
      originalFile.getInterface("myInterface")?.getProperty("bar")?.getType().getText(),
      "number",
    );
  });

  it("should remove property marked with @azsdk-remove", () => {
    originalInterface = originalFile.addInterface({
      name: "myInterface",
      properties: [
        { name: "bar", type: "number" },
        { name: "baz", type: "boolean" },
      ],
    });

    customInterface.addProperty({ name: "bar", type: "number", docs: ["@azsdk-remove"] });

    augmentInterface(customInterface, originalInterface, originalFile);

    assert.isDefined(originalFile.getInterface("myInterface"));
    const props = originalFile.getInterface("myInterface")?.getProperties();
<<<<<<< HEAD
    if (!props) assert.fail("myInterface#getProperties() is undefined");
=======
    if (!props) assert.fail("myInterface#getProperties() is undefined")
>>>>>>> 29af61c4
    assert.lengthOf(props, 2);
    assert.isDefined(originalFile.getInterface("myInterface")?.getProperty("foo"));
    assert.isDefined(originalFile.getInterface("myInterface")?.getProperty("baz"));

    assert.isUndefined(originalFile.getInterface("myInterface")?.getProperty("bar"));
    assert.equal(
      originalFile.getInterface("myInterface")?.getProperty("foo")?.getType().getText(),
      "string",
    );

    assert.equal(
      originalFile.getInterface("myInterface")?.getProperty("baz")?.getType().getText(),
      "boolean",
    );
  });

  it("should rename an interface marked with @azsdk-rename", () => {
    originalFile.addInterface({
      name: "Dog",
      properties: [{ name: "name", type: "string" }],
    });
    originalFile.addInterface({
      name: "Human",
      properties: [{ name: "pets", type: "Dog[]" }],
    });
    customFile.addInterface({
      name: "Pet",
      docs: ["@azsdk-rename(Dog)"],
    });

    const originalMap = getOriginalDeclarationsMap(originalFile);

    augmentInterfaces(originalMap.interfaces, customFile.getInterfaces(), originalFile);

    assert.isUndefined(originalFile.getInterface("Dog"));
    assert.isDefined(originalFile.getInterface("Pet"));
    assert.equal(
      originalFile.getInterface("Human")?.getProperty("pets")?.getType().getText(),
      "Pet[]",
    );
  });
});<|MERGE_RESOLUTION|>--- conflicted
+++ resolved
@@ -39,13 +39,8 @@
     augmentInterface(customInterface, originalInterface, originalFile);
 
     assert.isDefined(originalFile.getInterface("myInterface"));
-<<<<<<< HEAD
-    const props = originalFile.getInterface("myInterface")?.getProperties();
-    if (!props) assert.fail("myInterface#getProperties() is undefined");
-=======
     const props = originalFile.getInterface("myInterface")?.getProperties()
     if (!props) assert.fail("myInterface#getProperties() is undefined")
->>>>>>> 29af61c4
     assert.lengthOf(props, 2);
     assert.isDefined(originalFile.getInterface("myInterface")?.getProperty("foo"));
     assert.equal(
@@ -75,11 +70,7 @@
 
     assert.isDefined(originalFile.getInterface("myInterface"));
     const props = originalFile.getInterface("myInterface")?.getProperties();
-<<<<<<< HEAD
-    if (!props) assert.fail("myInterface#getProperties() is undefined");
-=======
     if (!props) assert.fail("myInterface#getProperties() is undefined")
->>>>>>> 29af61c4
     assert.lengthOf(props, 2);
     assert.isDefined(originalFile.getInterface("myInterface")?.getProperty("foo"));
     assert.isDefined(originalFile.getInterface("myInterface")?.getProperty("baz"));
