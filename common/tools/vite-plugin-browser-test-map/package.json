{
  "name": "@azure-tools/vite-plugin-browser-test-map",
  "version": "1.0.0",
  "description": "A vite plugin for dynamically remapping browser replacement maps for tests",
  "sdk-type": "utility",
  "type": "module",
  "private": true,
  "keywords": [
    "vite-plugin"
  ],
  "author": "Microsoft Corporation",
  "license": "MIT",
  "homepage": "https://github.com/Azure/azure-sdk-for-js/tree/main/common/tools/vite-plugin-browser-test-map/",
  "repository": {
    "type": "git",
    "url": "https://github.com/Azure/azure-sdk-for-js.git",
    "directory": "common/tools/vite-plugin-browser-test-map"
  },
  "bugs": {
    "url": "https://github.com/Azure/azure-sdk-for-js/issues"
  },
  "main": "dist/index.js",
  "types": "types/index.d.ts",
  "files": [
    "dist/",
    "types/"
  ],
  "scripts": {
    "build": "tsc -p .",
    "build:samples": "echo Skipped.",
    "build:test": "tsc -p .",
    "check-format": "prettier --list-different --config ../../../.prettierrc.json --ignore-path ../../../.prettierignore \"./**/*.{ts,json,md}\"",
    "clean": "rimraf --glob dist/",
    "format": "prettier --write --config ../../../.prettierrc.json --ignore-path ../../../.prettierignore \"./**/*.{ts,json,md}\"",
    "integration-test": "npm run integration-test:node && npm run integration-test:browser",
    "integration-test:browser": "echo skipped",
    "integration-test:node": "echo skipped",
    "lint": "eslint src",
    "lint:fix": "eslint src --fix --fix-type [problem,suggestion]",
    "pack": "npm pack 2>&1",
    "prebuild": "npm run clean",
    "test": "npm run clean && npm run build:test && npm run unit-test",
    "unit-test": "npm run unit-test:node && npm run unit-test:browser",
    "unit-test:browser": "echo skipped",
    "unit-test:node": "echo skipped",
    "update-snippets": "echo skipped"
  },
  "engines": {
    "node": ">=18.0.0"
  },
  "dependencies": {
    "tslib": "^2.2.0"
  },
  "devDependencies": {
    "@eslint/js": "^9.9.0",
    "@types/node": "^18.0.0",
<<<<<<< HEAD
    "eslint": "catalog:",
    "prettier": "^3.3.3",
    "rimraf": "catalog:",
    "typescript": "catalog:",
    "typescript-eslint": "~7.16.0"
=======
    "eslint": "^9.9.0",
    "prettier": "^3.3.3",
    "rimraf": "^5.0.0",
    "typescript": "~5.6.2",
    "typescript-eslint": "~8.2.0"
>>>>>>> e460e3b0
  }
}<|MERGE_RESOLUTION|>--- conflicted
+++ resolved
@@ -49,23 +49,15 @@
     "node": ">=18.0.0"
   },
   "dependencies": {
-    "tslib": "^2.2.0"
+    "tslib": "^2.7.0"
   },
   "devDependencies": {
     "@eslint/js": "^9.9.0",
     "@types/node": "^18.0.0",
-<<<<<<< HEAD
     "eslint": "catalog:",
     "prettier": "^3.3.3",
     "rimraf": "catalog:",
     "typescript": "catalog:",
-    "typescript-eslint": "~7.16.0"
-=======
-    "eslint": "^9.9.0",
-    "prettier": "^3.3.3",
-    "rimraf": "^5.0.0",
-    "typescript": "~5.6.2",
     "typescript-eslint": "~8.2.0"
->>>>>>> e460e3b0
   }
 }