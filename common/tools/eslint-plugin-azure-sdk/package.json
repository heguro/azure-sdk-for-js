{
  "name": "@azure/eslint-plugin-azure-sdk",
  "version": "3.0.0",
  "description": "An ESLint plugin enforcing design guidelines for the JavaScript/TypeScript Azure SDK",
  "sdk-type": "utility",
  "private": true,
  "keywords": [
    "eslint",
    "eslint-plugin",
    "azure",
    "azure-sdk",
    "sdk",
    "eslint-plugin-azure",
    "eslint-plugin-azure-sdk"
  ],
  "author": "Microsoft Corporation",
  "license": "MIT",
  "homepage": "https://github.com/Azure/azure-sdk-for-js/tree/main/common/tools/eslint-plugin-azure-sdk/",
  "repository": {
    "type": "git",
    "url": "https://github.com/Azure/azure-sdk-for-js.git",
    "directory": "common/tools/eslint-plugin-azure-sdk"
  },
  "bugs": {
    "url": "https://github.com/Azure/azure-sdk-for-js/issues"
  },
  "type": "commonjs",
  "exports": {
    ".": {
      "types": "./dist-esm/src/index.d.ts",
      "default": "./dist-esm/src/index.js"
    },
    "./package.json": "./package.json",
    "./prettier.json": "./prettier.json"
  },
  "files": [
    "prettier.json",
    "dist-esm/"
  ],
  "scripts": {
    "build": "tsc -p tsconfig.build.json",
    "build:samples": "echo Skipped.",
    "build:test": "echo Skipped.",
    "check-format": "prettier --list-different --config ../../../.prettierrc.json --ignore-path ../../../.prettierignore \"./**/*.{ts,json,md}\"",
    "clean": "rimraf --glob dist* types",
    "format": "prettier --write --config ../../../.prettierrc.json --ignore-path ../../../.prettierignore \"./**/*.{ts,json,md}\"",
    "integration-test": "npm run integration-test:node && npm run integration-test:browser",
    "integration-test:browser": "echo skipped",
    "integration-test:node": "echo skipped",
    "lint": "eslint src tests/rules",
    "lint:fix": "eslint src tests/rules --fix --fix-type [problem,suggestion]",
    "pack": "npm pack 2>&1",
    "prebuild": "npm run clean",
    "test": "npm run clean && npm run build:test && npm run unit-test",
    "unit-test": "npm run unit-test:node && npm run unit-test:browser",
    "unit-test:browser": "echo skipped",
    "unit-test:node": "vitest",
    "update-snippets": "echo skipped"
  },
  "engines": {
    "node": ">=18.0.0"
  },
  "prettier": "./prettier.json",
  "peerDependencies": {
    "@eslint/eslintrc": "^3.0.2",
    "@typescript-eslint/eslint-plugin": "~8.10.0",
    "@typescript-eslint/parser": "~8.10.0",
    "eslint": "^9.9.0",
    "eslint-plugin-n": "^17.10.1",
    "eslint-plugin-no-only-tests": "^3.3.0",
    "eslint-plugin-promise": "^6.0.0",
    "eslint-plugin-tsdoc": "^0.2.10",
    "eslint-plugin-markdown": "^5.0.0"
  },
  "dependencies": {
    "@eslint/compat": "^1.2.0",
    "@eslint/js": "^9.12.0",
    "@types/eslint": "^9.6.0",
    "@types/estree": "~1.0.0",
    "@typescript-eslint/typescript-estree": "~8.10.0",
    "eslint-config-prettier": "^9.0.0",
    "glob": "^10.3.10",
    "tslib": "^2.7.0",
    "typescript": "~5.6.2",
    "typescript-eslint": "~8.10.0"
  },
  "devDependencies": {
    "@types/eslint": "^9.6.0",
    "@types/eslint__js": "8.42.3",
    "@types/eslint-config-prettier": "6.11.3",
    "@types/node": "^18.0.0",
    "@typescript-eslint/eslint-plugin": "~8.10.0",
    "@typescript-eslint/utils": "~8.10.0",
    "@typescript-eslint/parser": "~8.10.0",
    "@typescript-eslint/rule-tester": "~8.10.0",
<<<<<<< HEAD
    "@vitest/coverage-istanbul": "^2.1.2",
    "cross-env": "^7.0.3",
=======
    "@vitest/coverage-istanbul": "^1.4.0",
>>>>>>> 790d2d6c
    "eslint": "^9.9.0",
    "eslint-plugin-markdown": "^5.0.0",
    "prettier": "^3.3.3",
    "rimraf": "^5.0.5",
    "source-map-support": "^0.5.9",
    "vitest": "^2.1.2"
  }
}<|MERGE_RESOLUTION|>--- conflicted
+++ resolved
@@ -93,12 +93,7 @@
     "@typescript-eslint/utils": "~8.10.0",
     "@typescript-eslint/parser": "~8.10.0",
     "@typescript-eslint/rule-tester": "~8.10.0",
-<<<<<<< HEAD
     "@vitest/coverage-istanbul": "^2.1.2",
-    "cross-env": "^7.0.3",
-=======
-    "@vitest/coverage-istanbul": "^1.4.0",
->>>>>>> 790d2d6c
     "eslint": "^9.9.0",
     "eslint-plugin-markdown": "^5.0.0",
     "prettier": "^3.3.3",
