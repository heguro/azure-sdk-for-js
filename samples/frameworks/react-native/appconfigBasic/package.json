--- conflicted
+++ resolved
@@ -34,11 +34,7 @@
     "eslint": "^8.19.0",
     "jest": "^29.2.1",
     "metro-react-native-babel-preset": "0.73.8",
-<<<<<<< HEAD
-    "prettier": "^3.2.4",
-=======
     "prettier": "^3.2.5",
->>>>>>> 2bc69ecf
     "react-test-renderer": "18.2.0",
     "typescript": "4.8.4"
   },
