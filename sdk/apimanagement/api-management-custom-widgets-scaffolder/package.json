{
  "name": "@azure/api-management-custom-widgets-scaffolder",
  "version": "1.0.0-beta.5",
  "author": "Microsoft Corporation",
  "license": "MIT",
  "sdk-type": "client",
  "homepage": "https://github.com/Azure/azure-sdk-for-js/blob/main/sdk/apimanagement/api-management-custom-widgets-scaffolder/README.md",
  "repository": "github:Azure/azure-sdk-for-js",
  "bugs": {
    "url": "https://github.com/Azure/azure-sdk-for-js/issues"
  },
  "bin": {
    "create-apimanagement-widget": "bin/execute.cjs"
  },
  "engines": {
    "node": ">=18.0.0"
  },
  "keywords": [
    "azure",
    "cloud",
    "typescript",
    "apimanagement",
    "developer-portal"
  ],
  "sideEffects": false,
  "files": [
    "dist/",
    "bin/",
    "LICENSE",
    "dist-esm/src"
  ],
  "type": "module",
  "scripts": {
<<<<<<< HEAD
    "audit": "skipped",
=======
>>>>>>> 1b240a90
    "build": "npm run clean && dev-tool run build-package && npm run bundle:bin && dev-tool run extract-api",
    "build:samples": "echo skipped",
    "build:test": "echo skip",
    "bundle:bin": "rollup -c rollup.config.bin.mjs 2>&1",
    "check-format": "dev-tool run vendored prettier --list-different --config ../../../.prettierrc.json --ignore-path ../../../.prettierignore --ignore-path ./.prettierignore \"src/**/*.ts\" \"test/**/*.ts\" \"*.{js,json}\"",
    "clean": "dev-tool run vendored rimraf --glob dist dist-* types *.tgz *.log",
    "extract-api": "tsc -p . && dev-tool run extract-api",
    "format": "dev-tool run vendored prettier --write --config ../../../.prettierrc.json --ignore-path ../../../.prettierignore --ignore-path ./.prettierignore \"src/**/*.ts\" \"test/**/*.ts\" \"*.{js,json}\"",
    "integration-test": "npm run integration-test:node && npm run integration-test:browser",
    "integration-test:browser": "echo skipped",
    "integration-test:node": "dev-tool run test:vitest --no-test-proxy -- -coverage",
    "lint": "dev-tool run vendored eslint package.json api-extractor.json src test --ignore-pattern templates",
    "lint:fix": "dev-tool run vendored eslint package.json api-extractor.json src test --fix --fix-type [problem,suggestion] --ignore-pattern templates",
    "pack": "npm pack 2>&1",
    "test": "npm run clean && dev-tool run build-package && npm run unit-test:node && dev-tool run build-test && npm run unit-test:browser && npm run integration-test",
    "test:browser": "npm run clean && npm run build:test && npm run unit-test:browser && npm run integration-test:browser",
    "test:node": "npm run clean && dev-tool run build-package && npm run unit-test:node && npm run integration-test:node",
    "unit-test": "npm run unit-test:node && npm run unit-test:browser",
    "unit-test:browser": "echo skipped",
    "unit-test:node": "dev-tool run test:vitest --no-test-proxy",
    "update-snippets": "echo skipped"
  },
  "devDependencies": {
    "@azure/dev-tool": "workspace:*",
    "@azure/eslint-plugin-azure-sdk": "workspace:*",
    "@rollup/plugin-node-resolve": "^15.3.0",
    "@types/inquirer": "^9.0.7",
    "@types/mustache": "^4.2.1",
    "@types/node": "catalog:",
    "@types/yargs": "^17.0.32",
    "@types/yargs-parser": "^21.0.3",
    "@vitest/coverage-istanbul": "catalog:",
    "eslint": "catalog:",
    "magic-string": "^0.30.8",
    "rollup": "^4.24.0",
    "typescript": "catalog:",
    "vitest": "catalog:"
  },
  "dependencies": {
    "chalk": "^4.1.2",
    "glob": "^10.3.12",
    "inquirer": "^9.2.17",
    "mustache": "^4.2.0",
    "tslib": "catalog:",
    "yargs": "^17.2.2",
    "yargs-parser": "^21.1.1"
  },
  "tshy": {
    "exports": {
      "./package.json": "./package.json",
      ".": "./src/index.ts"
    },
    "dialects": [
      "esm",
      "commonjs"
    ],
    "selfLink": false
  },
  "exports": {
    "./package.json": "./package.json",
    ".": {
      "import": {
        "types": "./dist/esm/index.d.ts",
        "default": "./dist/esm/index.js"
      },
      "require": {
        "types": "./dist/commonjs/index.d.ts",
        "default": "./dist/commonjs/index.js"
      }
    }
  },
  "main": "./dist/commonjs/index.js",
  "types": "./dist/commonjs/index.d.ts",
  "module": "./dist/esm/index.js"
}<|MERGE_RESOLUTION|>--- conflicted
+++ resolved
@@ -31,10 +31,6 @@
   ],
   "type": "module",
   "scripts": {
-<<<<<<< HEAD
-    "audit": "skipped",
-=======
->>>>>>> 1b240a90
     "build": "npm run clean && dev-tool run build-package && npm run bundle:bin && dev-tool run extract-api",
     "build:samples": "echo skipped",
     "build:test": "echo skip",
