--- conflicted
+++ resolved
@@ -13,11 +13,7 @@
     "@azure/api-management-custom-widgets-tools": "^1.0.0-beta.2"
   },
   "devDependencies": {
-<<<<<<< HEAD
-    "prettier": "^3.2.4",
-=======
     "prettier": "^3.2.5",
->>>>>>> 2bc69ecf
     "sass": "^1.54.4",
     "typescript": "^4.7.4",
     "vite": "^3.0.7"
