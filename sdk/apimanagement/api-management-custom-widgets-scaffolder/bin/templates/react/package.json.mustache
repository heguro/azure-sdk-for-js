--- conflicted
+++ resolved
@@ -18,11 +18,7 @@
     "@types/react": "^18.0.17",
     "@types/react-dom": "^18.0.6",
     "@vitejs/plugin-react": "^2.0.1",
-<<<<<<< HEAD
-    "prettier": "^3.2.4",
-=======
     "prettier": "^3.2.5",
->>>>>>> 2bc69ecf
     "sass": "^1.54.4",
     "typescript": "^4.7.4",
     "vite": "^3.0.7"
