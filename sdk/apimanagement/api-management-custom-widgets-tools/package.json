--- conflicted
+++ resolved
@@ -50,7 +50,6 @@
     "update-snippets": "echo skipped"
   },
   "devDependencies": {
-<<<<<<< HEAD
     "@azure/dev-tool": "workspace:~",
     "@azure/eslint-plugin-azure-sdk": "workspace:~",
     "@microsoft/api-extractor": "catalog:",
@@ -67,25 +66,8 @@
   "dependencies": {
     "@azure-rest/core-client": "^1.3.1",
     "@azure/identity": "workspace:~",
-=======
-    "@azure/dev-tool": "^1.0.0",
-    "@azure/eslint-plugin-azure-sdk": "^3.0.0",
-    "@microsoft/api-extractor": "^7.43.0",
-    "@types/node": "^18.0.0",
-    "@vitest/browser": "^2.0.5",
-    "@vitest/coverage-istanbul": "^2.0.5",
-    "eslint": "^9.9.0",
-    "playwright": "^1.42.1",
-    "rimraf": "^5.0.5",
-    "typescript": "~5.6.2",
-    "vitest": "^2.0.5"
-  },
-  "dependencies": {
-    "@azure-rest/core-client": "^1.3.1",
-    "@azure/identity": "^4.0.1",
->>>>>>> e460e3b0
-    "@azure/storage-blob": "^12.17.0",
-    "mime": "^4.0.1",
+    "@azure/storage-blob": "^12.25.0",
+    "mime": "^4.0.4",
     "tslib": "catalog:"
   },
   "tshy": {
