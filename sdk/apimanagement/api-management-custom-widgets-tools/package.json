{
  "name": "@azure/api-management-custom-widgets-tools",
  "version": "1.0.0-beta.3",
  "author": "Microsoft Corporation",
  "license": "MIT",
  "sdk-type": "client",
  "type": "module",
  "homepage": "https://github.com/Azure/azure-sdk-for-js/blob/main/sdk/apimanagement/api-management-custom-widgets-tools/README.md",
  "repository": "github:Azure/azure-sdk-for-js",
  "bugs": {
    "url": "https://github.com/Azure/azure-sdk-for-js/issues"
  },
  "engines": {
    "node": ">=18.0.0"
  },
  "keywords": [
    "azure",
    "cloud",
    "typescript",
    "apimanagement",
    "developer-portal"
  ],
  "sideEffects": false,
  "files": [
    "dist/",
    "LICENSE",
    "README.md"
  ],
  "scripts": {
<<<<<<< HEAD
    "audit": "skipped",
=======
    "audit": "node ../../../common/scripts/rush-audit.js && dev-tool run vendored rimraf node_modules package-lock.json && npm i --package-lock-only 2>&1 && npm audit",
>>>>>>> cae1265f
    "build": "npm run clean && dev-tool run build-package && dev-tool run extract-api",
    "build:samples": "echo skipped",
    "build:test": "npm run clean && dev-tool run build-package && dev-tool run build-test",
    "check-format": "dev-tool run vendored prettier --list-different --config ../../../.prettierrc.json --ignore-path ../../../.prettierignore --ignore-path ./.prettierignore \"src/**/*.ts\" \"test/**/*.ts\" \"*.{js,json}\"",
    "clean": "dev-tool run vendored rimraf --glob dist dist-* types *.tgz *.log",
    "extract-api": "tsc -p . && dev-tool run extract-api",
    "format": "dev-tool run vendored prettier --write --config ../../../.prettierrc.json --ignore-path ../../../.prettierignore --ignore-path ./.prettierignore \"src/**/*.ts\" \"test/**/*.ts\" \"*.{js,json}\"",
    "integration-test": "npm run integration-test:node && npm run integration-test:browser",
    "integration-test:browser": "npm run build:test && dev-tool run test:vitest --no-test-proxy --browser -- --coverage",
    "integration-test:node": "dev-tool run test:vitest --no-test-proxy -- -coverage",
    "lint": "dev-tool run vendored eslintpackage.json api-extractor.json src test",
    "lint:fix": "dev-tool run vendored eslintpackage.json api-extractor.json src test --fix --fix-type [problem,suggestion]",
    "pack": "npm pack 2>&1",
    "test": "npm run clean && dev-tool run build-package && npm run unit-test:node && dev-tool run build-test && npm run unit-test:browser && npm run integration-test",
    "test:browser": "npm run clean && npm run build:test && npm run unit-test:browser && npm run integration-test:browser",
    "test:node": "npm run clean && dev-tool run build-package && npm run unit-test:node && npm run integration-test:node",
    "unit-test": "npm run unit-test:node && npm run unit-test:browser",
    "unit-test:browser": "npm run build:test && dev-tool run test:vitest --no-test-proxy --browser",
    "unit-test:node": "dev-tool run test:vitest --no-test-proxy",
    "update-snippets": "echo skipped"
  },
  "devDependencies": {
<<<<<<< HEAD
    "@azure/dev-tool": "workspace:*",
    "@azure/eslint-plugin-azure-sdk": "workspace:*",
    "@microsoft/api-extractor": "catalog:",
    "@types/node": "catalog:",
    "@vitest/browser": "catalog:",
    "@vitest/coverage-istanbul": "catalog:",
    "eslint": "catalog:",
    "playwright": "catalog:",
    "rimraf": "catalog:",
    "tshy": "catalog:",
    "typescript": "catalog:",
    "vitest": "catalog:"
=======
    "@azure/dev-tool": "^1.0.0",
    "@azure/eslint-plugin-azure-sdk": "^3.0.0",
    "@types/node": "^18.0.0",
    "@vitest/browser": "^2.0.5",
    "@vitest/coverage-istanbul": "^2.0.5",
    "eslint": "^9.9.0",
    "playwright": "^1.42.1",
    "typescript": "~5.6.2",
    "vitest": "^2.0.5"
>>>>>>> cae1265f
  },
  "dependencies": {
    "@azure-rest/core-client": "catalog:core-rest-clientV1",
    "@azure/identity": "workspace:*",
    "@azure/storage-blob": "^12.25.0",
    "mime": "^4.0.4",
    "tslib": "catalog:"
  },
  "tshy": {
    "exports": {
      "./package.json": "./package.json",
      ".": "./src/index.ts"
    },
    "dialects": [
      "esm",
      "commonjs"
    ],
    "esmDialects": [
      "browser"
    ],
    "selfLink": false
  },
  "exports": {
    "./package.json": "./package.json",
    ".": {
      "browser": {
        "types": "./dist/browser/index.d.ts",
        "default": "./dist/browser/index.js"
      },
      "import": {
        "types": "./dist/esm/index.d.ts",
        "default": "./dist/esm/index.js"
      },
      "require": {
        "types": "./dist/commonjs/index.d.ts",
        "default": "./dist/commonjs/index.js"
      }
    }
  },
  "main": "./dist/commonjs/index.js",
  "types": "./dist/commonjs/index.d.ts",
  "module": "./dist/esm/index.js"
}<|MERGE_RESOLUTION|>--- conflicted
+++ resolved
@@ -27,11 +27,7 @@
     "README.md"
   ],
   "scripts": {
-<<<<<<< HEAD
     "audit": "skipped",
-=======
-    "audit": "node ../../../common/scripts/rush-audit.js && dev-tool run vendored rimraf node_modules package-lock.json && npm i --package-lock-only 2>&1 && npm audit",
->>>>>>> cae1265f
     "build": "npm run clean && dev-tool run build-package && dev-tool run extract-api",
     "build:samples": "echo skipped",
     "build:test": "npm run clean && dev-tool run build-package && dev-tool run build-test",
@@ -42,8 +38,8 @@
     "integration-test": "npm run integration-test:node && npm run integration-test:browser",
     "integration-test:browser": "npm run build:test && dev-tool run test:vitest --no-test-proxy --browser -- --coverage",
     "integration-test:node": "dev-tool run test:vitest --no-test-proxy -- -coverage",
-    "lint": "dev-tool run vendored eslintpackage.json api-extractor.json src test",
-    "lint:fix": "dev-tool run vendored eslintpackage.json api-extractor.json src test --fix --fix-type [problem,suggestion]",
+    "lint": "dev-tool run vendored eslint package.json api-extractor.json src test",
+    "lint:fix": "dev-tool run vendored eslint package.json api-extractor.json src test --fix --fix-type [problem,suggestion]",
     "pack": "npm pack 2>&1",
     "test": "npm run clean && dev-tool run build-package && npm run unit-test:node && dev-tool run build-test && npm run unit-test:browser && npm run integration-test",
     "test:browser": "npm run clean && npm run build:test && npm run unit-test:browser && npm run integration-test:browser",
@@ -54,7 +50,6 @@
     "update-snippets": "echo skipped"
   },
   "devDependencies": {
-<<<<<<< HEAD
     "@azure/dev-tool": "workspace:*",
     "@azure/eslint-plugin-azure-sdk": "workspace:*",
     "@microsoft/api-extractor": "catalog:",
@@ -64,25 +59,13 @@
     "eslint": "catalog:",
     "playwright": "catalog:",
     "rimraf": "catalog:",
-    "tshy": "catalog:",
     "typescript": "catalog:",
     "vitest": "catalog:"
-=======
-    "@azure/dev-tool": "^1.0.0",
-    "@azure/eslint-plugin-azure-sdk": "^3.0.0",
-    "@types/node": "^18.0.0",
-    "@vitest/browser": "^2.0.5",
-    "@vitest/coverage-istanbul": "^2.0.5",
-    "eslint": "^9.9.0",
-    "playwright": "^1.42.1",
-    "typescript": "~5.6.2",
-    "vitest": "^2.0.5"
->>>>>>> cae1265f
   },
   "dependencies": {
     "@azure-rest/core-client": "catalog:core-rest-clientV1",
     "@azure/identity": "workspace:*",
-    "@azure/storage-blob": "^12.25.0",
+    "@azure/storage-blob": "workspace:*",
     "mime": "^4.0.4",
     "tslib": "catalog:"
   },
