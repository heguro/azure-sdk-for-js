{
  "name": "@azure/core-xml",
  "version": "1.3.5",
  "description": "Core library for interacting with XML payloads",
  "sdk-type": "client",
  "type": "module",
  "main": "./dist/index.cjs",
  "module": "./dist-esm/src/index.js",
  "browser": {
    "./dist-esm/src/xml.js": "./dist-esm/src/xml.browser.js"
  },
  "react-native": {
    "./dist/index.js": "./dist-esm/src/index.js",
    "./dist-esm/src/xml.js": "./dist-esm/src/xml.js"
  },
  "types": "types/latest/core-xml.d.ts",
  "typesVersions": {
    "<3.6": {
      "types/latest/*": [
        "types/3.1/*"
      ]
    }
  },
  "exports": {
    ".": {
      "types": "./types/latest/src/index.d.ts",
      "types@<3.6": "./types/3.1/src/index.d.ts",
      "require": "./dist/index.cjs",
      "import": "./dist-esm/src/index.js"
    }
  },
  "scripts": {
    "audit": "node ../../../common/scripts/rush-audit.js && rimraf node_modules package-lock.json && npm i --package-lock-only 2>&1 && npm audit",
    "build:samples": "echo Obsolete",
    "build:test": "tsc -p . && dev-tool run bundle",
    "build:types": "downlevel-dts types/latest/ types/3.1/",
    "build": "npm run clean && tsc -p . && dev-tool run bundle && api-extractor run --local && npm run build:types",
    "check-format": "prettier --list-different --config ../../../.prettierrc.json --ignore-path ../../../.prettierignore \"src/**/*.ts\" \"test/**/*.ts\" \"*.{js,json}\"",
    "clean": "rimraf dist dist-* temp types *.tgz *.log",
    "execute:samples": "dev-tool samples run samples-dev",
    "extract-api": "tsc -p . && api-extractor run --local",
    "format": "prettier --write --config ../../../.prettierrc.json --ignore-path ../../../.prettierignore \"src/**/*.ts\" \"test/**/*.ts\" \"*.{js,json}\"",
    "integration-test:browser": "echo skipped",
    "integration-test:node": "echo skipped",
    "integration-test": "npm run integration-test:node && npm run integration-test:browser",
    "lint:fix": "eslint package.json api-extractor.json src test --ext .ts --fix --fix-type [problem,suggestion]",
    "lint": "eslint package.json api-extractor.json src test --ext .ts",
    "pack": "npm pack 2>&1",
    "test:browser": "npm run clean && npm run build:test && npm run unit-test:browser && npm run integration-test:browser",
    "test:node": "npm run clean && tsc -p . && npm run unit-test:node && npm run integration-test:node",
    "test": "npm run clean && tsc -p . && npm run unit-test:node && dev-tool run bundle && npm run unit-test:browser && npm run integration-test",
    "unit-test:browser": "karma start karma.conf.cjs --single-run",
    "unit-test:node": "dev-tool run test:node-ts-input --no-test-proxy=true",
    "unit-test": "npm run unit-test:node && npm run unit-test:browser"
  },
  "files": [
    "dist/",
    "dist-esm/src/",
    "types/latest/core-xml.d.ts",
    "types/3.1/core-xml.d.ts",
    "README.md",
    "LICENSE"
  ],
  "repository": "github:Azure/azure-sdk-for-js",
  "keywords": [
    "azure",
    "cloud"
  ],
  "author": "Microsoft Corporation",
  "license": "MIT",
  "bugs": {
    "url": "https://github.com/Azure/azure-sdk-for-js/issues"
  },
  "engines": {
    "node": ">=14.0.0"
  },
  "homepage": "https://github.com/Azure/azure-sdk-for-js/blob/main/sdk/core/core-xml/",
  "sideEffects": false,
  "prettier": "@azure/eslint-plugin-azure-sdk/prettier.json",
  "dependencies": {
    "tslib": "^2.2.0",
    "fast-xml-parser": "^4.2.4"
  },
  "devDependencies": {
    "@azure/dev-tool": "^1.0.0",
    "@microsoft/api-extractor": "^7.31.1",
<<<<<<< HEAD
    "@types/chai": "^4.3.5",
    "@types/mocha": "^7.0.2",
=======
    "@types/chai": "^4.1.6",
    "@types/mocha": "^10.0.0",
>>>>>>> 48672340
    "@types/node": "^14.0.0",
    "@types/trusted-types": "^2.0.0",
    "@azure/eslint-plugin-azure-sdk": "^3.0.0",
    "chai": "^4.3.8",
    "downlevel-dts": "^0.10.0",
    "cross-env": "^7.0.2",
    "eslint": "^8.0.0",
    "esm": "^3.2.25",
    "inherits": "^2.0.3",
    "karma": "^6.2.0",
    "karma-chrome-launcher": "^3.0.0",
    "karma-coverage": "^2.0.0",
    "karma-env-preprocessor": "^0.1.1",
    "karma-firefox-launcher": "^1.1.0",
    "karma-junit-reporter": "^2.0.1",
    "karma-mocha": "^2.0.1",
    "karma-mocha-reporter": "^2.2.5",
    "karma-sourcemap-loader": "^0.3.8",
<<<<<<< HEAD
    "mocha": "^7.1.1",
    "mocha-junit-reporter": "^2.2.1",
=======
    "mocha": "^10.0.0",
    "mocha-junit-reporter": "^2.0.0",
>>>>>>> 48672340
    "prettier": "^2.5.1",
    "rimraf": "^3.0.0",
    "ts-node": "^10.9.1",
    "typescript": "~5.0.0",
    "util": "^0.12.1"
  },
  "//metadata": {
    "migrationDate": "2023-03-08T18:36:03.000Z"
  }
}<|MERGE_RESOLUTION|>--- conflicted
+++ resolved
@@ -84,13 +84,8 @@
   "devDependencies": {
     "@azure/dev-tool": "^1.0.0",
     "@microsoft/api-extractor": "^7.31.1",
-<<<<<<< HEAD
-    "@types/chai": "^4.3.5",
-    "@types/mocha": "^7.0.2",
-=======
     "@types/chai": "^4.1.6",
     "@types/mocha": "^10.0.0",
->>>>>>> 48672340
     "@types/node": "^14.0.0",
     "@types/trusted-types": "^2.0.0",
     "@azure/eslint-plugin-azure-sdk": "^3.0.0",
@@ -109,13 +104,8 @@
     "karma-mocha": "^2.0.1",
     "karma-mocha-reporter": "^2.2.5",
     "karma-sourcemap-loader": "^0.3.8",
-<<<<<<< HEAD
-    "mocha": "^7.1.1",
-    "mocha-junit-reporter": "^2.2.1",
-=======
     "mocha": "^10.0.0",
     "mocha-junit-reporter": "^2.0.0",
->>>>>>> 48672340
     "prettier": "^2.5.1",
     "rimraf": "^3.0.0",
     "ts-node": "^10.9.1",
