--- conflicted
+++ resolved
@@ -62,8 +62,8 @@
     "integration-test": "npm run integration-test:node && npm run integration-test:browser",
     "integration-test:browser": "echo skipped",
     "integration-test:node": "echo skipped",
-    "lint": "dev-tool run vendored eslintpackage.json api-extractor.json src test",
-    "lint:fix": "dev-tool run vendored eslintpackage.json api-extractor.json src test --fix --fix-type [problem,suggestion]",
+    "lint": "dev-tool run vendored eslint package.json api-extractor.json src test",
+    "lint:fix": "dev-tool run vendored eslint package.json api-extractor.json src test --fix --fix-type [problem,suggestion]",
     "pack": "npm pack 2>&1",
     "test": "npm run clean && dev-tool run build-package && npm run unit-test:node && dev-tool run build-test && npm run unit-test:browser && npm run integration-test",
     "test:browser": "npm run clean && npm run unit-test:browser && npm run integration-test:browser",
@@ -78,31 +78,16 @@
     "tslib": "catalog:"
   },
   "devDependencies": {
-<<<<<<< HEAD
     "@azure/dev-tool": "workspace:*",
     "@azure/eslint-plugin-azure-sdk": "workspace:*",
-    "@microsoft/api-extractor": "catalog:",
     "@types/node": "catalog:",
     "@types/trusted-types": "^2.0.0",
     "@vitest/browser": "catalog:",
     "@vitest/coverage-istanbul": "catalog:",
     "eslint": "catalog:",
     "playwright": "catalog:",
-    "rimraf": "catalog:",
     "typescript": "catalog:",
     "vitest": "catalog:"
-=======
-    "@azure/dev-tool": "^1.0.0",
-    "@azure/eslint-plugin-azure-sdk": "^3.0.0",
-    "@types/node": "^18.0.0",
-    "@types/trusted-types": "^2.0.0",
-    "@vitest/browser": "^2.0.5",
-    "@vitest/coverage-istanbul": "^2.0.5",
-    "eslint": "^9.9.0",
-    "playwright": "^1.41.2",
-    "typescript": "~5.6.2",
-    "vitest": "^2.0.5"
->>>>>>> cae1265f
   },
   "//metadata": {
     "migrationDate": "2023-03-08T18:36:03.000Z"
