// Copyright (c) Microsoft Corporation.
// Licensed under the MIT license.

<<<<<<< HEAD
import { AbortSignalLike } from "@azure/abort-controller";
import { createAbortablePromise } from "./createAbortablePromise.js";
=======
import { AbortOptions } from "./aborterUtils";
import { createAbortablePromise } from "./createAbortablePromise";
>>>>>>> 48672340

const StandardAbortMessage = "The delay was aborted.";

/**
 * Options for support abort functionality for the delay method
 */
export interface DelayOptions extends AbortOptions {}

/**
 * A wrapper for setTimeout that resolves a promise after timeInMs milliseconds.
 * @param timeInMs - The number of milliseconds to be delayed.
 * @param options - The options for delay - currently abort options
 * @returns Promise that is resolved after timeInMs
 */
export function delay(timeInMs: number, options?: DelayOptions): Promise<void> {
  let token: ReturnType<typeof setTimeout>;
  const { abortSignal, abortErrorMsg } = options ?? {};
  return createAbortablePromise(
    (resolve) => {
      token = setTimeout(resolve, timeInMs);
    },
    {
      cleanupBeforeAbort: () => clearTimeout(token),
      abortSignal,
      abortErrorMsg: abortErrorMsg ?? StandardAbortMessage,
    }
  );
}<|MERGE_RESOLUTION|>--- conflicted
+++ resolved
@@ -1,13 +1,9 @@
 // Copyright (c) Microsoft Corporation.
 // Licensed under the MIT license.
 
-<<<<<<< HEAD
 import { AbortSignalLike } from "@azure/abort-controller";
 import { createAbortablePromise } from "./createAbortablePromise.js";
-=======
-import { AbortOptions } from "./aborterUtils";
-import { createAbortablePromise } from "./createAbortablePromise";
->>>>>>> 48672340
+import { AbortOptions } from "./aborterUtils.js";
 
 const StandardAbortMessage = "The delay was aborted.";
 
