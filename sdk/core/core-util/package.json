{
  "name": "@azure/core-util",
  "version": "1.4.1",
  "description": "Core library for shared utility methods",
  "sdk-type": "client",
  "type": "module",
  "main": "./dist/index.cjs",
  "module": "./dist-esm/src/index.js",
  "browser": {
    "./dist-esm/src/sha256.js": "./dist-esm/src/sha256.browser.js",
    "./dist-esm/src/uuidUtils.js": "./dist-esm/src/uuidUtils.browser.js",
    "./dist-esm/src/bytesEncoding.js": "./dist-esm/src/bytesEncoding.browser.js"
  },
  "react-native": {
    "./dist/index.js": "./dist-esm/src/index.js",
    "./dist-esm/src/uuidUtils.js": "./dist-esm/src/uuidUtils.native.js"
  },
  "types": "types/latest/core-util.d.ts",
  "typesVersions": {
    "<3.6": {
      "types/latest/*": [
        "types/3.1/*"
      ]
    }
  },
  "exports": {
    ".": {
      "types": "./types/latest/src/index.d.ts",
      "types@<3.6": "./types/3.1/src/index.d.ts",
      "require": "./dist/index.cjs",
      "import": "./dist-esm/src/index.js"
    }
  },
  "scripts": {
    "audit": "node ../../../common/scripts/rush-audit.js && rimraf node_modules package-lock.json && npm i --package-lock-only 2>&1 && npm audit",
    "build:samples": "echo Obsolete",
    "build:test": "tsc -p . && dev-tool run bundle",
    "build:types": "downlevel-dts types/latest/ types/3.1/",
    "build": "npm run clean && tsc -p . && dev-tool run bundle && api-extractor run --local && npm run build:types",
    "check-format": "prettier --list-different --config ../../../.prettierrc.json --ignore-path ../../../.prettierignore \"src/**/*.ts\" \"test/**/*.ts\" \"*.{js,json}\"",
    "clean": "rimraf dist dist-* temp types *.tgz *.log",
    "execute:samples": "echo skipped",
    "extract-api": "tsc -p . && api-extractor run --local",
    "format": "prettier --write --config ../../../.prettierrc.json --ignore-path ../../../.prettierignore \"src/**/*.ts\" \"test/**/*.ts\" \"*.{js,json}\"",
    "integration-test:browser": "echo skipped",
    "integration-test:node": "echo skipped",
    "integration-test": "npm run integration-test:node && npm run integration-test:browser",
    "lint:fix": "eslint package.json api-extractor.json src test --ext .ts --fix --fix-type [problem,suggestion]",
    "lint": "eslint package.json api-extractor.json src test --ext .ts",
    "pack": "npm pack 2>&1",
    "test:browser": "npm run clean && npm run build:test && npm run unit-test:browser && npm run integration-test:browser",
    "test:node": "npm run clean && tsc -p . && npm run unit-test:node && npm run integration-test:node",
    "test": "npm run clean && tsc -p . && npm run unit-test:node && dev-tool run bundle && npm run unit-test:browser && npm run integration-test",
    "unit-test:browser": "karma start karma.conf.cjs --single-run",
    "unit-test:node": "mocha --exclude \"test/**/browser/*.spec.ts\" \"test/**/*.spec.ts\"",
    "unit-test": "npm run unit-test:node && npm run unit-test:browser"
  },
  "files": [
    "dist/",
    "dist-esm/src/",
    "types/latest/",
    "types/3.1/",
    "README.md",
    "LICENSE"
  ],
  "repository": "github:Azure/azure-sdk-for-js",
  "keywords": [
    "azure",
    "cloud"
  ],
  "author": "Microsoft Corporation",
  "license": "MIT",
  "bugs": {
    "url": "https://github.com/Azure/azure-sdk-for-js/issues"
  },
  "engines": {
    "node": ">=14.0.0"
  },
  "homepage": "https://github.com/Azure/azure-sdk-for-js/blob/main/sdk/core/core-util/",
  "sideEffects": false,
  "prettier": "@azure/eslint-plugin-azure-sdk/prettier.json",
  "dependencies": {
    "@azure/abort-controller": "^1.1.0",
    "tslib": "^2.2.0"
  },
  "devDependencies": {
    "@azure/dev-tool": "^1.0.0",
    "@microsoft/api-extractor": "^7.31.1",
    "@types/chai": "^4.1.6",
    "@types/chai-as-promised": "^7.1.4",
    "@types/mocha": "^10.0.1",
    "@types/node": "^14.0.0",
<<<<<<< HEAD
    "@types/sinon": "^10.0.15",
=======
    "@types/sinon": "^10.0.0",
>>>>>>> bee14349
    "@azure/eslint-plugin-azure-sdk": "^3.0.0",
    "chai": "^4.3.7",
    "chai-as-promised": "^7.1.1",
    "downlevel-dts": "^0.10.0",
    "cross-env": "^7.0.2",
    "eslint": "^8.0.0",
    "esm": "^3.2.25",
    "inherits": "^2.0.3",
    "karma": "^6.2.0",
    "karma-chrome-launcher": "^3.0.0",
    "karma-coverage": "^2.0.0",
    "karma-env-preprocessor": "^0.1.1",
    "karma-firefox-launcher": "^1.1.0",
    "karma-junit-reporter": "^2.0.1",
    "karma-mocha": "^2.0.1",
    "karma-mocha-reporter": "^2.2.5",
    "karma-sourcemap-loader": "^0.3.8",
    "mocha": "^10.2.0",
    "mocha-junit-reporter": "^2.0.0",
    "prettier": "^2.5.1",
    "rimraf": "^3.0.0",
<<<<<<< HEAD
    "sinon": "^15.1.2",
    "typescript": "~5.0.0",
    "ts-node": "^10.0.0",
    "util": "^0.12.1"
=======
    "sinon": "^15.0.0",
    "typescript": "~5.0.0",
    "util": "^0.12.1",
    "ts-node": "^10.0.0"
>>>>>>> bee14349
  },
  "//metadata": {
    "migrationDate": "2023-03-08T18:36:03.000Z"
  }
}<|MERGE_RESOLUTION|>--- conflicted
+++ resolved
@@ -90,11 +90,7 @@
     "@types/chai-as-promised": "^7.1.4",
     "@types/mocha": "^10.0.1",
     "@types/node": "^14.0.0",
-<<<<<<< HEAD
     "@types/sinon": "^10.0.15",
-=======
-    "@types/sinon": "^10.0.0",
->>>>>>> bee14349
     "@azure/eslint-plugin-azure-sdk": "^3.0.0",
     "chai": "^4.3.7",
     "chai-as-promised": "^7.1.1",
@@ -116,17 +112,10 @@
     "mocha-junit-reporter": "^2.0.0",
     "prettier": "^2.5.1",
     "rimraf": "^3.0.0",
-<<<<<<< HEAD
     "sinon": "^15.1.2",
     "typescript": "~5.0.0",
     "ts-node": "^10.0.0",
     "util": "^0.12.1"
-=======
-    "sinon": "^15.0.0",
-    "typescript": "~5.0.0",
-    "util": "^0.12.1",
-    "ts-node": "^10.0.0"
->>>>>>> bee14349
   },
   "//metadata": {
     "migrationDate": "2023-03-08T18:36:03.000Z"
