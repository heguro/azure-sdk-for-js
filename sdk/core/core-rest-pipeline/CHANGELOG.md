# Release History

## 1.12.1 (2023-09-07)

### Other Changes

- Set `init.duplex` to `"half"` when streaming body via `fetch()` [PR #26890](https://github.com/Azure/azure-sdk-for-js/pull/26890)
<<<<<<< HEAD
- Return a stream if the content type is text/event-stream.
=======
- Defer Error construction [PR #26897](https://github.com/Azure/azure-sdk-for-js/pull/26897) 
>>>>>>> e453c2d5

## 1.12.0 (2023-08-08)

### Features Added

- Add CommonTelemetryOptions in PipelineOptions to allow customizing the client request id header name [PR #26424](https://github.com/Azure/azure-sdk-for-js/pull/26424)

### Bugs Fixed

- Fix a TypeError in React Native when `Platform.constants` is undefined [Issue #26609](https://github.com/Azure/azure-sdk-for-js/issues/26609)

## 1.11.0 (2023-06-01)

### Features Added

- Add a policy `auxiliaryAuthenticationHeaderPolicy` for external tokens to `x-ms-authorization-auxiliary` header. This header will be used when creating a cross-tenant application we may need to handle authentication requests for resources that are in different tenants. [PR #25270](https://github.com/Azure/azure-sdk-for-js/pull/25270)

## 1.10.3 (2023-04-06)

### Other Changes

- Migrate to use core-util UUID helper [PR# 25413](https://github.com/Azure/azure-sdk-for-js/pull/25413)

## 1.10.2 (2023-03-02)

### Bugs Fixed

- Remove oscpu from OS sniffing [PR #24809](https://github.com/Azure/azure-sdk-for-js/pull/24809)

## 1.10.1 (2023-01-05)

### Features Added

- In browsers, fire an upload progress event when Blobs are used instead of streams. [PR #24356](https://github.com/Azure/azure-sdk-for-js/pull/24356)

### Bugs Fixed

- Fix an issue in `FormDataPolicy` where we are not waiting for `prepareFormData()` to complete [PR #23858](https://github.com/Azure/azure-sdk-for-js/pull/23858)
- Fix an issue on Node where `HEAD` requests would close their socket, ignoring keep-alive. [PR #24356](https://github.com/Azure/azure-sdk-for-js/pull/24356)

## 1.10.0 (2022-11-03)

### Bugs Fixed

- Fixed an issue where policies added to a cloned Pipeline would also be added to the original (and vice versa) until policies were removed from either. [#23316](https://github.com/Azure/azure-sdk-for-js/pull/23316)

### Other Changes

- Update `engines` to `"node": ">=14.0.0"`

## 1.9.2 (2022-09-01)

### Other Changes

- Move `defaultLogPolicy` to after `Sign` phase in `createPipelineFromOptions`. [#22930](https://github.com/Azure/azure-sdk-for-js/pull/22930)

## 1.9.1 (2022-08-04)

### Bugs Fixed

- Fixed a bug in claim challenge we failed to refresh our token. [#22324](https://github.com/Azure/azure-sdk-for-js/pull/22324)

## 1.9.0 (2022-06-03)

### Features Added

- Add TLS policy in `createPipelineFromOptions`. [#21949](https://github.com/Azure/azure-sdk-for-js/pull/21949)

## 1.8.1 (2022-05-05)

### Features Added

- Support TLS Settings for client certificate authentication. [#21172](https://github.com/Azure/azure-sdk-for-js/pull/21172)

- Exposed type guard for RestError called `isRestError` for typesafe exception handling.

- Improve user agent information for React-Native.

### Other Changes

- Updated our `@azure/core-tracing` dependency to the latest version (1.0.0).
  - Notable changes include Removal of `@opentelemetry/api` as a transitive dependency and ensuring that the active context is properly propagated.
  - Customers who would like to continue using OpenTelemetry driven tracing should visit our [OpenTelemetry Instrumentation](https://www.npmjs.com/package/@azure/opentelemetry-instrumentation-azure-sdk) package for instructions.
- Update tokenCycler to mark as must refresh if the tenantId has changed [PR#21678](https://github.com/Azure/azure-sdk-for-js/pull/21678)

## 1.8.0 (2022-03-31)

### Features Added

- Support resettable streams in the form of `() => NodeJS.ReadableStream` for NodeJS and `() => ReadableStream` for browser. [#21013](https://github.com/Azure/azure-sdk-for-js/pull/21013)
- Add a React-Native mapping for default HTTP Client to the old `XhrHttpClient` because the Fetch API implementation in React-Native runtime is missing streaming support.

### Bugs Fixed

- Updated `redirectPolicy` to remove the `Authorization` header from redirected requests. [#21026](https://github.com/Azure/azure-sdk-for-js/pull/21026)
- Fixed an issue introduced in 1.6.0 where redirects were not properly followed in the browser. [#21051](https://github.com/Azure/azure-sdk-for-js/pull/21051)

## 1.7.0 (2022-03-21)

### Features Added

- Supports the `"retry-after-ms"` and `"x-ms-retry-after-ms"` headers along with the `"Retry-After"` header from throttling retry responses from the services. [#20817](https://github.com/Azure/azure-sdk-for-js/issues/20817)

### Bugs Fixed

- [Bug #20778](https://github.com/Azure/azure-sdk-for-js/pull/20778) Customers can provide abort signals in the options bags for the client libraries but they were not being checked when requests were being retried. The issue is fixed in [#20781](https://github.com/Azure/azure-sdk-for-js/pull/20781).
- Fixed a bug introduced on 1.4.0 that prevented the retry policies from throwing errors after all the retry steps are exhausted.
- Fixed a bug introduced on 1.4.0 that prevented the exponential retry policy to retry when the server answered with some expected errors.

### Other Changes

- Changed the default number of retries from 10 to 3.
- The retry policies now throw errors (if encountered) at the time they stop retrying, rather than merely returning the response.

## 1.6.0 (2022-03-03)

### Other Changes

- Add "WWW-Authenticate" to the allowed logged header list. [#20288](https://github.com/Azure/azure-sdk-for-js/pull/20288)

- Switch browser transport to fetch. [#20201](https://github.com/Azure/azure-sdk-for-js/pull/20201)

## 1.5.0 (2022-02-03)

### Features Added

- Added new phase "Sign" for policies that sign the request for security purposes. [#20129](https://github.com/Azure/azure-sdk-for-js/pull/20129)

### Bugs Fixed

- Updated the HTTP tracing span names to conform to the [OpenTelemetry Specification](https://github.com/open-telemetry/opentelemetry-specification/blob/main/specification/trace/semantic_conventions/http.md#name). [#19838](https://github.com/Azure/azure-sdk-for-js/pull/19838)
- New HTTP spans will use the `HTTP <VERB>` convention instead of using the URL path.
- Addressed an issue where policy order might change in cases where there are no policies inside a phase specified by an "afterPhase" constraint. [#20129](https://github.com/Azure/azure-sdk-for-js/pull/20129)

## 1.4.0 (2022-01-06)

### Features Added

- Changed behavior when sending HTTP headers to preserve the original casing of header names. Iterating over `HttpHeaders` now keeps the original name casing. There is also a new `preserveCase` option for `HttpHeaders.toJSON()`. See [PR #18517](https://github.com/Azure/azure-sdk-for-js/pull/18517)
- The count for how many retries in the `throttlingRetryPolicy` policy can now be configured.
- The `bearerTokenAuthenticationPolicy` now accepts a logger.
- A new `retryPolicy` centralizes the retry logic and allows adding retry strategies to any pipeline. With it, we're exposing some new types:
  - `RetryStrategy` defines whether to retry and how to retry.
  - `RetryStrategyState` keeps track of the last retry and controls how to do the subsequent retries.
- Previous retry policies have been enhanced with better error handling.
- A new `defaultRetryPolicy` is added, which has the same behavior as all the other retry policies combined (`throttlingRetryPolicy`, `systemErrorRetryPolicy` and `exponentialRetryPolicy`).
- `createPipelineFromOptions` has been updated to ensure retries are properly traced.

### Bugs Fixed

- Form data of `application/x-www-form-urlencoded` are now sent properly.

## 1.3.2 (2021-11-04)

### Other Changes

- Allow specifying any status response to get a raw stream as response content. [#18492](https://github.com/Azure/azure-sdk-for-js/pull/18492)

## 1.3.1 (2021-09-30)

### Bugs Fixed

- Addressed an issue on Node where aborting a request while its response body was still be processed would cause the HttpClient to emit a `RestError` rather than the appropriate `AbortError`. [PR #17956](https://github.com/Azure/azure-sdk-for-js/pull/17956)

### Other Changes

- Updates package to work with the react native bundler. Browser APIs such as `URL` will still need to be pollyfilled for this package to run in react native. [PR #17783](https://github.com/Azure/azure-sdk-for-js/pull/17783)

## 1.3.0 (2021-09-02)

### Bugs Fixed

- `tracingPolicy` will no longer propagate tracing errors to the caller, and such errors will be logged instead and the operation does not get interrupted. [PR #16916](https://github.com/Azure/azure-sdk-for-js/pull/16916)

### Other Changes

- Allow `number`, `boolean` and `string` for input raw http headers. [PR #17358](https://github.com/Azure/azure-sdk-for-js/pull/17358)
- Refactor `createPipelineFromOptions` to its own file to help tree shaking. [PR #17015](https://github.com/Azure/azure-sdk-for-js/pull/17015)

## 1.2.0 (2021-08-04)

### Features Added

- Updated to use version 1.0.0-preview.13 of `@azure/core-tracing`.
- `tracingPolicy` will no longer inject invalid traceparent headers if an incorrect tracer implementation is used.
- `proxyPolicy` now allows passing in a list of no-proxy patterns to override global ones loaded from NO_PROXY environment variable [PR #16414](https://github.com/Azure/azure-sdk-for-js/pull/16414)

## 1.1.1 (2021-07-13)

### Key Bugs Fixed

- Fixed an issue with `HEAD` HTTP Requests. Destroyed the response before resolving the promise which will ensure that the code does not hang up. Please refer [#1037](https://github.com/Azure/autorest.typescript/issues/1037) for more details.

## 1.1.0 (2021-06-30)

### Fixed

- Fixed an issue where `proxySettings` does not work when there is username but no password [Issue 15720](https://github.com/Azure/azure-sdk-for-js/issues/15720)

### Features Added

- Added support for the `Retry-After` header on responses with status code 503, Service Unavailable.
- The `ExponentialRetryPolicy` will now ignore `503` responses if they have the `Retry-After` header.
- Added support for multiple retries on the `ThrottlingRetryPolicy` (up to 3 by default).

### Breaking Changes

- Updated @azure/core-tracing to version `1.0.0-preview.12`. See [@azure/core-tracing CHANGELOG](https://github.com/Azure/azure-sdk-for-js/blob/main/sdk/core/core-tracing/CHANGELOG.md) for details about breaking changes with tracing.

## 1.1.0-beta.3 (2021-06-03)

- Merged `bearerTokenChallengeAuthenticationPolicy` into `bearerTokenAuthenticationPolicy`. This will keep the functionality of `bearerTokenAuthenticationPolicy`, but also adds the `challengeCallbacks` feature.

## 1.1.0-beta.2 (2021-05-20)

- Fixed an issue to set the `Content-Length` header correctly when using multibyte characters. [PR 15314](https://github.com/Azure/azure-sdk-for-js/pull/15314)

### Fixed

- Fixed an issue where tracing spans were not setting a status correctly (on success or error) which results in the span status being `UNSET`. In addition, we will now capture the HTTP status code when a request fails in the tracing span. [PR 15061](https://github.com/Azure/azure-sdk-for-js/pull/15061)

## 1.1.0-beta.1 (2021-05-06)

### Features Added

- Add a new `bearerTokenChallengeAuthenticationPolicy` that provides a skeleton of handling challenge-based authorization. There are two extensible points: `authorizeRequest` and `authorizeRequestOnChallenge` callbacks.
  - `authorizeRequest` allows customizing the policy to alter how it authorizes a request before sending it. By default when no callbacks are specified, this policy has the same behavior as `bearerTokenAuthenticationPolicy`. It will retrieve the token from the underlying token credential, and if it gets one, it will cache the token and set it to the outgoing request.
  - `authorizeRequestOnChallenge`, which gets called only if we've found a challenge in the response. This callback has access to the original request and its response and is expected to handle the challenge. If this callback returns true, the request, usually updated after handling the challenge, will be sent again. If this call back returns false, no further actions will be taken.

### Fixed

- Rewrote `bearerTokenAuthenticationPolicy` to use a new backend that refreshes tokens only when they're about to expire and not multiple times before. This is based on a similar fix implemented on `@azure/core-http@1.2.4` ([PR with the changes](https://github.com/Azure/azure-sdk-for-js/pull/14223)). This fixes the issue: [13369](https://github.com/Azure/azure-sdk-for-js/issues/13369).
- Delay loading of NO_PROXY environment variable until when request pipeline is being created. This fixes [issue 14873](https://github.com/Azure/azure-sdk-for-js/issues/14873)

## 1.0.3 (2021-03-30)

### Breaking Changes

- Updated @azure/core-tracing to version `1.0.0-preview.11`. See [@azure/core-tracing CHANGELOG](https://github.com/Azure/azure-sdk-for-js/blob/main/sdk/core/core-tracing/CHANGELOG.md) for details about breaking changes with tracing.

## 1.0.2 (2021-03-25)

- Fixed an issue where chunked HTTP responses would sometimes be decoded incorrectly when multibyte characters were used. [PR 14517](https://github.com/Azure/azure-sdk-for-js/pull/14517)

## 1.0.1 (2021-03-18)

- Fixed an issue where `timeout` and `abortSignal` of requests was not honored on Node after requests had already been issued to the server. [PR 14359](https://github.com/Azure/azure-sdk-for-js/pull/14359)

## 1.0.0 (2021-03-15)

GA release of this package.

## 1.0.0-beta.2 (2021-03-10)

- Renamed interfaces with `HTTPS` in the name to have `HTTP` instead.
- Changed from exposing `DefaultHttpsClient` as a class directly, to providing `createDefaultHttpsClient()` to instantiate the appropriate runtime class.
- Fix an issue when passing in proxy hosts. [PR 13911](https://github.com/Azure/azure-sdk-for-js/pull/13911)
- Package rename to `core-rest-pipeline` to better reflect its purpose.

## 1.0.0-beta.1 (2021-02-04)

- Changes from `core-http`:
  - First release of new Pipeline model, see README for details.
  - ServiceClient and related AutoRest functionality moved out to `core-client`.
  - XML functionality moved out to `core-xml`.
  - Removal of node-fetch dependency.
  - Switched to use `https-proxy-agent` for proxy support.
  - Dropped IE support.
  - Stopped exporting various helper/utility methods.
  - All function parameters are now interfaces.
  - Remove rpRegistrationPolicy.
  - Remove keepAlivePolicy
  - Let clients add ndJsonPolicy manually
  - Disable redirects by removing the policy instead of an option
  - Invert response decompression policy
  - Remove request cloning, to optimize pipeline allocations.
- Add ms-cv header used as correlation vector (used for distributed tracing) to list of non-redacted headers so that clients can share this header for debugging purposes. [PR 13541](https://github.com/Azure/azure-sdk-for-js/pull/13541)<|MERGE_RESOLUTION|>--- conflicted
+++ resolved
@@ -1,15 +1,24 @@
 # Release History
 
+## 1.12.2 (Unreleased)
+
+### Features Added
+
+### Breaking Changes
+
+### Bugs Fixed
+
+### Other Changes
+
+Return a stream when the response contains a stream.
+
 ## 1.12.1 (2023-09-07)
 
 ### Other Changes
 
 - Set `init.duplex` to `"half"` when streaming body via `fetch()` [PR #26890](https://github.com/Azure/azure-sdk-for-js/pull/26890)
-<<<<<<< HEAD
 - Return a stream if the content type is text/event-stream.
-=======
 - Defer Error construction [PR #26897](https://github.com/Azure/azure-sdk-for-js/pull/26897) 
->>>>>>> e453c2d5
 
 ## 1.12.0 (2023-08-08)
 
