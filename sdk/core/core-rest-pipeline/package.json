{
  "name": "@azure/core-rest-pipeline",
  "version": "1.12.2",
  "description": "Isomorphic client library for making HTTP requests in node.js and browser.",
  "sdk-type": "client",
  "type": "module",
  "main": "dist/index.cjs",
  "module": "dist-esm/src/index.js",
  "browser": {
    "./dist-esm/src/defaultHttpClient.js": "./dist-esm/src/defaultHttpClient.browser.js",
    "./dist-esm/src/policies/decompressResponsePolicy.js": "./dist-esm/src/policies/decompressResponsePolicy.browser.js",
    "./dist-esm/src/policies/formDataPolicy.js": "./dist-esm/src/policies/formDataPolicy.browser.js",
    "./dist-esm/src/policies/proxyPolicy.js": "./dist-esm/src/policies/proxyPolicy.browser.js",
    "./dist-esm/src/util/inspect.js": "./dist-esm/src/util/inspect.browser.js",
    "./dist-esm/src/util/userAgentPlatform.js": "./dist-esm/src/util/userAgentPlatform.browser.js"
  },
  "react-native": {
    "./dist/index.js": "./dist-esm/src/index.js",
    "./dist-esm/src/defaultHttpClient.js": "./dist-esm/src/defaultHttpClient.native.js",
    "./dist-esm/src/util/userAgentPlatform.js": "./dist-esm/src/util/userAgentPlatform.native.js"
  },
  "types": "./types/latest/core-rest-pipeline.d.ts",
  "typesVersions": {
    "<3.6": {
      "core-rest-pipeline.shims.d.ts": [
        "./types/3.1/core-rest-pipeline.d.ts"
      ]
    }
  },
  "exports": {
    ".": {
      "types": "./types/latest/src/index.d.ts",
      "types@<3.6": "./types/3.1/src/index.d.ts",
      "require": "./dist/index.cjs",
      "import": "./dist-esm/src/index.js"
    }
  },
  "scripts": {
    "audit": "node ../../../common/scripts/rush-audit.js && rimraf node_modules package-lock.json && npm i --package-lock-only 2>&1 && npm audit",
    "build:samples": "echo Obsolete",
    "build:test": "tsc -p . && dev-tool run bundle",
    "build:types": "downlevel-dts types/latest/ types/3.1/",
    "build": "npm run clean && tsc -p . && dev-tool run bundle && api-extractor run --local && npm run build:types",
    "check-format": "prettier --list-different --config ../../../.prettierrc.json --ignore-path ../../../.prettierignore \"src/**/*.ts\" \"test/**/*.ts\" \"*.{js,json}\"",
    "clean": "rimraf --glob dist dist-* temp types *.tgz *.log",
    "execute:samples": "echo skipped",
    "extract-api": "tsc -p . && api-extractor run --local",
    "format": "prettier --write --config ../../../.prettierrc.json --ignore-path ../../../.prettierignore \"src/**/*.ts\" \"test/**/*.ts\" \"samples-dev/**/*.ts\" \"*.{js,json}\"",
    "integration-test:browser": "echo skipped",
    "integration-test:node": "echo skipped",
    "integration-test": "npm run integration-test:node && npm run integration-test:browser",
    "lint:fix": "eslint package.json api-extractor.json src test --ext .ts --fix --fix-type [problem,suggestion]",
    "lint": "eslint package.json api-extractor.json src test --ext .ts",
    "pack": "npm pack 2>&1",
    "test:browser": "npm run clean && npm run build:test && npm run unit-test:browser && npm run integration-test:browser",
    "test:node": "npm run clean && tsc -p . && npm run unit-test:node && npm run integration-test:node",
    "test": "npm run clean && tsc -p . && npm run unit-test:node && dev-tool run bundle && npm run unit-test:browser && npm run integration-test",
    "unit-test:browser": "karma start --single-run",
    "unit-test:node": "dev-tool run test:node-ts-input --no-test-proxy=true",
    "unit-test": "npm run unit-test:node && npm run unit-test:browser"
  },
  "files": [
    "dist/",
    "dist-esm/src/",
    "types/3.1/core-rest-pipeline.d.ts",
    "types/latest/core-rest-pipeline.d.ts",
    "core-rest-pipeline.shims.d.ts",
    "core-rest-pipeline.shims-3_1.d.ts",
    "LICENSE",
    "README.md"
  ],
  "repository": "github:Azure/azure-sdk-for-js",
  "keywords": [
    "azure",
    "cloud"
  ],
  "author": "Microsoft Corporation",
  "license": "MIT",
  "bugs": {
    "url": "https://github.com/Azure/azure-sdk-for-js/issues"
  },
  "engines": {
    "node": ">=14.0.0"
  },
  "homepage": "https://github.com/Azure/azure-sdk-for-js/blob/main/sdk/core/core-rest-pipeline/",
  "sideEffects": false,
  "prettier": "@azure/eslint-plugin-azure-sdk/prettier.json",
  "//metadata": {
    "constantPaths": [
      {
        "path": "src/constants.ts",
        "prefix": "SDK_VERSION"
      }
    ],
    "sampleConfiguration": {
      "skipFolder": true,
      "disableDocsMs": true,
      "productName": "Azure SDK Core",
      "productSlugs": [
        "azure"
      ]
    },
    "migrationDate": "2023-03-08T18:36:03.000Z"
  },
  "dependencies": {
    "@azure/abort-controller": "^1.0.0",
    "@azure/core-auth": "^1.4.0",
    "@azure/core-tracing": "^1.0.1",
    "@azure/core-util": "^1.3.0",
    "@azure/logger": "^1.0.0",
    "form-data": "^4.0.0",
    "tslib": "^2.2.0",
    "http-proxy-agent": "^7.0.0",
    "https-proxy-agent": "^7.0.0"
  },
  "devDependencies": {
    "@azure/dev-tool": "^1.0.0",
    "@azure/eslint-plugin-azure-sdk": "^3.0.0",
    "@microsoft/api-extractor": "^7.31.1",
    "@opentelemetry/api": "^1.4.1",
    "@sinonjs/fake-timers": "^10.3.0",
    "@types/chai": "^4.3.5",
    "@types/chai-as-promised": "^7.1.0",
    "@types/mocha": "^10.0.0",
    "@types/node": "^14.0.0",
    "@types/sinon": "^10.0.15",
    "@types/sinonjs__fake-timers": "^8.1.2",
    "chai": "^4.3.7",
    "chai-as-promised": "^7.1.1",
    "downlevel-dts": "^0.10.0",
    "cross-env": "^7.0.2",
    "eslint": "^8.0.0",
    "esm": "^3.2.25",
    "inherits": "^2.0.3",
    "karma-chrome-launcher": "^3.2.0",
    "karma-coverage": "^2.0.0",
    "karma-env-preprocessor": "^0.1.1",
    "karma-firefox-launcher": "^2.1.2",
    "karma-junit-reporter": "^2.0.1",
    "karma-mocha-reporter": "^2.2.5",
    "karma-mocha": "^2.0.1",
    "karma-sourcemap-loader": "^0.4.0",
    "karma": "^6.4.2",
    "mocha-junit-reporter": "^2.0.0",
    "mocha": "^10.0.0",
    "prettier": "^2.5.1",
    "puppeteer": "^21.1.1",
    "rimraf": "^5.0.1",
    "sinon": "^15.2.0",
    "source-map-support": "^0.5.21",
    "typescript": "~5.0.0",
<<<<<<< HEAD
    "util": "^0.12.5",
    "testdouble": "^3.18.0",
    "ts-node": "^10.9.1"
=======
    "util": "^0.12.1",
    "ts-node": "^10.0.0",
    "esm": "^3.2.18"
>>>>>>> 48672340
  }
}<|MERGE_RESOLUTION|>--- conflicted
+++ resolved
@@ -149,14 +149,7 @@
     "sinon": "^15.2.0",
     "source-map-support": "^0.5.21",
     "typescript": "~5.0.0",
-<<<<<<< HEAD
-    "util": "^0.12.5",
-    "testdouble": "^3.18.0",
-    "ts-node": "^10.9.1"
-=======
     "util": "^0.12.1",
-    "ts-node": "^10.0.0",
-    "esm": "^3.2.18"
->>>>>>> 48672340
+    "ts-node": "^10.0.0"
   }
 }