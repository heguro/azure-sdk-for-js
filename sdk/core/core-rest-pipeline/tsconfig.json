{
  "extends": "../../../tsconfig.package",
  "compilerOptions": {
    "outDir": "./dist-esm",
    "declarationDir": "./types/latest",
    "paths": {
      "@azure/core-rest-pipeline": ["./src/index"],
    },
    "lib": ["dom", "dom.iterable"],
<<<<<<< HEAD
    "verbatimModuleSyntax": true,
  },
  "include": ["src/**/*.ts", "samples-dev/**/*.ts"],
=======
    "verbatimModuleSyntax": true
  },
  "include": ["src/**/*.ts", "samples-dev/**/*.ts"]
>>>>>>> e01e73ae
}<|MERGE_RESOLUTION|>--- conflicted
+++ resolved
@@ -7,13 +7,7 @@
       "@azure/core-rest-pipeline": ["./src/index"],
     },
     "lib": ["dom", "dom.iterable"],
-<<<<<<< HEAD
-    "verbatimModuleSyntax": true,
-  },
-  "include": ["src/**/*.ts", "samples-dev/**/*.ts"],
-=======
     "verbatimModuleSyntax": true
   },
   "include": ["src/**/*.ts", "samples-dev/**/*.ts"]
->>>>>>> e01e73ae
 }