// Copyright (c) Microsoft Corporation.
// Licensed under the MIT license.

import { AbortError } from "@azure/abort-controller";
import {
  HttpClient,
  HttpHeaders as PipelineHeaders,
  PipelineRequest,
  PipelineResponse,
  TransferProgressEvent,
} from "./interfaces.js";
import { RestError } from "./restError.js";
import { createHttpHeaders } from "./httpHeaders.js";

/**
 * Checks if the body is a NodeReadable stream which is not supported in Browsers
 */
function isNodeReadableStream(body: any): body is NodeJS.ReadableStream {
  return body && typeof body.pipe === "function";
}

/**
 * Checks if the body is a ReadableStream supported by browsers
 */
function isReadableStream(body: unknown): body is ReadableStream {
  return Boolean(
    body &&
      typeof (body as ReadableStream).getReader === "function" &&
      typeof (body as ReadableStream).tee === "function"
  );
}

/**
 * Checks if the body is a Blob or Blob-like
 */
function isBlob(body: unknown): body is Blob {
  // File objects count as a type of Blob, so we want to use instanceof explicitly
  return (typeof Blob === "function" || typeof Blob === "object") && body instanceof Blob;
}

/**
 * A HttpClient implementation that uses window.fetch to send HTTP requests.
 * @internal
 */
class FetchHttpClient implements HttpClient {
  /**
   * Makes a request over an underlying transport layer and returns the response.
   * @param request - The request to be made.
   */
  public async sendRequest(request: PipelineRequest): Promise<PipelineResponse> {
    const url = new URL(request.url);
    const isInsecure = url.protocol !== "https:";

    if (isInsecure && !request.allowInsecureConnection) {
      throw new Error(`Cannot connect to ${request.url} while allowInsecureConnection is false.`);
    }

    if (request.proxySettings) {
      throw new Error("HTTP proxy is not supported in browser environment");
    }

    try {
      return await makeRequest(request);
    } catch (e: any) {
      throw getError(e, request);
    }
  }
}

/**
 * Sends a request
 */
async function makeRequest(request: PipelineRequest): Promise<PipelineResponse> {
  const { abortController, abortControllerCleanup } = setupAbortSignal(request);
  try {
    const headers = buildFetchHeaders(request.headers);
    const { streaming, body: requestBody } = buildRequestBody(request);
    const requestInit: RequestInit = {
      body: requestBody,
      method: request.method,
      headers: headers,
      signal: abortController.signal,
      credentials: request.withCredentials ? "include" : "same-origin",
      cache: "no-store",
    };

    // According to https://fetch.spec.whatwg.org/#fetch-method,
    // init.duplex must be set when body is a ReadableStream object.
    // currently "half" is the only valid value.
    if (streaming) {
      (requestInit as any).duplex = "half";
    }
    /**
     * Developers of the future:
     * Do not set redirect: "manual" as part
     * of request options.
     * It will not work as you expect.
     */
    const response = await fetch(request.url, requestInit);
    // If we're uploading a blob, we need to fire the progress event manually
    if (isBlob(request.body) && request.onUploadProgress) {
      request.onUploadProgress({ loadedBytes: request.body.size });
    }
    return buildPipelineResponse(response, request, abortControllerCleanup);
  } catch (e) {
    abortControllerCleanup?.();
    throw e;
  }
}

/**
 * Creates a pipeline response from a Fetch response;
 */
async function buildPipelineResponse(
  httpResponse: Response,
<<<<<<< HEAD
  request: PipelineRequest
): Promise<PipelineResponse> {
=======
  request: PipelineRequest,
  abortControllerCleanup?: () => void
) {
>>>>>>> f92fca0a
  const headers = buildPipelineHeaders(httpResponse);
  const response: PipelineResponse = {
    request,
    headers,
    status: httpResponse.status,
  };

  const bodyStream = isReadableStream(httpResponse.body)
    ? buildBodyStream(httpResponse.body, {
        onProgress: request.onDownloadProgress,
        onEnd: abortControllerCleanup,
      })
    : httpResponse.body;

  if (
    // Value of POSITIVE_INFINITY in streamResponseStatusCodes is considered as any status code
    request.streamResponseStatusCodes?.has(Number.POSITIVE_INFINITY) ||
    request.streamResponseStatusCodes?.has(response.status)
  ) {
    if (request.enableBrowserStreams) {
      response.browserStreamBody = bodyStream ?? undefined;
    } else {
      const responseStream = new Response(bodyStream);
      response.blobBody = responseStream.blob();
      abortControllerCleanup?.();
    }
  } else {
    const responseStream = new Response(bodyStream);

    response.bodyAsText = await responseStream.text();
    abortControllerCleanup?.();
  }

  return response;
}

function setupAbortSignal(request: PipelineRequest): {
  abortController: AbortController;
  abortControllerCleanup: (() => void) | undefined;
} {
  const abortController = new AbortController();

  // Cleanup function
  let abortControllerCleanup: (() => void) | undefined;

  /**
   * Attach an abort listener to the request
   */
  let abortListener: ((event: any) => void) | undefined;
  if (request.abortSignal) {
    if (request.abortSignal.aborted) {
      throw new AbortError("The operation was aborted.");
    }

    abortListener = (event: Event) => {
      if (event.type === "abort") {
        abortController.abort();
      }
    };
    request.abortSignal.addEventListener("abort", abortListener);
    abortControllerCleanup = () => {
      if (abortListener) {
        request.abortSignal?.removeEventListener("abort", abortListener);
      }
    };
  }

  // If a timeout was passed, call the abort signal once the time elapses
  if (request.timeout > 0) {
    setTimeout(() => {
      abortController.abort();
    }, request.timeout);
  }

  return { abortController, abortControllerCleanup };
}

/**
 * Gets the specific error
 */
// eslint-disable-next-line @azure/azure-sdk/ts-use-interface-parameters
function getError(e: RestError, request: PipelineRequest): RestError {
  if (e && e?.name === "AbortError") {
    return e;
  } else {
    return new RestError(`Error sending request: ${e.message}`, {
      code: e?.code ?? RestError.REQUEST_SEND_ERROR,
      request,
    });
  }
}

/**
 * Converts PipelineRequest headers to Fetch headers
 */
function buildFetchHeaders(pipelineHeaders: PipelineHeaders): Headers {
  const headers = new Headers();
  for (const [name, value] of pipelineHeaders) {
    headers.append(name, value);
  }

  return headers;
}

function buildPipelineHeaders(httpResponse: Response): PipelineHeaders {
  const responseHeaders = createHttpHeaders();
  for (const [name, value] of httpResponse.headers) {
    responseHeaders.set(name, value);
  }

  return responseHeaders;
}

interface BuildRequestBodyResponse {
  body:
    | string
    | Blob
    | ReadableStream<Uint8Array>
    | ArrayBuffer
    | ArrayBufferView
    | FormData
    | null
    | undefined;
  streaming: boolean;
}

function buildRequestBody(request: PipelineRequest): BuildRequestBodyResponse {
  const body = typeof request.body === "function" ? request.body() : request.body;
  if (isNodeReadableStream(body)) {
    throw new Error("Node streams are not supported in browser environment.");
  }

  return isReadableStream(body)
    ? { streaming: true, body: buildBodyStream(body, { onProgress: request.onUploadProgress }) }
    : { streaming: false, body };
}

/**
 * Reads the request/response original stream and stream it through a new
 * ReadableStream, this is done to be able to report progress in a way that
 * all modern browsers support. TransformStreams would be an alternative,
 * however they are not yet supported by all browsers i.e Firefox
 */
function buildBodyStream(
  readableStream: ReadableStream<Uint8Array>,
  options: { onProgress?: (progress: TransferProgressEvent) => void; onEnd?: () => void } = {}
): ReadableStream<Uint8Array> {
  let loadedBytes = 0;
  const { onProgress, onEnd } = options;

  // If the current browser supports pipeThrough we use a TransformStream
  // to report progress
  if (isTransformStreamSupported(readableStream)) {
    return readableStream.pipeThrough(
      new TransformStream({
        transform(chunk, controller) {
          if (chunk === null) {
            controller.terminate();
            return;
          }

          controller.enqueue(chunk);
          loadedBytes += chunk.length;
          if (onProgress) {
            onProgress({ loadedBytes });
          }
        },
        flush() {
          onEnd?.();
        },
      })
    );
  } else {
    // If we can't use transform streams, wrap the original stream in a new readable stream
    // and use pull to enqueue each chunk and report progress.
    const reader = readableStream.getReader();
    return new ReadableStream({
      async pull(controller) {
        const { done, value } = await reader.read();
        // When no more data needs to be consumed, break the reading
        if (done || !value) {
          onEnd?.();
          // Close the stream
          controller.close();
          reader.releaseLock();
          return;
        }

        loadedBytes += value?.length ?? 0;

        // Enqueue the next data chunk into our target stream
        controller.enqueue(value);

        if (onProgress) {
          onProgress({ loadedBytes });
        }
      },
      cancel(reason?: string) {
        onEnd?.();
        return reader.cancel(reason);
      },
    });
  }
}

/**
 * Create a new HttpClient instance for the browser environment.
 * @internal
 */
export function createFetchHttpClient(): HttpClient {
  return new FetchHttpClient();
}

function isTransformStreamSupported(readableStream: ReadableStream): boolean {
  return readableStream.pipeThrough !== undefined && self.TransformStream !== undefined;
}<|MERGE_RESOLUTION|>--- conflicted
+++ resolved
@@ -113,14 +113,9 @@
  */
 async function buildPipelineResponse(
   httpResponse: Response,
-<<<<<<< HEAD
-  request: PipelineRequest
-): Promise<PipelineResponse> {
-=======
   request: PipelineRequest,
   abortControllerCleanup?: () => void
-) {
->>>>>>> f92fca0a
+): Promise<PipelineResponse> {
   const headers = buildPipelineHeaders(httpResponse);
   const response: PipelineResponse = {
     request,
