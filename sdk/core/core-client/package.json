{
  "name": "@azure/core-client",
  "version": "1.7.4",
  "description": "Core library for interfacing with AutoRest generated code",
  "sdk-type": "client",
  "type": "module",
  "main": "dist/index.cjs",
  "module": "dist-esm/src/index.js",
  "browser": {
    "./dist-esm/src/base64.js": "./dist-esm/src/base64.browser.js"
  },
  "react-native": {
    "./dist/index.js": "./dist-esm/src/index.js"
  },
  "types": "types/latest/core-client.d.ts",
  "typesVersions": {
    "<3.6": {
      "types/latest/*": [
        "types/3.1/*"
      ]
    }
  },
  "exports": {
    ".": {
      "types": "./types/latest/core-client.d.ts",
      "types@<3.6": "./types/3.1/core-client.d.ts",
      "require": "./dist/index.cjs",
      "import": "./dist-esm/src/index.js"
    }
  },
  "scripts": {
    "audit": "node ../../../common/scripts/rush-audit.js && rimraf node_modules package-lock.json && npm i --package-lock-only 2>&1 && npm audit",
    "build:samples": "echo Obsolete",
    "build:test": "tsc -p . && dev-tool run bundle",
    "build:types": "downlevel-dts types/latest/ types/3.1/",
    "build": "npm run clean && tsc -p . && dev-tool run bundle && api-extractor run --local && npm run build:types",
    "check-format": "prettier --list-different --config ../../../.prettierrc.json --ignore-path ../../../.prettierignore \"src/**/*.ts\" \"test/**/*.ts\" \"*.{js,json}\"",
    "clean": "rimraf dist dist-* temp types *.tgz *.log",
    "execute:samples": "echo skipped",
    "extract-api": "tsc -p . && api-extractor run --local",
    "format": "prettier --write --config ../../../.prettierrc.json --ignore-path ../../../.prettierignore \"src/**/*.ts\" \"test/**/*.ts\" \"*.{js,json}\"",
    "integration-test:browser": "echo skipped",
    "integration-test:node": "echo skipped",
    "integration-test": "npm run integration-test:node && npm run integration-test:browser",
    "lint:fix": "eslint package.json api-extractor.json src test --ext .ts --fix --fix-type [problem,suggestion]",
    "lint": "eslint package.json api-extractor.json src test --ext .ts",
    "pack": "npm pack 2>&1",
    "test:browser": "npm run clean && npm run build:test && npm run unit-test:browser && npm run integration-test:browser",
    "test:node": "npm run clean && tsc -p . && npm run unit-test:node && npm run integration-test:node",
    "test": "npm run clean && tsc -p . && npm run unit-test:node && dev-tool run bundle && npm run unit-test:browser && npm run integration-test",
    "unit-test:browser": "karma start --single-run",
    "unit-test:node": "cross-env TS_NODE_FILES=true dev-tool run test:node-ts-input --no-test-proxy=true --timeout 50000",
    "unit-test": "npm run unit-test:node && npm run unit-test:browser"
  },
  "files": [
    "dist/",
    "dist-esm/src/",
    "types/latest/core-client.d.ts",
    "types/3.1/core-client.d.ts",
    "README.md",
    "LICENSE"
  ],
  "repository": "github:Azure/azure-sdk-for-js",
  "keywords": [
    "azure",
    "cloud"
  ],
  "author": "Microsoft Corporation",
  "license": "MIT",
  "bugs": {
    "url": "https://github.com/Azure/azure-sdk-for-js/issues"
  },
  "engines": {
    "node": ">=16.0.0"
  },
  "homepage": "https://github.com/Azure/azure-sdk-for-js/blob/main/sdk/core/core-client/",
  "sideEffects": false,
  "prettier": "@azure/eslint-plugin-azure-sdk/prettier.json",
  "dependencies": {
    "@azure/abort-controller": "^1.0.0",
    "@azure/core-auth": "^1.4.0",
    "@azure/core-rest-pipeline": "^1.9.1",
    "@azure/core-tracing": "^1.0.0",
    "@azure/core-util": "^1.0.0",
    "@azure/logger": "^1.0.0",
    "tslib": "^2.2.0"
  },
  "devDependencies": {
    "@azure/core-xml": "^1.0.0",
    "@microsoft/api-extractor": "^7.31.1",
    "@types/chai": "^4.1.6",
    "@types/mocha": "^10.0.0",
<<<<<<< HEAD
    "@types/node": "^14.0.0",
    "@types/sinon": "^10.0.15",
=======
    "@types/node": "^16.0.0",
    "@types/sinon": "^10.0.0",
>>>>>>> f92fca0a
    "@azure/eslint-plugin-azure-sdk": "^3.0.0",
    "@azure/dev-tool": "^1.0.0",
    "chai": "^4.3.7",
    "downlevel-dts": "^0.10.0",
    "cross-env": "^7.0.2",
    "eslint": "^8.48.0",
    "esm": "^3.2.25",
    "inherits": "^2.0.3",
    "karma": "^6.4.2",
    "karma-chrome-launcher": "^3.2.0",
    "karma-coverage": "^2.2.1",
    "karma-env-preprocessor": "^0.1.1",
    "karma-firefox-launcher": "^2.1.2",
    "karma-junit-reporter": "^2.0.1",
    "karma-mocha": "^2.0.1",
    "karma-mocha-reporter": "^2.2.5",
    "karma-sourcemap-loader": "^0.3.8",
    "mocha": "^10.0.0",
    "mocha-junit-reporter": "^2.0.0",
    "prettier": "^2.5.1",
    "rimraf": "^3.0.0",
    "sinon": "^15.2.0",
    "ts-node": "^10.0.0",
    "typescript": "~5.0.0",
    "util": "^0.12.1"
  },
  "//metadata": {
    "migrationDate": "2023-03-08T18:36:03.000Z"
  }
}<|MERGE_RESOLUTION|>--- conflicted
+++ resolved
@@ -22,7 +22,7 @@
   },
   "exports": {
     ".": {
-      "types": "./types/latest/core-client.d.ts",
+      "types": "./types/latest/src/index.d.ts",
       "types@<3.6": "./types/3.1/core-client.d.ts",
       "require": "./dist/index.cjs",
       "import": "./dist-esm/src/index.js"
@@ -48,7 +48,7 @@
     "test:browser": "npm run clean && npm run build:test && npm run unit-test:browser && npm run integration-test:browser",
     "test:node": "npm run clean && tsc -p . && npm run unit-test:node && npm run integration-test:node",
     "test": "npm run clean && tsc -p . && npm run unit-test:node && dev-tool run bundle && npm run unit-test:browser && npm run integration-test",
-    "unit-test:browser": "karma start --single-run",
+    "unit-test:browser": "karma start karma.conf.cjs --single-run",
     "unit-test:node": "cross-env TS_NODE_FILES=true dev-tool run test:node-ts-input --no-test-proxy=true --timeout 50000",
     "unit-test": "npm run unit-test:node && npm run unit-test:browser"
   },
@@ -90,13 +90,8 @@
     "@microsoft/api-extractor": "^7.31.1",
     "@types/chai": "^4.1.6",
     "@types/mocha": "^10.0.0",
-<<<<<<< HEAD
-    "@types/node": "^14.0.0",
-    "@types/sinon": "^10.0.15",
-=======
     "@types/node": "^16.0.0",
     "@types/sinon": "^10.0.0",
->>>>>>> f92fca0a
     "@azure/eslint-plugin-azure-sdk": "^3.0.0",
     "@azure/dev-tool": "^1.0.0",
     "chai": "^4.3.7",
