--- conflicted
+++ resolved
@@ -1,12 +1,6 @@
 {
   "extends": "../../../tsconfig.package",
   "compilerOptions": {
-<<<<<<< HEAD
-    "outDir": "./dist-esm",
-    "declarationDir": "./types/latest",
-  },
-  "include": ["src/**/*.ts", "test/**/*.ts"],
-=======
     "paths": {
       "@azure/core-client": ["./src/index.ts"]
     },
@@ -16,5 +10,4 @@
     "rootDir": "."
   },
   "include": ["./src/**/*.ts", "./src/**/*.mts", "./test/**/*.ts"]
->>>>>>> aaba9b5f
 }