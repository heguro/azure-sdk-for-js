{
  "name": "@azure/core-lro",
  "author": "Microsoft Corporation",
  "sdk-type": "client",
  "type": "module",
  "version": "2.5.5",
  "description": "Isomorphic client library for supporting long-running operations in node.js and browser.",
  "exports": {
    ".": {
      "types": "./types/latest/src/index.d.ts",
      "types@<3.6": "./types/3.1/src/index.d.ts",
      "require": "./dist/index.cjs",
      "import": "./dist-esm/src/index.js"
    }
  },
  "tags": [
    "isomorphic",
    "browser",
    "javascript",
    "node",
    "microsoft",
    "lro",
    "polling"
  ],
  "keywords": [
    "isomorphic",
    "browser",
    "javascript",
    "node",
    "microsoft",
    "lro",
    "polling",
    "azure",
    "cloud"
  ],
  "main": "./dist/index.cjs",
  "module": "dist-esm/src/index.js",
  "types": "./types/core-lro.d.ts",
  "files": [
    "types/core-lro.d.ts",
    "types/src",
    "dist-esm/src",
    "dist/",
    "README.md",
    "LICENSE"
  ],
  "engines": {
    "node": ">=14.0.0"
  },
  "browser": {
    "os": false,
    "process": false
  },
  "react-native": {
    "./dist/index.js": "./dist-esm/src/index.js"
  },
  "license": "MIT",
  "homepage": "https://github.com/Azure/azure-sdk-for-js/blob/main/sdk/core/core-lro/README.md",
  "repository": "github:Azure/azure-sdk-for-js",
  "bugs": {
    "url": "https://github.com/Azure/azure-sdk-for-js/issues"
  },
  "nyc": {
    "extension": [
      ".ts"
    ],
    "exclude": [
      "coverage/**/*",
      "**/*.d.ts",
      "**/*.js"
    ],
    "reporter": [
      "text",
      "html",
      "cobertura"
    ],
    "all": true
  },
  "scripts": {
    "audit": "node ../../../common/scripts/rush-audit.js && rimraf node_modules package-lock.json && npm i --package-lock-only 2>&1 && npm audit",
    "build:samples": "echo Obsolete",
    "build:test": "tsc -p . && dev-tool run bundle",
    "build": "npm run clean && tsc -p . && dev-tool run bundle && api-extractor run --local",
    "check-format": "prettier --list-different --config ../../../.prettierrc.json --ignore-path ../../../.prettierignore \"src/**/*.ts\" \"test/**/*.ts\" \"*.{js,json}\"",
    "clean": "rimraf dist dist-* types *.log browser statistics.html coverage src/**/*.js test/**/*.js",
    "execute:samples": "echo skipped",
    "extract-api": "tsc -p . && api-extractor run --local",
    "format": "prettier --write --config ../../../.prettierrc.json --ignore-path ../../../.prettierignore \"src/**/*.ts\" \"test/**/*.ts\" \"*.{js,json}\"",
    "integration-test:browser": "echo skipped",
    "integration-test:node": "echo skipped",
    "integration-test": "npm run integration-test:node && npm run integration-test:browser",
    "lint:fix": "eslint package.json api-extractor.json src test --ext .ts --fix --fix-type [problem,suggestion]",
    "lint": "eslint package.json api-extractor.json src test  --ext .ts",
    "pack": "npm pack 2>&1",
    "test:browser": "npm run build:test && npm run unit-test:browser && npm run integration-test:browser",
    "test:node": "npm run build:test && npm run unit-test:node && npm run integration-test:node",
    "test": "npm run build:test && npm run unit-test",
    "unit-test": "npm run unit-test:node && npm run unit-test:browser",
<<<<<<< HEAD
    "unit-test:browser": "karma start karma.config.cjs --single-run",
    "unit-test:node": "mocha --exclude \"test/**/browser/*.spec.ts\" \"test/**/*.spec.ts\""
=======
    "unit-test:browser": "karma start --single-run",
    "unit-test:node": "dev-tool run test:node-ts-input --no-test-proxy=true"
>>>>>>> 2dfe32b9
  },
  "sideEffects": false,
  "dependencies": {
    "@azure/abort-controller": "^1.0.0",
    "@azure/core-util": "^1.2.0",
    "@azure/logger": "^1.0.0",
    "tslib": "^2.2.0"
  },
  "devDependencies": {
    "@azure/core-rest-pipeline": "^1.1.0",
    "@azure/eslint-plugin-azure-sdk": "^3.0.0",
    "@azure/dev-tool": "^1.0.0",
    "@azure/test-utils": "^1.0.0",
    "@microsoft/api-extractor": "^7.31.1",
    "@types/mocha": "^7.0.2",
    "@types/node": "^14.0.0",
    "cross-env": "^7.0.2",
    "eslint": "^8.43.0",
    "esm": "^3.2.25",
    "karma": "^6.4.2",
    "karma-chrome-launcher": "^3.0.0",
    "karma-coverage": "^2.0.0",
    "karma-env-preprocessor": "^0.1.1",
    "karma-firefox-launcher": "^1.1.0",
    "karma-junit-reporter": "^2.0.1",
    "karma-mocha": "^2.0.1",
    "karma-mocha-reporter": "^2.2.5",
    "karma-sourcemap-loader": "^0.3.8",
    "mocha": "^7.1.1",
    "mocha-junit-reporter": "^2.2.0",
    "nyc": "^15.0.0",
    "prettier": "^2.5.1",
    "rimraf": "^5.0.1",
    "ts-node": "^10.9.1",
    "typescript": "~5.0.0"
  },
  "//metadata": {
    "migrationDate": "2023-03-08T18:36:03.000Z"
  }
}<|MERGE_RESOLUTION|>--- conflicted
+++ resolved
@@ -96,13 +96,8 @@
     "test:node": "npm run build:test && npm run unit-test:node && npm run integration-test:node",
     "test": "npm run build:test && npm run unit-test",
     "unit-test": "npm run unit-test:node && npm run unit-test:browser",
-<<<<<<< HEAD
     "unit-test:browser": "karma start karma.config.cjs --single-run",
-    "unit-test:node": "mocha --exclude \"test/**/browser/*.spec.ts\" \"test/**/*.spec.ts\""
-=======
-    "unit-test:browser": "karma start --single-run",
     "unit-test:node": "dev-tool run test:node-ts-input --no-test-proxy=true"
->>>>>>> 2dfe32b9
   },
   "sideEffects": false,
   "dependencies": {
