{
  "name": "@azure/core-lro",
  "author": "Microsoft Corporation",
  "sdk-type": "client",
  "version": "3.0.0-beta.2",
  "type": "module",
<<<<<<< HEAD
=======
  "version": "2.7.3",
>>>>>>> 32d29e1c
  "description": "Isomorphic client library for supporting long-running operations in node.js and browser.",
  "exports": {
    "./package.json": "./package.json",
    ".": {
      "browser": {
        "types": "./dist/browser/index.d.ts",
        "default": "./dist/browser/index.js"
      },
      "react-native": {
        "types": "./dist/react-native/index.d.ts",
        "default": "./dist/react-native/index.js"
      },
      "import": {
        "types": "./dist/esm/index.d.ts",
        "default": "./dist/esm/index.js"
      },
      "require": {
        "types": "./dist/commonjs/index.d.ts",
        "default": "./dist/commonjs/index.js"
      }
    }
  },
  "files": [
    "dist/",
    "LICENSE",
    "README.md"
  ],
  "main": "./dist/commonjs/index.js",
  "types": "./dist/commonjs/index.d.ts",
  "browser": "./dist/browser/index.js",
  "tags": [
    "isomorphic",
    "browser",
    "javascript",
    "node",
    "microsoft",
    "lro",
    "polling"
  ],
  "keywords": [
    "isomorphic",
    "browser",
    "javascript",
    "node",
    "microsoft",
    "lro",
    "polling",
    "azure",
    "cloud"
  ],
  "engines": {
    "node": ">=18.0.0"
  },
  "license": "MIT",
  "homepage": "https://github.com/Azure/azure-sdk-for-js/blob/main/sdk/core/core-lro/README.md",
  "repository": "github:Azure/azure-sdk-for-js",
  "bugs": {
    "url": "https://github.com/Azure/azure-sdk-for-js/issues"
  },
  "sideEffects": false,
  "scripts": {
    "build:samples": "echo Obsolete",
    "build:test": "npm run clean && tshy && dev-tool run build-test",
    "build": "npm run clean && tshy && api-extractor run --local",
    "check-format": "dev-tool run vendored prettier --list-different --config ../../../.prettierrc.json --ignore-path ../../../.prettierignore \"src/**/*.{ts,cts,mts}\" \"test/**/*.{ts,cts,mts}\" \"*.{js,cjs,mjs,json}\"",
    "clean": "rimraf --glob dist dist-* types *.log browser statistics.html coverage src/**/*.js test/**/*.js",
    "execute:samples": "echo skipped",
    "extract-api": "tshy && api-extractor run --local",
    "format": "dev-tool run vendored prettier --write --config ../../../.prettierrc.json --ignore-path ../../../.prettierignore \"src/**/*.{ts,cts,mts}\" \"test/**/*.{ts,cts,mts}\" \"*.{js,cjs,mjs,json}\"",
    "integration-test:browser": "echo skipped",
    "integration-test:node": "echo skipped",
    "integration-test": "npm run integration-test:node && npm run integration-test:browser",
    "lint:fix": "eslint package.json api-extractor.json src test --ext .ts --ext .cts --ext .mts --fix --fix-type [problem,suggestion]",
    "lint": "eslint package.json api-extractor.json src test  --ext .ts --ext .cts --ext .mts",
    "pack": "npm pack 2>&1",
    "test:browser": "npm run build:test && npm run unit-test:browser && npm run integration-test:browser",
    "test:node": "npm run build:test && npm run unit-test:node && npm run integration-test:node",
    "test": "npm run build:test && npm run unit-test",
    "unit-test:browser": "npm run build:test && dev-tool run test:vitest --no-test-proxy --browser",
    "unit-test:node": "dev-tool run test:vitest --no-test-proxy",
    "unit-test": "npm run unit-test:node && npm run unit-test:browser"
  },
  "dependencies": {
    "@azure/abort-controller": "^2.0.0",
    "@azure/core-util": "^1.2.0",
    "@azure/logger": "^1.0.0",
    "tslib": "^2.6.2"
  },
  "devDependencies": {
    "@azure/core-rest-pipeline": "^1.1.0",
    "@azure/eslint-plugin-azure-sdk": "^3.0.0",
    "@azure/dev-tool": "^1.0.0",
    "@microsoft/api-extractor": "^7.40.3",
    "@types/node": "^18.0.0",
    "@vitest/browser": "^1.3.1",
    "@vitest/coverage-istanbul": "^1.3.1",
    "eslint": "^8.56.0",
    "playwright": "^1.41.2",
    "prettier": "^3.2.5",
    "rimraf": "^5.0.5",
    "tshy": "^1.13.0",
    "typescript": "~5.4.5",
    "vitest": "^1.3.1"
  },
  "//metadata": {
    "migrationDate": "2023-03-08T18:36:03.000Z"
  },
  "tshy": {
    "exports": {
      "./package.json": "./package.json",
      ".": "./src/index.ts"
    },
    "dialects": [
      "esm",
      "commonjs"
    ],
    "esmDialects": [
      "browser",
      "react-native"
    ],
    "selfLink": false
  }
}<|MERGE_RESOLUTION|>--- conflicted
+++ resolved
@@ -4,10 +4,6 @@
   "sdk-type": "client",
   "version": "3.0.0-beta.2",
   "type": "module",
-<<<<<<< HEAD
-=======
-  "version": "2.7.3",
->>>>>>> 32d29e1c
   "description": "Isomorphic client library for supporting long-running operations in node.js and browser.",
   "exports": {
     "./package.json": "./package.json",
