--- conflicted
+++ resolved
@@ -96,35 +96,18 @@
     "tslib": "catalog:"
   },
   "devDependencies": {
-<<<<<<< HEAD
     "@azure-tools/vite-plugin-browser-test-map": "workspace:*",
     "@azure/dev-tool": "workspace:*",
     "@azure/eslint-plugin-azure-sdk": "workspace:*",
-    "@microsoft/api-extractor": "catalog:",
     "@types/node": "catalog:",
     "@vitest/browser": "catalog:",
     "@vitest/coverage-istanbul": "catalog:",
     "cross-env": "catalog:legacy",
     "eslint": "catalog:",
     "playwright": "catalog:",
-    "rimraf": "catalog:",
     "tsx": "catalog:legacy",
     "typescript": "catalog:",
     "vitest": "catalog:"
-=======
-    "@azure-tools/vite-plugin-browser-test-map": "^1.0.0",
-    "@azure/dev-tool": "^1.0.0",
-    "@azure/eslint-plugin-azure-sdk": "^3.0.0",
-    "@types/node": "^18.0.0",
-    "@vitest/browser": "^2.0.5",
-    "@vitest/coverage-istanbul": "^2.0.5",
-    "cross-env": "^7.0.2",
-    "eslint": "^9.9.0",
-    "playwright": "^1.41.2",
-    "typescript": "~5.6.2",
-    "vitest": "^2.0.5",
-    "tsx": "^4.19.1"
->>>>>>> cae1265f
   },
   "tshy": {
     "exports": {
