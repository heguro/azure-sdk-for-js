--- conflicted
+++ resolved
@@ -1,14 +1,6 @@
 {
   "extends": "../../../tsconfig.package",
   "compilerOptions": {
-<<<<<<< HEAD
-    "outDir": "./dist-esm",
-    "declarationDir": "./types",
-    "downlevelIteration": true,
-  },
-  "exclude": ["node_modules", "./types/**/*.d.ts", "./samples/**/*.ts"],
-  "include": ["./src/**/*.ts", "./test/**/*.ts"],
-=======
     "paths": {
       "@azure/logger": ["./src/index.ts"]
     },
@@ -18,5 +10,4 @@
     "rootDir": "."
   },
   "include": ["./src/**/*.ts", "./src/**/*.mts", "./test/**/*.ts"]
->>>>>>> aaba9b5f
 }