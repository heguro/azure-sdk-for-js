--- conflicted
+++ resolved
@@ -1,12 +1,8 @@
 {
   "name": "@azure/core-amqp",
   "sdk-type": "client",
-<<<<<<< HEAD
   "type": "module",
-  "version": "4.0.0",
-=======
   "version": "4.0.1",
->>>>>>> f92fca0a
   "description": "Common library for amqp based azure sdks like @azure/event-hubs.",
   "author": "Microsoft Corporation",
   "license": "MIT",
@@ -73,7 +69,7 @@
     "test:browser": "npm run clean && npm run build:test && npm run unit-test:browser && npm run integration-test:browser",
     "test:node": "npm run clean && tsc -p . && npm run unit-test:node && npm run integration-test:node",
     "test": "npm run clean && tsc -p . && npm run unit-test:node && npm run bundle && npm run unit-test:browser && npm run integration-test",
-    "unit-test:browser": "karma start --single-run",
+    "unit-test:browser": "karma start karma.conf.cjs --single-run",
     "unit-test:node": "mocha --reporter ../../../common/tools/mocha-multi-reporter.js  --timeout 50000  --full-trace  --exclude \"test/**/browser/*.spec.ts\" \"test/**/*.spec.ts\"",
     "unit-test": "npm run unit-test:node && npm run unit-test:browser"
   },
@@ -103,25 +99,11 @@
     "@azure/dev-tool": "^1.0.0",
     "@azure/eslint-plugin-azure-sdk": "^3.0.0",
     "@microsoft/api-extractor": "^7.31.1",
-<<<<<<< HEAD
-    "@rollup/plugin-commonjs": "^24.0.0",
-    "@rollup/plugin-inject": "^5.0.0",
-    "@rollup/plugin-json": "^6.0.0",
-    "@rollup/plugin-multi-entry": "^6.0.0",
-    "@rollup/plugin-node-resolve": "^13.1.3",
-    "@rollup/plugin-replace": "^5.0.0",
-    "@types/chai": "^4.3.5",
-    "@types/debug": "^4.1.4",
-    "@types/mocha": "^10.0.0",
-    "@types/node": "^14.0.0",
-    "@types/sinon": "^10.0.15",
-=======
     "@types/chai": "^4.1.6",
     "@types/debug": "^4.1.4",
     "@types/mocha": "^10.0.0",
     "@types/node": "^16.0.0",
     "@types/sinon": "^10.0.0",
->>>>>>> f92fca0a
     "@types/ws": "^7.2.4",
     "chai": "^4.3.7",
     "cross-env": "^7.0.2",
@@ -138,16 +120,8 @@
     "prettier": "^2.5.1",
     "puppeteer": "^19.2.2",
     "rimraf": "^3.0.0",
-<<<<<<< HEAD
-    "rollup": "^2.0.0",
-    "rollup-plugin-shim": "^1.0.0",
-    "rollup-plugin-sourcemaps": "^0.6.3",
-    "sinon": "^15.2.0",
-    "ts-node": "^10.9.1",
-=======
     "sinon": "^15.0.0",
     "ts-node": "^10.0.0",
->>>>>>> f92fca0a
     "typescript": "~5.0.0",
     "ws": "^8.2.0"
   },
