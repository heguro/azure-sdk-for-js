{
  "name": "@azure/schema-registry",
  "version": "1.4.0-beta.1",
  "description": "Schema Registry Library with typescript type definitions for node.js and browser.",
  "sdk-type": "client",
  "main": "dist/index.js",
  "module": "dist-esm/src/index.js",
  "types": "types/schema-registry.d.ts",
  "scripts": {
<<<<<<< HEAD
    "audit": "skipped",
=======
>>>>>>> 1b240a90
    "build": "npm run clean && npm run bundle && dev-tool run extract-api",
    "build:samples": "echo Obsolete.",
    "build:test": "npm run bundle",
    "bundle": "tsc -p . && dev-tool run bundle --polyfill-node false",
    "check-format": "dev-tool run vendored prettier --list-different --config ../../../.prettierrc.json --ignore-path ../../../.prettierignore \"src/**/*.ts\" \"test/**/*.ts\" \"samples-dev/**/*.ts\" \"*.{js,json}\"",
    "clean": "dev-tool run vendored rimraf --glob dist dist-* temp types *.tgz *.log",
    "execute:samples": "dev-tool samples run samples-dev",
    "extract-api": "tsc -p . && dev-tool run extract-api",
    "format": "dev-tool run vendored prettier --write --config ../../../.prettierrc.json --ignore-path ../../../.prettierignore \"src/**/*.ts\" \"test/**/*.ts\" \"samples-dev/**/*.ts\" \"*.{js,json}\"",
    "integration-test": "npm run integration-test:node && npm run integration-test:browser",
    "integration-test:browser": "dev-tool run test:browser",
    "integration-test:node": "dev-tool run test:node-js-input -- --timeout 5000000 'dist-esm/test/**/*.spec.js'",
    "lint": "dev-tool run vendored eslint package.json api-extractor.json README.md src test",
    "lint:fix": "dev-tool run vendored eslint package.json api-extractor.json README.md src test --fix --fix-type [problem,suggestion]",
    "pack": "npm pack 2>&1",
    "test": "npm run build:test && npm run unit-test",
    "test:browser": "npm run build:test && npm run integration-test:browser",
    "test:node": "npm run build:test && npm run integration-test:node",
    "unit-test": "npm run unit-test:node && npm run unit-test:browser",
    "unit-test:browser": "npm run integration-test:browser",
    "unit-test:node": "dev-tool run test:node-ts-input -- --timeout 5000000 'test/**/*.spec.ts'",
    "update-snippets": "echo skipped"
  },
  "files": [
    "dist/",
    "dist-esm/src/",
    "types/schema-registry.d.ts",
    "README.md",
    "LICENSE"
  ],
  "//metadata": {
    "constantPaths": [
      {
        "path": "src/constants.ts",
        "prefix": "SDK_VERSION"
      }
    ]
  },
  "//sampleConfiguration": {
    "disableDocsMs": true,
    "productName": "Azure Schema Registry",
    "productSlugs": [
      "azure",
      "azure-schema-registry"
    ],
    "requiredResources": {
      "Azure Schema Registry resource": "https://aka.ms/schemaregistry"
    }
  },
  "repository": "github:Azure/azure-sdk-for-js",
  "engines": {
    "node": ">=18.0.0"
  },
  "keywords": [
    "azure",
    "cloud",
    "typescript"
  ],
  "author": "Microsoft Corporation",
  "license": "MIT",
  "bugs": {
    "url": "https://github.com/Azure/azure-sdk-for-js/issues"
  },
  "homepage": "https://github.com/Azure/azure-sdk-for-js/blob/main/sdk/schemaregistry/schema-registry/",
  "sideEffects": false,
  "prettier": "@azure/eslint-plugin-azure-sdk/prettier.json",
  "dependencies": {
    "@azure/core-auth": "workspace:*",
    "@azure/core-client": "workspace:*",
    "@azure/core-rest-pipeline": "workspace:*",
    "@azure/core-tracing": "workspace:*",
    "@azure/logger": "workspace:*",
    "@azure-rest/core-client": "workspace:*",
    "tslib": "catalog:"
  },
  "devDependencies": {
    "@azure-tools/test-credential": "catalog:test-credentialV1",
    "@azure-tools/test-recorder": "catalog:test-recorderV3",
    "@azure-tools/test-utils": "workspace:*",
    "@azure/dev-tool": "workspace:*",
    "@azure/eslint-plugin-azure-sdk": "workspace:*",
    "@azure/identity": "catalog:internal",
    "@types/mocha": "catalog:legacy",
    "@types/node": "catalog:",
    "cross-env": "catalog:legacy",
    "dotenv": "catalog:",
    "eslint": "catalog:",
    "karma": "catalog:legacy",
    "karma-chrome-launcher": "catalog:legacy",
    "karma-coverage": "catalog:legacy",
    "karma-env-preprocessor": "catalog:legacy",
    "karma-firefox-launcher": "catalog:legacy",
    "karma-json-preprocessor": "catalog:legacy",
    "karma-json-to-file-reporter": "catalog:legacy",
    "karma-junit-reporter": "catalog:legacy",
    "karma-mocha": "catalog:legacy",
    "karma-mocha-reporter": "catalog:legacy",
    "karma-sourcemap-loader": "catalog:legacy",
    "mocha": "catalog:legacy",
    "nyc": "catalog:legacy",
    "typescript": "catalog:"
  }
}<|MERGE_RESOLUTION|>--- conflicted
+++ resolved
@@ -6,11 +6,7 @@
   "main": "dist/index.js",
   "module": "dist-esm/src/index.js",
   "types": "types/schema-registry.d.ts",
-  "scripts": {
-<<<<<<< HEAD
-    "audit": "skipped",
-=======
->>>>>>> 1b240a90
+  "scripts": {"puppeteer": 
     "build": "npm run clean && npm run bundle && dev-tool run extract-api",
     "build:samples": "echo Obsolete.",
     "build:test": "npm run bundle",
