--- conflicted
+++ resolved
@@ -75,7 +75,6 @@
   "sideEffects": false,
   "prettier": "@azure/eslint-plugin-azure-sdk/prettier.json",
   "dependencies": {
-<<<<<<< HEAD
     "@azure/core-auth": "workspace:~",
     "@azure/core-client": "workspace:~",
     "@azure/core-rest-pipeline": "workspace:~",
@@ -91,34 +90,11 @@
     "@azure/eslint-plugin-azure-sdk": "workspace:~",
     "@azure/identity": "workspace:~",
     "@microsoft/api-extractor": "catalog:",
-=======
-    "@azure-rest/core-client": "^2.2.0",
-    "@azure/core-auth": "^1.3.0",
-    "@azure/core-client": "^1.9.2",
-    "@azure/core-rest-pipeline": "^1.1.0",
-    "@azure/core-tracing": "^1.0.0",
-    "@azure/logger": "^1.0.0",
-    "tslib": "^2.2.0"
-  },
-  "devDependencies": {
-    "@azure-tools/test-credential": "^1.0.0",
-    "@azure-tools/test-recorder": "^3.0.0",
-    "@azure-tools/test-utils": "^1.0.1",
-    "@azure/dev-tool": "^1.0.0",
-    "@azure/eslint-plugin-azure-sdk": "^3.0.0",
-    "@azure/identity": "^4.0.1",
-    "@microsoft/api-extractor": "^7.31.1",
->>>>>>> e460e3b0
     "@types/mocha": "^10.0.0",
     "@types/node": "catalog:",
     "cross-env": "^7.0.2",
-<<<<<<< HEAD
     "dotenv": "catalog:",
     "eslint": "catalog:",
-=======
-    "dotenv": "^16.0.0",
-    "eslint": "^9.9.0",
->>>>>>> e460e3b0
     "karma": "^6.2.0",
     "karma-chrome-launcher": "^3.0.0",
     "karma-coverage": "^2.0.0",
@@ -132,14 +108,8 @@
     "karma-sourcemap-loader": "^0.3.8",
     "mocha": "^10.0.0",
     "nyc": "^17.0.0",
-<<<<<<< HEAD
     "rimraf": "catalog:",
     "ts-node": "^10.0.0",
     "typescript": "catalog:"
-=======
-    "rimraf": "^5.0.5",
-    "ts-node": "^10.0.0",
-    "typescript": "~5.6.2"
->>>>>>> e460e3b0
   }
 }