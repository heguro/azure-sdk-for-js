{
  "name": "@azure-rest/batch",
  "version": "1.0.0-beta.1",
  "description": "Batch Service Rest Level Client",
  "keywords": [
    "node",
    "azure",
    "cloud",
    "typescript",
    "browser",
    "isomorphic"
  ],
  "homepage": "https://github.com/Azure/azure-sdk-for-js/tree/main/sdk/batch/batch-rest/README.md",
  "bugs": {
    "url": "https://github.com/Azure/azure-sdk-for-js/issues"
  },
  "repository": "github:Azure/azure-sdk-for-js",
  "license": "MIT",
  "author": "Microsoft Corporation",
  "sideEffects": false,
  "type": "module",
  "exports": {
    "./package.json": "./package.json",
    ".": {
      "browser": {
        "types": "./dist/browser/index.d.ts",
        "default": "./dist/browser/index.js"
      },
      "react-native": {
        "types": "./dist/react-native/index.d.ts",
        "default": "./dist/react-native/index.js"
      },
      "import": {
        "types": "./dist/esm/index.d.ts",
        "default": "./dist/esm/index.js"
      },
      "require": {
        "types": "./dist/commonjs/index.d.ts",
        "default": "./dist/commonjs/index.js"
      }
    }
  },
  "main": "./dist/commonjs/index.js",
  "module": "./dist/esm/index.js",
  "types": "./dist/commonjs/index.d.ts",
  "files": [
    "dist",
    "README.md",
    "LICENSE"
  ],
<<<<<<< HEAD
=======
  "sdk-type": "client",
  "repository": "github:Azure/azure-sdk-for-js",
  "bugs": {
    "url": "https://github.com/Azure/azure-sdk-for-js/issues"
  },
  "homepage": "https://github.com/Azure/azure-sdk-for-js/tree/main/sdk/batch/batch-rest/README.md",
  "prettier": "./node_modules/@azure/eslint-plugin-azure-sdk/prettier.json",
  "//metadata": {
    "constantPaths": [
      {
        "path": "src/batchClient.ts",
        "prefix": "package-version"
      }
    ]
  },
  "//sampleConfiguration": {
    "productName": "Azure Batch provides Cloud-scale job scheduling and compute management.",
    "productSlugs": [
      "azure"
    ],
    "disableDocsMs": true
  },
  "dependencies": {
    "@azure-rest/core-client": "^1.4.0",
    "@azure/core-auth": "^1.6.0",
    "@azure/core-paging": "^1.5.0",
    "@azure/core-rest-pipeline": "^1.16.0",
    "@azure/logger": "^1.0.0",
    "tslib": "^2.6.2"
  },
  "devDependencies": {
    "@azure-tools/test-credential": "^1.0.0",
    "@azure-tools/test-recorder": "^4.0.0",
    "@azure-tools/vite-plugin-browser-test-map": "~1.0.0",
    "@azure/core-util": "^1.0.0",
    "@azure/dev-tool": "^1.0.0",
    "@azure/eslint-plugin-azure-sdk": "^3.0.0",
    "@azure/identity": "^4.0.1",
    "@types/node": "^18.0.0",
    "@vitest/browser": "~1.6.0",
    "@vitest/coverage-istanbul": "^1.3.1",
    "dotenv": "^16.0.0",
    "eslint": "^9.9.0",
    "loupe": "~3.1.0",
    "moment": "~2.30.1",
    "playwright": "^1.41.2",
    "prettier": "^3.2.5",
    "typescript": "~5.6.2",
    "vitest": "~1.6.0"
  },
>>>>>>> 9a8b4d2e
  "scripts": {
    "build": "npm run clean && dev-tool run build-package && npm run extract-api",
    "build:samples": "echo skipped",
    "build:test": "npm run clean && dev-tool run build-package && dev-tool run build-test",
    "check-format": "dev-tool run vendored prettier --list-different --config ../../../.prettierrc.json --ignore-path ../../../.prettierignore \"src/**/*.{ts,cts,mts}\" \"test/**/*.{ts,cts,mts}\" \"*.{js,cjs,mjs,json}\"",
    "clean": "dev-tool run vendored rimraf --glob dist dist-browser dist-esm dist-test temp types *.tgz *.log",
    "execute:samples": "echo skipped",
    "extract-api": "dev-tool run vendored rimraf review && dev-tool run vendored mkdirp ./review && dev-tool run extract-api",
    "format": "dev-tool run vendored prettier --write --config ../../../.prettierrc.json --ignore-path ../../../.prettierignore \"src/**/*.{ts,cts,mts}\" \"test/**/*.{ts,cts,mts}\" \"*.{js,cjs,mjs,json}\"",
    "generate:client": "echo skipped",
    "integration-test:browser": "echo skipped",
    "integration-test:node": "echo skipped",
    "lint": "dev-tool run vendored eslint package.json api-extractor.json src test",
    "lint:fix": "dev-tool run vendored eslint package.json api-extractor.json src test --fix --fix-type [problem,suggestion]",
    "minify": "dev-tool run vendored uglifyjs -c -m --comments --source-map \"content='./dist/index.js.map'\" -o ./dist/index.min.js ./dist/index.js",
    "pack": "npm pack 2>&1",
    "test": "npm run clean && dev-tool run build-package && npm run unit-test:node && dev-tool run bundle && npm run unit-test:browser",
    "test:browser": "npm run clean && npm run build:test && npm run unit-test:browser && npm run integration-test:browser",
    "test:node": "npm run clean && dev-tool run build-package && npm run unit-test:node && npm run integration-test:node",
    "unit-test:browser": "npm run build:test && dev-tool run test:vitest --browser",
    "unit-test:node": "dev-tool run test:vitest",
    "update-snippets": "echo skipped"
  },
  "prettier": "./node_modules/@azure/eslint-plugin-azure-sdk/prettier.json",
  "dependencies": {
    "@azure-rest/core-client": "catalog:core-rest-clientV1",
    "@azure/core-auth": "workspace:*",
    "@azure/core-paging": "workspace:*",
    "@azure/core-rest-pipeline": "workspace:*",
    "@azure/logger": "workspace:*",
    "tslib": "catalog:"
  },
  "devDependencies": {
    "@azure-tools/test-credential": "workspace:*",
    "@azure-tools/test-recorder": "workspace:*",
    "@azure-tools/test-utils": "workspace:*",
    "@azure-tools/vite-plugin-browser-test-map": "workspace:*",
    "@azure/core-util": "workspace:*",
    "@azure/dev-tool": "workspace:*",
    "@azure/eslint-plugin-azure-sdk": "workspace:*",
    "@azure/identity": "workspace:*",
    "@types/node": "catalog:",
    "@vitest/browser": "catalog:",
    "@vitest/coverage-istanbul": "catalog:",
    "dotenv": "catalog:",
    "eslint": "catalog:",
    "loupe": "~3.1.0",
    "moment": "~2.30.1",
    "playwright": "catalog:",
    "typescript": "catalog:",
    "vitest": "catalog:"
  },
  "engines": {
    "node": ">=18.0.0"
  },
  "//metadata": {
    "constantPaths": [
      {
        "path": "src/batchClient.ts",
        "prefix": "package-version"
      }
    ]
  },
  "//sampleConfiguration": {
    "productName": "Azure Batch provides Cloud-scale job scheduling and compute management.",
    "productSlugs": [
      "azure"
    ],
    "disableDocsMs": true
  },
  "autoPublish": false,
  "sdk-type": "client",
  "tshy": {
    "exports": {
      "./package.json": "./package.json",
      ".": "./src/index.ts"
    },
    "dialects": [
      "esm",
      "commonjs"
    ],
    "esmDialects": [
      "browser",
      "react-native"
    ],
    "selfLink": false
  }
}<|MERGE_RESOLUTION|>--- conflicted
+++ resolved
@@ -48,59 +48,6 @@
     "README.md",
     "LICENSE"
   ],
-<<<<<<< HEAD
-=======
-  "sdk-type": "client",
-  "repository": "github:Azure/azure-sdk-for-js",
-  "bugs": {
-    "url": "https://github.com/Azure/azure-sdk-for-js/issues"
-  },
-  "homepage": "https://github.com/Azure/azure-sdk-for-js/tree/main/sdk/batch/batch-rest/README.md",
-  "prettier": "./node_modules/@azure/eslint-plugin-azure-sdk/prettier.json",
-  "//metadata": {
-    "constantPaths": [
-      {
-        "path": "src/batchClient.ts",
-        "prefix": "package-version"
-      }
-    ]
-  },
-  "//sampleConfiguration": {
-    "productName": "Azure Batch provides Cloud-scale job scheduling and compute management.",
-    "productSlugs": [
-      "azure"
-    ],
-    "disableDocsMs": true
-  },
-  "dependencies": {
-    "@azure-rest/core-client": "^1.4.0",
-    "@azure/core-auth": "^1.6.0",
-    "@azure/core-paging": "^1.5.0",
-    "@azure/core-rest-pipeline": "^1.16.0",
-    "@azure/logger": "^1.0.0",
-    "tslib": "^2.6.2"
-  },
-  "devDependencies": {
-    "@azure-tools/test-credential": "^1.0.0",
-    "@azure-tools/test-recorder": "^4.0.0",
-    "@azure-tools/vite-plugin-browser-test-map": "~1.0.0",
-    "@azure/core-util": "^1.0.0",
-    "@azure/dev-tool": "^1.0.0",
-    "@azure/eslint-plugin-azure-sdk": "^3.0.0",
-    "@azure/identity": "^4.0.1",
-    "@types/node": "^18.0.0",
-    "@vitest/browser": "~1.6.0",
-    "@vitest/coverage-istanbul": "^1.3.1",
-    "dotenv": "^16.0.0",
-    "eslint": "^9.9.0",
-    "loupe": "~3.1.0",
-    "moment": "~2.30.1",
-    "playwright": "^1.41.2",
-    "prettier": "^3.2.5",
-    "typescript": "~5.6.2",
-    "vitest": "~1.6.0"
-  },
->>>>>>> 9a8b4d2e
   "scripts": {
     "build": "npm run clean && dev-tool run build-package && npm run extract-api",
     "build:samples": "echo skipped",
@@ -115,7 +62,6 @@
     "integration-test:node": "echo skipped",
     "lint": "dev-tool run vendored eslint package.json api-extractor.json src test",
     "lint:fix": "dev-tool run vendored eslint package.json api-extractor.json src test --fix --fix-type [problem,suggestion]",
-    "minify": "dev-tool run vendored uglifyjs -c -m --comments --source-map \"content='./dist/index.js.map'\" -o ./dist/index.min.js ./dist/index.js",
     "pack": "npm pack 2>&1",
     "test": "npm run clean && dev-tool run build-package && npm run unit-test:node && dev-tool run bundle && npm run unit-test:browser",
     "test:browser": "npm run clean && npm run build:test && npm run unit-test:browser && npm run integration-test:browser",
