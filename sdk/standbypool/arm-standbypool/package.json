{
  "name": "@azure/arm-standbypool",
  "version": "1.0.1",
  "description": "A generated SDK for StandbyPoolClient.",
  "keywords": [
    "node",
    "azure",
    "cloud",
    "typescript",
    "browser",
    "isomorphic"
  ],
  "homepage": "https://github.com/Azure/azure-sdk-for-js/tree/main/sdk/standbypool/arm-standbypool",
  "bugs": {
    "url": "https://github.com/Azure/azure-sdk-for-js/issues"
  },
<<<<<<< HEAD
  "repository": "github:Azure/azure-sdk-for-js",
  "license": "MIT",
  "author": "Microsoft Corporation",
  "sideEffects": false,
  "type": "module",
=======
  "prettier": "@azure/eslint-plugin-azure-sdk/prettier.json",
  "//metadata": {
    "constantPaths": [
      {
        "path": "src/api/standbyPoolManagementContext.ts",
        "prefix": "userAgentInfo"
      }
    ]
  },
  "dependencies": {
    "@azure-rest/core-client": "^2.1.0",
    "@azure/abort-controller": "^2.1.2",
    "@azure/core-auth": "^1.6.0",
    "@azure/core-lro": "^3.0.0",
    "@azure/core-rest-pipeline": "^1.5.0",
    "@azure/core-util": "^1.9.2",
    "@azure/logger": "^1.0.0",
    "tslib": "^2.6.2"
  },
  "devDependencies": {
    "@azure-tools/test-credential": "^2.0.0",
    "@azure-tools/test-recorder": "^4.0.0",
    "@azure/dev-tool": "^1.0.0",
    "@azure/eslint-plugin-azure-sdk": "^3.0.0",
    "@azure/identity": "^4.2.1",
    "@types/node": "^18.0.0",
    "@vitest/browser": "^2.0.5",
    "@vitest/coverage-istanbul": "^2.0.5",
    "dotenv": "^16.0.0",
    "eslint": "^8.55.0",
    "playwright": "^1.41.2",
    "prettier": "^3.2.5",
    "typescript": "~5.6.2",
    "vitest": "^2.0.5"
  },
  "scripts": {
    "build": "npm run clean && dev-tool run build-package && dev-tool run vendored mkdirp ./review && dev-tool run extract-api",
    "build:samples": "dev-tool run typecheck --paths samples-dev/*.ts && dev-tool samples publish -f",
    "build:test": "npm run clean && dev-tool run build-package && dev-tool run build-test",
    "check-format": "dev-tool run vendored prettier --list-different --config ../../../.prettierrc.json --ignore-path ../../../.prettierignore \"src/**/*.{ts,cts,mts}\" \"test/**/*.{ts,cts,mts}\" \"*.{js,cjs,mjs,json}\" \"samples-dev/*.ts\"",
    "clean": "dev-tool run vendored rimraf --glob dist dist-browser dist-esm test-dist temp types *.tgz *.log",
    "execute:samples": "dev-tool samples run samples-dev",
    "extract-api": "dev-tool run vendored rimraf review && dev-tool run vendored mkdirp ./review && dev-tool run extract-api",
    "format": "dev-tool run vendored prettier --write --config ../../../.prettierrc.json --ignore-path ../../../.prettierignore \"src/**/*.{ts,cts,mts}\" \"test/**/*.{ts,cts,mts}\" \"*.{js,cjs,mjs,json}\" \"samples-dev/*.ts\"",
    "generate:client": "echo skipped",
    "integration-test": "npm run integration-test:node && npm run integration-test:browser",
    "integration-test:browser": "echo skipped",
    "integration-test:node": "echo skipped",
    "lint": "echo skipped",
    "lint:fix": "echo skipped",
    "minify": "dev-tool run vendored uglifyjs -c -m --comments --source-map \"content='./dist/index.js.map'\" -o ./dist/index.min.js ./dist/index.js",
    "pack": "npm pack 2>&1",
    "test": "npm run clean && dev-tool run build-package && npm run unit-test:node && dev-tool run bundle && npm run unit-test:browser && npm run integration-test",
    "test:browser": "npm run clean && npm run build:test && npm run unit-test:browser && npm run integration-test:browser",
    "test:node": "npm run clean && dev-tool run build-package && npm run unit-test:node && npm run integration-test:node",
    "unit-test": "npm run unit-test:node && npm run unit-test:browser",
    "unit-test:browser": "npm run build:test && dev-tool run test:vitest --browser",
    "unit-test:node": "dev-tool run test:vitest",
    "update-snippets": "echo skipped"
  },
  "//sampleConfiguration": {
    "productName": "@azure/arm-standbypool",
    "productSlugs": [
      "azure"
    ],
    "disableDocsMs": true,
    "apiRefLink": "https://docs.microsoft.com/javascript/api/@azure/arm-standbypool?view=azure-node-preview"
  },
>>>>>>> 917fe165
  "exports": {
    "./package.json": "./package.json",
    ".": {
      "browser": {
        "types": "./dist/browser/index.d.ts",
        "default": "./dist/browser/index.js"
      },
      "react-native": {
        "types": "./dist/react-native/index.d.ts",
        "default": "./dist/react-native/index.js"
      },
      "import": {
        "types": "./dist/esm/index.d.ts",
        "default": "./dist/esm/index.js"
      },
      "require": {
        "types": "./dist/commonjs/index.d.ts",
        "default": "./dist/commonjs/index.js"
      }
    },
    "./models": {
      "browser": {
        "types": "./dist/browser/models/index.d.ts",
        "default": "./dist/browser/models/index.js"
      },
      "react-native": {
        "types": "./dist/react-native/models/index.d.ts",
        "default": "./dist/react-native/models/index.js"
      },
      "import": {
        "types": "./dist/esm/models/index.d.ts",
        "default": "./dist/esm/models/index.js"
      },
      "require": {
        "types": "./dist/commonjs/models/index.d.ts",
        "default": "./dist/commonjs/models/index.js"
      }
    }
  },
  "main": "./dist/commonjs/index.js",
  "module": "./dist/esm/index.js",
  "types": "./dist/commonjs/index.d.ts",
  "files": [
    "dist",
    "README.md",
    "LICENSE",
    "review/*",
    "CHANGELOG.md"
  ],
  "scripts": {
    "build": "npm run clean && dev-tool run build-package && dev-tool run vendored mkdirp ./review && dev-tool run extract-api",
    "build:samples": "dev-tool run typecheck --paths samples-dev/*.ts && dev-tool samples publish -f",
    "build:test": "npm run clean && dev-tool run build-package && dev-tool run build-test",
    "check-format": "dev-tool run vendored prettier --list-different --config ../../../prettier.config.cjs --ignore-path ../../../.prettierignore \"src/**/*.{ts,cts,mts}\" \"test/**/*.{ts,cts,mts}\" \"*.{js,cjs,mjs,json}\" \"samples-dev/*.ts\"",
    "clean": "dev-tool run vendored rimraf --glob dist dist-browser dist-esm test-dist temp types *.tgz *.log",
    "execute:samples": "dev-tool samples run samples-dev",
    "extract-api": "dev-tool run vendored rimraf review && dev-tool run vendored mkdirp ./review && dev-tool run extract-api",
    "format": "dev-tool run vendored prettier --write --config ../../../prettier.config.cjs --ignore-path ../../../.prettierignore \"src/**/*.{ts,cts,mts}\" \"test/**/*.{ts,cts,mts}\" \"*.{js,cjs,mjs,json}\" \"samples-dev/*.ts\"",
    "generate:client": "echo skipped",
    "integration-test": "npm run integration-test:node && npm run integration-test:browser",
    "integration-test:browser": "echo skipped",
    "integration-test:node": "echo skipped",
    "lint": "echo skipped",
    "lint:fix": "echo skipped",
    "pack": "npm pack 2>&1",
    "test": "npm run clean && dev-tool run build-package && npm run unit-test:node && dev-tool run bundle && npm run unit-test:browser && npm run integration-test",
    "test:browser": "npm run clean && npm run build:test && npm run unit-test:browser && npm run integration-test:browser",
    "test:node": "npm run clean && dev-tool run build-package && npm run unit-test:node && npm run integration-test:node",
    "unit-test": "npm run unit-test:node && npm run unit-test:browser",
    "unit-test:browser": "npm run build:test && dev-tool run test:vitest --browser",
    "unit-test:node": "dev-tool run test:vitest",
    "update-snippets": "echo skipped"
  },
  "prettier": "@azure/eslint-plugin-azure-sdk/prettier.json",
  "dependencies": {
    "@azure-rest/core-client": "workspace:*",
    "@azure/abort-controller": "workspace:*",
    "@azure/core-auth": "workspace:*",
    "@azure/core-client": "workspace:*",
    "@azure/core-lro": "workspace:*",
    "@azure/core-paging": "workspace:*",
    "@azure/core-rest-pipeline": "workspace:*",
    "@azure/logger": "workspace:*",
    "tslib": "catalog:"
  },
  "devDependencies": {
    "@azure-tools/test-credential": "workspace:*",
    "@azure-tools/test-recorder": "workspace:*",
    "@azure/dev-tool": "workspace:*",
    "@azure/eslint-plugin-azure-sdk": "workspace:*",
    "@azure/identity": "workspace:*",
    "@types/node": "catalog:",
    "@vitest/browser": "catalog:",
    "@vitest/coverage-istanbul": "catalog:",
    "dotenv": "catalog:",
    "eslint": "catalog:",
    "playwright": "catalog:",
    "typescript": "catalog:",
    "vitest": "catalog:"
  },
  "engines": {
    "node": ">=18.0.0"
  },
  "//metadata": {
    "constantPaths": [
      {
        "path": "src/rest/standbyPoolClient.ts",
        "prefix": "userAgentInfo"
      }
    ]
  },
  "//sampleConfiguration": {
    "productName": "",
    "productSlugs": [
      "azure"
    ],
    "disableDocsMs": true,
    "apiRefLink": "https://docs.microsoft.com/javascript/api/@azure/arm-standbypool?view=azure-node-preview"
  },
  "autoPublish": false,
  "sdk-type": "mgmt",
  "tshy": {
    "exports": {
      "./package.json": "./package.json",
      ".": "./src/index.ts",
      "./models": "./src/models/index.ts"
    },
    "dialects": [
      "esm",
      "commonjs"
    ],
    "esmDialects": [
      "browser",
      "react-native"
    ],
    "selfLink": false
  }
}<|MERGE_RESOLUTION|>--- conflicted
+++ resolved
@@ -14,82 +14,11 @@
   "bugs": {
     "url": "https://github.com/Azure/azure-sdk-for-js/issues"
   },
-<<<<<<< HEAD
   "repository": "github:Azure/azure-sdk-for-js",
   "license": "MIT",
   "author": "Microsoft Corporation",
   "sideEffects": false,
   "type": "module",
-=======
-  "prettier": "@azure/eslint-plugin-azure-sdk/prettier.json",
-  "//metadata": {
-    "constantPaths": [
-      {
-        "path": "src/api/standbyPoolManagementContext.ts",
-        "prefix": "userAgentInfo"
-      }
-    ]
-  },
-  "dependencies": {
-    "@azure-rest/core-client": "^2.1.0",
-    "@azure/abort-controller": "^2.1.2",
-    "@azure/core-auth": "^1.6.0",
-    "@azure/core-lro": "^3.0.0",
-    "@azure/core-rest-pipeline": "^1.5.0",
-    "@azure/core-util": "^1.9.2",
-    "@azure/logger": "^1.0.0",
-    "tslib": "^2.6.2"
-  },
-  "devDependencies": {
-    "@azure-tools/test-credential": "^2.0.0",
-    "@azure-tools/test-recorder": "^4.0.0",
-    "@azure/dev-tool": "^1.0.0",
-    "@azure/eslint-plugin-azure-sdk": "^3.0.0",
-    "@azure/identity": "^4.2.1",
-    "@types/node": "^18.0.0",
-    "@vitest/browser": "^2.0.5",
-    "@vitest/coverage-istanbul": "^2.0.5",
-    "dotenv": "^16.0.0",
-    "eslint": "^8.55.0",
-    "playwright": "^1.41.2",
-    "prettier": "^3.2.5",
-    "typescript": "~5.6.2",
-    "vitest": "^2.0.5"
-  },
-  "scripts": {
-    "build": "npm run clean && dev-tool run build-package && dev-tool run vendored mkdirp ./review && dev-tool run extract-api",
-    "build:samples": "dev-tool run typecheck --paths samples-dev/*.ts && dev-tool samples publish -f",
-    "build:test": "npm run clean && dev-tool run build-package && dev-tool run build-test",
-    "check-format": "dev-tool run vendored prettier --list-different --config ../../../.prettierrc.json --ignore-path ../../../.prettierignore \"src/**/*.{ts,cts,mts}\" \"test/**/*.{ts,cts,mts}\" \"*.{js,cjs,mjs,json}\" \"samples-dev/*.ts\"",
-    "clean": "dev-tool run vendored rimraf --glob dist dist-browser dist-esm test-dist temp types *.tgz *.log",
-    "execute:samples": "dev-tool samples run samples-dev",
-    "extract-api": "dev-tool run vendored rimraf review && dev-tool run vendored mkdirp ./review && dev-tool run extract-api",
-    "format": "dev-tool run vendored prettier --write --config ../../../.prettierrc.json --ignore-path ../../../.prettierignore \"src/**/*.{ts,cts,mts}\" \"test/**/*.{ts,cts,mts}\" \"*.{js,cjs,mjs,json}\" \"samples-dev/*.ts\"",
-    "generate:client": "echo skipped",
-    "integration-test": "npm run integration-test:node && npm run integration-test:browser",
-    "integration-test:browser": "echo skipped",
-    "integration-test:node": "echo skipped",
-    "lint": "echo skipped",
-    "lint:fix": "echo skipped",
-    "minify": "dev-tool run vendored uglifyjs -c -m --comments --source-map \"content='./dist/index.js.map'\" -o ./dist/index.min.js ./dist/index.js",
-    "pack": "npm pack 2>&1",
-    "test": "npm run clean && dev-tool run build-package && npm run unit-test:node && dev-tool run bundle && npm run unit-test:browser && npm run integration-test",
-    "test:browser": "npm run clean && npm run build:test && npm run unit-test:browser && npm run integration-test:browser",
-    "test:node": "npm run clean && dev-tool run build-package && npm run unit-test:node && npm run integration-test:node",
-    "unit-test": "npm run unit-test:node && npm run unit-test:browser",
-    "unit-test:browser": "npm run build:test && dev-tool run test:vitest --browser",
-    "unit-test:node": "dev-tool run test:vitest",
-    "update-snippets": "echo skipped"
-  },
-  "//sampleConfiguration": {
-    "productName": "@azure/arm-standbypool",
-    "productSlugs": [
-      "azure"
-    ],
-    "disableDocsMs": true,
-    "apiRefLink": "https://docs.microsoft.com/javascript/api/@azure/arm-standbypool?view=azure-node-preview"
-  },
->>>>>>> 917fe165
   "exports": {
     "./package.json": "./package.json",
     ".": {
