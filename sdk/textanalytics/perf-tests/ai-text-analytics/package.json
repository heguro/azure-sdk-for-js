{
  "name": "@azure-tests/perf-ai-text-analytics",
  "sdk-type": "perf-test",
  "version": "1.0.0",
  "description": "",
  "main": "",
  "keywords": [],
  "author": "",
  "license": "ISC",
  "dependencies": {
    "@azure-tools/test-perf": "^1.0.0",
    "@azure/ai-text-analytics": "^5.0.0",
<<<<<<< HEAD
    "@azure/identity": "workspace:~",
    "dotenv": "catalog:"
  },
  "devDependencies": {
    "@azure/dev-tool": "workspace:~",
    "@types/node": "catalog:",
    "cross-env": "^7.0.2",
    "eslint": "catalog:",
    "rimraf": "catalog:",
    "ts-node": "^10.0.0",
    "tslib": "catalog:",
    "typescript": "catalog:"
=======
    "@azure/identity": "^4.0.1",
    "dotenv": "^16.0.0"
  },
  "devDependencies": {
    "@azure/dev-tool": "^1.0.0",
    "@types/node": "^18.0.0",
    "eslint": "^9.9.0",
    "rimraf": "^5.0.5",
    "ts-node": "^10.0.0",
    "tslib": "^2.2.0",
    "typescript": "~5.6.2"
>>>>>>> e460e3b0
  },
  "private": true,
  "scripts": {
    "audit": "node ../../../common/scripts/rush-audit.js && rimraf node_modules package-lock.json && npm i --package-lock-only 2>&1 && npm audit",
    "build": "npm run clean && tsc -p .",
    "build:samples": "echo skipped",
    "build:test": "echo skipped",
    "check-format": "dev-tool run vendored prettier --list-different --config ../../../../.prettierrc.json --ignore-path ../../../../.prettierignore \"test/**/*.ts\" \"*.{js,json}\"",
    "clean": "rimraf --glob dist dist-* types *.tgz *.log",
    "format": "dev-tool run vendored prettier --write --config ../../../../.prettierrc.json --ignore-path ../../../../.prettierignore \"test/**/*.ts\" \"*.{js,json}\"",
    "integration-test": "echo skipped",
    "integration-test:browser": "echo skipped",
    "integration-test:node": "echo skipped",
    "lint": "eslint -c ../../../../common/tools/eslint-plugin-azure-sdk/eslint.perftests.config.mjs test",
    "lint:fix": "eslint -c ../../../../common/tools/eslint-plugin-azure-sdk/eslint.perftests.config.mjs test --fix --fix-type [problem,suggestion]",
    "pack": "npm pack 2>&1",
    "perf-test:node": "ts-node test/index.spec.ts",
    "test": "echo skipped",
    "test:browser": "echo skipped",
    "test:node": "echo skipped",
    "unit-test": "echo skipped",
    "unit-test:browser": "echo skipped",
    "unit-test:node": "echo skipped",
    "update-snippets": "echo skipped"
  }
}<|MERGE_RESOLUTION|>--- conflicted
+++ resolved
@@ -10,20 +10,6 @@
   "dependencies": {
     "@azure-tools/test-perf": "^1.0.0",
     "@azure/ai-text-analytics": "^5.0.0",
-<<<<<<< HEAD
-    "@azure/identity": "workspace:~",
-    "dotenv": "catalog:"
-  },
-  "devDependencies": {
-    "@azure/dev-tool": "workspace:~",
-    "@types/node": "catalog:",
-    "cross-env": "^7.0.2",
-    "eslint": "catalog:",
-    "rimraf": "catalog:",
-    "ts-node": "^10.0.0",
-    "tslib": "catalog:",
-    "typescript": "catalog:"
-=======
     "@azure/identity": "^4.0.1",
     "dotenv": "^16.0.0"
   },
@@ -35,7 +21,6 @@
     "ts-node": "^10.0.0",
     "tslib": "^2.2.0",
     "typescript": "~5.6.2"
->>>>>>> e460e3b0
   },
   "private": true,
   "scripts": {
