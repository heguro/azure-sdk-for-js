{
  "name": "@azure/opentelemetry-instrumentation-azure-sdk",
  "version": "1.0.0-beta.8",
  "description": "Instrumentation client for the Azure SDK.",
  "sdk-type": "client",
  "type": "module",
  "main": "./dist/commonjs/index.js",
  "module": "./dist/esm/index.js",
  "browser": "dist/browser/index.js",
  "react-native": "dist/react-native/index.js",
  "//metadata": {
    "constantPaths": [
      {
        "path": "src/configuration.ts",
        "prefix": "SDK_VERSION"
      }
    ]
  },
  "types": "./dist/commonjs/index.d.ts",
  "scripts": {
<<<<<<< HEAD
    "audit": "skipped",
=======
>>>>>>> 1b240a90
    "build": "npm run clean && dev-tool run build-package && dev-tool run extract-api",
    "build:samples": "echo Obsolete",
    "build:test": "echo skipped. actual commands inlined in browser test scripts",
    "check-format": "dev-tool run vendored prettier --list-different --config ../../../.prettierrc.json --ignore-path ../../../.prettierignore \"src/**/*.ts\" \"test/**/*.ts\" \"*.{js,json}\"",
    "clean": "dev-tool run vendored rimraf --glob dist dist-* temp types *.tgz *.log",
    "execute:samples": "dev-tool samples run samples-dev",
    "extract-api": "dev-tool run build-package && dev-tool run extract-api",
    "format": "dev-tool run vendored prettier --write --config ../../../.prettierrc.json --ignore-path ../../../.prettierignore \"src/**/*.ts\" \"test/**/*.ts\" \"*.{js,json}\"",
    "generate:client": "autorest --typescript ./swagger/README.md",
    "integration-test": "npm run integration-test:node && npm run integration-test:browser",
    "integration-test:browser": "echo skipped",
    "integration-test:node": "echo skipped",
    "lint": "dev-tool run vendored eslint package.json api-extractor.json README.md src test",
    "lint:fix": "dev-tool run vendored eslint package.json api-extractor.json README.md src test --fix --fix-type [problem,suggestion]",
    "pack": "npm pack 2>&1",
    "test": "npm run clean && dev-tool run build-package && npm run unit-test:node && dev-tool run bundle && npm run unit-test:browser && npm run integration-test",
    "test:browser": "npm run clean && npm run build:test && npm run unit-test:browser && npm run integration-test:browser",
    "test:node": "npm run clean && dev-tool run build-package && npm run unit-test:node && npm run integration-test:node",
    "unit-test": "npm run unit-test:node && npm run unit-test:browser",
    "unit-test:browser": "npm run clean && dev-tool run build-package && dev-tool run build-test && dev-tool run test:vitest --no-test-proxy --browser",
    "unit-test:node": "dev-tool run test:vitest --no-test-proxy",
    "update-snippets": "echo skipped"
  },
  "files": [
    "dist/",
    "dist-esm/src/",
    "types/latest/",
    "README.md",
    "LICENSE"
  ],
  "repository": "github:Azure/azure-sdk-for-js",
  "engines": {
    "node": ">=18.0.0"
  },
  "keywords": [
    "azure",
    "cloud",
    "tracing",
    "typescript"
  ],
  "author": "Microsoft Corporation",
  "license": "MIT",
  "bugs": {
    "url": "https://github.com/Azure/azure-sdk-for-js/issues"
  },
  "homepage": "https://github.com/Azure/azure-sdk-for-js/blob/main/sdk/instrumentation/opentelemetry-instrumentation-azure-sdk/README.md",
  "sideEffects": false,
  "prettier": "@azure/eslint-plugin-azure-sdk/prettier.json",
  "dependencies": {
    "@azure/core-tracing": "workspace:*",
    "@azure/logger": "workspace:*",
    "@opentelemetry/api": "catalog:otel",
    "@opentelemetry/core": "catalog:otel",
    "@opentelemetry/instrumentation": "catalog:otel",
    "tslib": "catalog:"
  },
  "devDependencies": {
    "@azure/core-rest-pipeline": "workspace:*",
    "@azure/dev-tool": "workspace:*",
    "@azure/eslint-plugin-azure-sdk": "workspace:*",
    "@opentelemetry/sdk-trace-base": "catalog:otel",
    "@opentelemetry/sdk-trace-node": "catalog:otel",
    "@types/chai": "catalog:legacy",
    "@types/mocha": "catalog:legacy",
    "@types/node": "catalog:",
    "@types/sinon": "catalog:legacy",
    "chai": "catalog:legacy",
    "cross-env": "catalog:legacy",
    "dotenv": "catalog:",
    "eslint": "catalog:",
    "karma": "catalog:legacy",
    "karma-chrome-launcher": "catalog:legacy",
    "karma-coverage": "catalog:legacy",
    "karma-env-preprocessor": "catalog:legacy",
    "karma-firefox-launcher": "catalog:legacy",
    "karma-junit-reporter": "catalog:legacy",
    "karma-mocha": "catalog:legacy",
    "karma-mocha-reporter": "catalog:legacy",
    "mocha": "catalog:legacy",
    "nyc": "catalog:legacy",
    "sinon": "catalog:legacy",
    "typescript": "catalog:"
  },
  "//sampleConfiguration": {
    "skipFolder": true,
    "disableDocsMs": true,
    "productName": "Azure OpenTelemetry Instrumentation",
    "productSlugs": [],
    "apiRefLink": "https://docs.microsoft.com/javascript/api/",
    "requiredResources": {}
  },
  "tshy": {
    "exports": {
      "./package.json": "./package.json",
      ".": "./src/index.ts"
    },
    "dialects": [
      "esm",
      "commonjs"
    ],
    "esmDialects": [
      "browser",
      "react-native"
    ],
    "selfLink": false
  },
  "exports": {
    "./package.json": "./package.json",
    ".": {
      "browser": {
        "types": "./dist/browser/index.d.ts",
        "default": "./dist/browser/index.js"
      },
      "react-native": {
        "types": "./dist/react-native/index.d.ts",
        "default": "./dist/react-native/index.js"
      },
      "import": {
        "types": "./dist/esm/index.d.ts",
        "default": "./dist/esm/index.js"
      },
      "require": {
        "types": "./dist/commonjs/index.d.ts",
        "default": "./dist/commonjs/index.js"
      }
    }
  }
}<|MERGE_RESOLUTION|>--- conflicted
+++ resolved
@@ -18,10 +18,6 @@
   },
   "types": "./dist/commonjs/index.d.ts",
   "scripts": {
-<<<<<<< HEAD
-    "audit": "skipped",
-=======
->>>>>>> 1b240a90
     "build": "npm run clean && dev-tool run build-package && dev-tool run extract-api",
     "build:samples": "echo Obsolete",
     "build:test": "echo skipped. actual commands inlined in browser test scripts",
