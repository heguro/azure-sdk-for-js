--- conflicted
+++ resolved
@@ -68,12 +68,11 @@
   "sideEffects": false,
   "prettier": "@azure/eslint-plugin-azure-sdk/prettier.json",
   "dependencies": {
-<<<<<<< HEAD
     "@azure/core-tracing": "workspace:~",
     "@azure/logger": "workspace:~",
-    "@opentelemetry/api": "^1.9.0",
-    "@opentelemetry/core": "^1.25.1",
-    "@opentelemetry/instrumentation": "^0.52.1",
+    "@opentelemetry/api": "catalog:",
+    "@opentelemetry/core": "catalog:",
+    "@opentelemetry/instrumentation": "catalog:",
     "tslib": "catalog:"
   },
   "devDependencies": {
@@ -88,7 +87,7 @@
     "@types/node": "catalog:",
     "@types/sinon": "^17.0.0",
     "chai": "^4.2.0",
-    "cross-env": "^7.0.2",
+    "cross-env": "^7.0.3",
     "dotenv": "catalog:",
     "eslint": "catalog:",
     "inherits": "^2.0.3",
@@ -108,31 +107,6 @@
     "tsx": "^4.7.1",
     "typescript": "catalog:",
     "util": "^0.12.1"
-=======
-    "@azure/core-tracing": "^1.2.0",
-    "@azure/logger": "^1.0.0",
-    "@opentelemetry/api": "^1.9.0",
-    "@opentelemetry/core": "^1.26.0",
-    "@opentelemetry/instrumentation": "^0.53.0",
-    "tslib": "^2.7.0"
-  },
-  "devDependencies": {
-    "@azure/core-rest-pipeline": "^1.5.1",
-    "@azure/dev-tool": "^1.0.0",
-    "@azure/eslint-plugin-azure-sdk": "^3.0.0",
-    "@microsoft/api-extractor": "^7.31.1",
-    "@opentelemetry/sdk-trace-base": "^1.26.0",
-    "@opentelemetry/sdk-trace-node": "^1.26.0",
-    "@types/node": "^18.0.0",
-    "@vitest/browser": "^2.1.1",
-    "@vitest/coverage-istanbul": "^2.1.1",
-    "dotenv": "^16.0.0",
-    "eslint": "^9.9.0",
-    "playwright": "^1.47.2",
-    "rimraf": "^5.0.5",
-    "typescript": "~5.6.2",
-    "vitest": "^2.1.1"
->>>>>>> e460e3b0
   },
   "//sampleConfiguration": {
     "skipFolder": true,
