// Copyright (c) Microsoft Corporation.
// Licensed under the MIT license.

/**
 * THIS IS AN AUTO-GENERATED FILE - DO NOT EDIT!
 *
 * Any changes you make here may be lost.
 *
 * If you need to make changes, please do so in the original source file, \{project-root\}/sources/custom
 */

export {
  Completions,
  PromptFilterResult,
  ContentFilterResult,
  ContentFilterSeverity,
  Choice,
  CompletionsLogProbabilityModel,
  CompletionsFinishReason,
  CompletionsUsage,
  ChatMessage,
  ChatRole,
  FunctionCall,
  AzureChatExtensionsMessageContext,
  FunctionDefinition,
  FunctionCallPreset,
  FunctionName,
  AzureChatExtensionConfiguration,
  AzureChatExtensionType,
  ChatCompletions,
  ChatChoice,
  BatchImageGenerationOperationResponse,
  ImageGenerations,
  ImageLocation,
  ImagePayload,
  AzureOpenAIOperationState,
  ImageSize,
  ImageGenerationResponseFormat,
  Embeddings,
  EmbeddingItem,
  EmbeddingsUsage,
} from "./models.js";
<<<<<<< HEAD
export { GetEmbeddingsOptions, GetCompletionsOptions, ImageGenerationOptions } from "./options.js";
export {
  AzureExtensionsOptions,
  GetChatCompletionsOptions,
  ContentFilterErrorResults,
  ContentFilterSuccessResults,
  ContentFilterResults,
  StreamProducer,
} from "../api/models.js";
=======
export { GetEmbeddingsOptions, GetCompletionsOptions, ImageGenerationOptions } from "./options.js";
>>>>>>> 7a661434
<|MERGE_RESOLUTION|>--- conflicted
+++ resolved
@@ -40,7 +40,6 @@
   EmbeddingItem,
   EmbeddingsUsage,
 } from "./models.js";
-<<<<<<< HEAD
 export { GetEmbeddingsOptions, GetCompletionsOptions, ImageGenerationOptions } from "./options.js";
 export {
   AzureExtensionsOptions,
@@ -49,7 +48,4 @@
   ContentFilterSuccessResults,
   ContentFilterResults,
   StreamProducer,
-} from "../api/models.js";
-=======
-export { GetEmbeddingsOptions, GetCompletionsOptions, ImageGenerationOptions } from "./options.js";
->>>>>>> 7a661434
+} from "../api/models.js";