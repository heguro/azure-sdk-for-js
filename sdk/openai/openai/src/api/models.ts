--- conflicted
+++ resolved
@@ -156,7 +156,6 @@
   error: ErrorModel;
 }
 
-<<<<<<< HEAD
 /**
  * Represents a stream that could potentially be created multiple times. It also provides the length of the stream, if known, and the name of the source of the stream, typically the file name.
  */
@@ -177,7 +176,6 @@
    */
   name?: string;
 }
-=======
+
 /** Information about the content filtering category, if it has been detected. */
-export type ContentFilterResults = ContentFilterSuccessResults | ContentFilterErrorResults;
->>>>>>> 7a661434
+export type ContentFilterResults = ContentFilterSuccessResults | ContentFilterErrorResults;