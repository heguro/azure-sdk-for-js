--- conflicted
+++ resolved
@@ -4,16 +4,9 @@
 
 ### Features Added
 
-<<<<<<< HEAD
-- Adds speech to text and translation capabilities for a wide variety of audio file formats.
-  - `getAudioTranscription` and `getAudioTranslation` methods for transcribing and translating audio files. The result can be either a simple JSON structure with just a `text` field or a more detailed JSON structure containing the text alongside additional information. In addition, VTT (Web Video Text Tracks), SRT (SubRip Text), and plain text formats are also supported. The type of the result depends on the `format` parameter if specified, otherwise, a simple JSON output is assumed. The methods could take as input an optional text prompt to guide the model's style or continue a previous audio segment. The language of the prompt should match that of the audio file.
-
-### Breaking Changes
-=======
 - Introduces speech to text and translation capabilities for a wide variety of audio file formats.
   - Adds `getAudioTranscription` and `getAudioTranslation` methods for transcribing and translating audio files. The result can be either a simple JSON structure with just a `text` field or a more detailed JSON structure containing the text alongside additional information. In addition, VTT (Web Video Text Tracks), SRT (SubRip Text), and plain text formats are also supported. The type of the result depends on the `format` parameter if specified, otherwise, a simple JSON output is assumed. The methods could take as input an optional text prompt to guide the model's style or continue a previous audio segment. The language of the prompt should match that of the audio file.
   - The available model at the time of this release supports the following list of audio file formats: m4a, mp3, wav, ogg, flac, webm, mp4, mpga, mpeg, and oga.
->>>>>>> 5dd7612e
 
 ### Bugs Fixed
 
