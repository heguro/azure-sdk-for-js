--- conflicted
+++ resolved
@@ -11,11 +11,7 @@
 * [Create a text embedding for comparisons][msdocs_openai_embedding]
 * [Use your own data with Azure OpenAI][byod_sample]
 * [Generate images](get_images_sample)
-<<<<<<< HEAD
-* [Transcribe and Translate audio files](transcribe_audio_sample)
-=======
 * [Transcribe and Translate audio files][transcribe_audio_sample]
->>>>>>> 5dd7612e
 
 Azure OpenAI is a managed service that allows developers to deploy, tune, and generate content from OpenAI models on Azure resources.
 
