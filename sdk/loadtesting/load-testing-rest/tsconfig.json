--- conflicted
+++ resolved
@@ -4,18 +4,8 @@
     "outDir": "./dist-esm",
     "declarationDir": "./types",
     "paths": {
-<<<<<<< HEAD
-      "@azure-rest/load-testing": ["./src/index"],
-    },
-    "types": [],
-    "lib": ["DOM"],
-    "target": "ES6",
-    "module": "commonjs",
-    "skipLibCheck": true,
-=======
       "@azure-rest/load-testing": ["./src/index"]
     }
->>>>>>> 8aedb438
   },
-  "include": ["src/**/*.ts", "./test/**/*.ts", "samples-dev/**/*.ts"],
+  "include": ["src/**/*.ts", "./test/**/*.ts", "samples-dev/**/*.ts"]
 }