{
  "extends": "../../../tsconfig.package",
  "compilerOptions": {
    "outDir": "./dist-esm",
    "declarationDir": "./types",
    "paths": {
<<<<<<< HEAD
      "@azure-rest/load-testing": ["./src/index"],
    },
    "types": [],
    "lib": ["DOM"],
    "target": "ES6",
    "module": "commonjs",
    "skipLibCheck": true,
=======
      "@azure-rest/load-testing": ["./src/index"]
    }
>>>>>>> aaba9b5f
  },
  "include": ["src/**/*.ts", "./test/**/*.ts", "samples-dev/**/*.ts"],
}<|MERGE_RESOLUTION|>--- conflicted
+++ resolved
@@ -4,18 +4,8 @@
     "outDir": "./dist-esm",
     "declarationDir": "./types",
     "paths": {
-<<<<<<< HEAD
-      "@azure-rest/load-testing": ["./src/index"],
-    },
-    "types": [],
-    "lib": ["DOM"],
-    "target": "ES6",
-    "module": "commonjs",
-    "skipLibCheck": true,
-=======
       "@azure-rest/load-testing": ["./src/index"]
     }
->>>>>>> aaba9b5f
   },
   "include": ["src/**/*.ts", "./test/**/*.ts", "samples-dev/**/*.ts"],
 }