--- conflicted
+++ resolved
@@ -1,26 +1,7 @@
 {
   "name": "@azure/arm-cosmosdb",
-<<<<<<< HEAD
-  "version": "17.0.0-beta.1",
+  "version": "17.0.0-beta.2",
   "description": "A generated SDK for CosmosDBManagementClient.",
-=======
-  "sdk-type": "mgmt",
-  "author": "Microsoft Corporation",
-  "description": "A generated SDK for CosmosDBManagementClient.",
-  "version": "17.0.0-beta.2",
-  "engines": {
-    "node": ">=18.0.0"
-  },
-  "dependencies": {
-    "@azure/core-lro": "^2.5.4",
-    "@azure/abort-controller": "^2.1.2",
-    "@azure/core-paging": "^1.2.0",
-    "@azure/core-client": "^1.7.0",
-    "@azure/core-auth": "^1.6.0",
-    "@azure/core-rest-pipeline": "^1.14.0",
-    "tslib": "^2.2.0"
-  },
->>>>>>> 9a8b4d2e
   "keywords": [
     "node",
     "azure",
