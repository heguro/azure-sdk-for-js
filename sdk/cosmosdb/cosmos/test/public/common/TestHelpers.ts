--- conflicted
+++ resolved
@@ -23,10 +23,7 @@
 } from "../../../src";
 import {
   ClientContext,
-<<<<<<< HEAD
-=======
   ConnectionMode,
->>>>>>> c24f4743
   ConsistencyLevel,
   Constants,
   CosmosClient,
@@ -774,10 +771,6 @@
   const clientOps: CosmosClientOptions = {
     endpoint: "",
     connectionPolicy: {
-<<<<<<< HEAD
-      enableEndpointDiscovery: false,
-      preferredLocations: ["https://localhhost"],
-=======
       connectionMode: ConnectionMode.Gateway,
       requestTimeout: 60000,
       enableEndpointDiscovery: true,
@@ -790,18 +783,13 @@
       useMultipleWriteLocations: true,
       endpointRefreshRateInMs: 300000,
       enableBackgroundEndpointRefreshing: true,
->>>>>>> c24f4743
     },
     ...options,
   };
   const globalEndpointManager = new GlobalEndpointManager(
     clientOps,
     async (diagnosticNode: DiagnosticNodeInternal, opts: RequestOptions) => {
-<<<<<<< HEAD
-      expect(opts).to.exist; // eslint-disable-line no-unused-expressions
-=======
       expect(opts).to.exist;
->>>>>>> c24f4743
       const dummyAccount: any = diagnosticNode;
       return dummyAccount;
     },
