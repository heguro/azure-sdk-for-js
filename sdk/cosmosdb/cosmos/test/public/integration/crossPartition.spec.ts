// Copyright (c) Microsoft Corporation.
// Licensed under the MIT License.

import * as util from "node:util";
import type { Container, ContainerDefinition } from "../../../src/index.js";
import { DataType, IndexKind } from "../../../src/index.js";
import type { SqlQuerySpec } from "../../../src/index.js";
import type { QueryIterator } from "../../../src/index.js";
import {
  bulkInsertItems,
  getTestContainer,
  removeAllDatabases,
  generateDocuments,
} from "../common/TestHelpers.js";
import type { FeedResponse, FeedOptions } from "../../../src/index.js";
import { describe, it, assert, beforeAll } from "vitest";

function compare(key: string) {
  return function (a: any, b: any): number {
    if (a[key] > b[key]) {
      return 1;
    }
    if (a[key] < b[key]) {
      return -1;
    }
    return 0;
  };
}

<<<<<<< HEAD
describe("Cross Partition", { timeout: 30000 }, () => {
  describe("Validate Query", () => {
=======
describe("Cross-Partition", function (this: Suite) {
  this.timeout(process.env.MOCHA_TIMEOUT || "30000");

  describe("Validate-Query", function () {
>>>>>>> d560c160
    const documentDefinitions = generateDocuments(20);

    const containerDefinition: ContainerDefinition = {
      id: "sample container",
      indexingPolicy: {
        includedPaths: [
          {
            path: "/",
            indexes: [
              {
                kind: IndexKind.Range,
                dataType: DataType.Number,
              },
              {
                kind: IndexKind.Range,
                dataType: DataType.String,
              },
            ],
          },
        ],
      },
      partitionKey: {
        paths: ["/id"],
      },
    };
    const containerOptions = { offerThroughput: 25100 };

    let container: Container;

    // - removes all the databases,
    // - creates a new database,
    // - creates a new collection,
    // - bulk inserts documents to the container
    beforeAll(async () => {
      await removeAllDatabases();
      container = await getTestContainer(
        "Validate 中文 Query",
        undefined,
        containerDefinition,
        containerOptions,
      );
      await bulkInsertItems(container, documentDefinitions);
    });

    const validateResults = function (
      actualResults: any[],
      expectedOrderIds: string[],
      expectedCount: number,
    ): void {
      assert.equal(
        actualResults.length,
        expectedCount ||
          (expectedOrderIds && expectedOrderIds.length) ||
          documentDefinitions.length,
        "actual results length doesn't match with expected results length.",
      );
      if (expectedOrderIds) {
        assert.deepStrictEqual(
          actualResults.map((doc) => doc.id || doc),
          expectedOrderIds,
        );
      }
    };

    const validateFetchAll = async function (
      queryIterator: QueryIterator<any>,
      options: any,
      expectedOrderIds: string[],
      expectedCount: number,
    ): Promise<FeedResponse<any>> {
      options.continuation = undefined;
      const response = await queryIterator.fetchAll();
      const { resources: results } = response;
      assert.equal(
        results.length,
        expectedCount ||
          (expectedOrderIds && expectedOrderIds.length) ||
          documentDefinitions.length,
        "invalid number of results",
      );
      assert.equal(
        queryIterator.hasMoreResults(),
        false,
        "hasMoreResults: no more results is left",
      );

      validateResults(results, expectedOrderIds, expectedCount);
      return response;
    };

    const validateFetchNextAndHasMoreResults = async function (
      options: any,
      queryIterator: QueryIterator<any>,
      expectedOrderIds: string[],
      fetchAllResponse: FeedResponse<any>,
      expectedCount: number,
      expectedIteratorCalls: number,
    ): Promise<void> {
      const pageSize = options["maxItemCount"];
      let totalExecuteNextRequestCharge = 0;
      let totalIteratorCalls = 0;
      let totalFetchedResults: any[] = [];
      const expectedLength =
        expectedCount ||
        (expectedOrderIds && expectedOrderIds.length) ||
        documentDefinitions.length;
      while (queryIterator.hasMoreResults()) {
        const { resources: results, queryMetrics, requestCharge } = await queryIterator.fetchNext();
        totalIteratorCalls++;
        assert(queryMetrics, "expected response have query metrics");

        if (totalFetchedResults.length > expectedLength) {
          break;
        }
        if (results) {
          totalFetchedResults = totalFetchedResults.concat(results);
        }
        totalExecuteNextRequestCharge += requestCharge;
        assert(requestCharge >= 0);

        if (totalFetchedResults.length < expectedLength) {
          if (results) {
            assert(results.length <= pageSize, "executeNext: invalid fetch block size");
          }
          assert(queryIterator.hasMoreResults(), "hasMoreResults expects to return true");
        } else {
          // no more results
          assert.equal(
            expectedLength,
            totalFetchedResults.length,
            "executeNext: didn't fetch all the results",
          );
        }
      }

      if (expectedIteratorCalls) {
        assert.equal(totalIteratorCalls, expectedIteratorCalls);
      }
      // no more results
      validateResults(totalFetchedResults, expectedOrderIds, expectedCount);
      assert.equal(
        queryIterator.hasMoreResults(),
        false,
        "hasMoreResults: no more results is left",
      );
      assert(totalExecuteNextRequestCharge > 0);
      const percentDifference =
        Math.abs(fetchAllResponse.requestCharge - totalExecuteNextRequestCharge) /
        totalExecuteNextRequestCharge;
      assert(
        percentDifference <= 0.1,
        `difference between fetchAll request charge and executeNext request charge should be less than 10%, found :${
          percentDifference * 100
        }. \n fetchAllResponse.requestCharge: ${
          fetchAllResponse.requestCharge
        }, totalExecuteNextRequestCharge: ${totalExecuteNextRequestCharge}`,
      );
    };

    const validateFetchNextAndHasMoreResultsWithEnableQueryControl = async function (
      queryIterator: QueryIterator<any>,
      expectedOrderIds: string[],
      expectedCount: number,
    ): Promise<void> {
      let totalExecuteNextRequestCharge = 0;
      let totalIteratorCalls = 0;
      let totalFetchedResults: any[] = [];
      const expectedLength =
        expectedCount ||
        (expectedOrderIds && expectedOrderIds.length) ||
        documentDefinitions.length;
      while (queryIterator.hasMoreResults()) {
        const { resources: results, queryMetrics, requestCharge } = await queryIterator.fetchNext();
        totalIteratorCalls++;
        assert(queryMetrics, "expected response have query metrics");

        if (totalFetchedResults.length > expectedLength) {
          break;
        }
        if (results) {
          totalFetchedResults = totalFetchedResults.concat(results);
        }
        totalExecuteNextRequestCharge += requestCharge;
        assert(requestCharge >= 0);

        if (totalFetchedResults.length < expectedLength) {
          assert(queryIterator.hasMoreResults(), "hasMoreResults expects to return true");
        } else {
          // no more results
          assert.equal(
            expectedLength,
            totalFetchedResults.length,
            "executeNext: didn't fetch all the results",
          );
        }
      }
      // no more results
      validateResults(totalFetchedResults, expectedOrderIds, expectedCount);
      assert.equal(
        queryIterator.hasMoreResults(),
        false,
        "hasMoreResults: no more results is left",
      );
    };

    const validateAsyncIterator = async function (
      queryIterator: QueryIterator<any>,
      expectedOrderIds: any[],
      expecetedCount: number,
    ): Promise<void> {
      const expectedLength =
        expecetedCount ||
        (expectedOrderIds && expectedOrderIds.length) ||
        documentDefinitions.length;
      const results: any[] = [];
      let completed = false;
      for await (const { resources: items } of queryIterator.getAsyncIterator()) {
        assert.equal(completed, false, "iterator called after all results returned");
        results.push(...items);
        if (results.length === expectedLength) {
          completed = true;
        }
      }
      assert.equal(completed, true, "AsyncIterator should see all expected results");
      validateResults(results, expectedOrderIds, expecetedCount);
    };

    const executeQueryAndValidateResults = async function ({
      query,
      options,
      expectedOrderIds,
      expectedCount,
      expectedRus,
      expectedIteratorCalls,
    }: {
      query: string | SqlQuerySpec;
      options: any;
      expectedOrderIds?: any[];
      expectedCount?: number;
      expectedRus?: number;
      expectedIteratorCalls?: number;
    }): Promise<void> {
      options.populateQueryMetrics = true;
      const queryIterator = container.items.query(query, options);
      const fetchAllResponse = await validateFetchAll(
        queryIterator,
        options,
        expectedOrderIds,
        expectedCount,
      );
      if (expectedRus) {
        const percentDifference =
          Math.abs(fetchAllResponse.requestCharge - expectedRus) / expectedRus;
        assert(
          percentDifference <= 0.05,
          `difference between fetchAll request charge and expected request charge should be less than 5%. Got ${
            percentDifference * 100
          }`,
        );
      }
      queryIterator.reset();
      await validateFetchNextAndHasMoreResults(
        options,
        queryIterator,
        expectedOrderIds,
        fetchAllResponse,
        expectedCount,
        expectedIteratorCalls,
      );
      queryIterator.reset();
      await validateAsyncIterator(queryIterator, expectedOrderIds, expectedCount);

      // Adding these to test the new flag enableQueryControl in FeedOptions
      options.enableQueryControl = true;
      const queryIteratorWithEnableQueryControl = container.items.query(query, options);
      await validateFetchAll(
        queryIteratorWithEnableQueryControl,
        options,
        expectedOrderIds,
        expectedCount,
      );
      queryIteratorWithEnableQueryControl.reset();
      await validateFetchNextAndHasMoreResultsWithEnableQueryControl(
        queryIteratorWithEnableQueryControl,
        expectedOrderIds,
        expectedCount,
      );
    };

    it("Validate Parallel Query As String With maxDegreeOfParallelism = 0", async () => {
      // simple order by query in string format
      const query = "SELECT * FROM root r";
      const options = {
        maxItemCount: 2,
        maxDegreeOfParallelism: 0,
      };

      // validates the results size and order
      await executeQueryAndValidateResults({
        query,
        options,
      });
    });

<<<<<<< HEAD
    it("Validate Parallel Query As String With maxDegreeOfParallelism: -1", async () => {
=======
    it("Validate-Parallel-Query As String With maxDegreeOfParallelism: -1", async function () {
>>>>>>> d560c160
      // simple order by query in string format
      const query = "SELECT * FROM root r";
      const options: FeedOptions = {
        maxItemCount: 2,
        maxDegreeOfParallelism: -1,
        forceQueryPlan: true,
        populateQueryMetrics: true,
      };

      // validates the results size and order
      await executeQueryAndValidateResults({
        query,
        options,
      });
    });

    it("Validate Parallel Query As String With maxDegreeOfParallelism: 1", async () => {
      // simple order by query in string format
      const query = "SELECT * FROM root r";
      const options = {
        maxItemCount: 2,
        maxDegreeOfParallelism: 1,
      };

      // validates the results size and order
      await executeQueryAndValidateResults({
        query,
        options,
      });
    });

    it("Validate Parallel Query As String With maxDegreeOfParallelism: 3", async () => {
      // simple order by query in string format
      const query = "SELECT * FROM root r";
      const options: FeedOptions = {
        maxItemCount: 2,
        maxDegreeOfParallelism: 3,
        bufferItems: true,
      };

      // validates the results size and order
      await executeQueryAndValidateResults({
        query,
        options,
      });
    });

    it("Validate Simple OrderBy Query As String With maxDegreeOfParallelism = 0", async () => {
      // simple order by query in string format
      const query = "SELECT * FROM root r order by r.spam";
      const options = {
        maxItemCount: 2,
        maxDegreeOfParallelism: 0,
      };

      const expectedOrderedIds = documentDefinitions.sort(compare("spam")).map(function (r) {
        return r["id"];
      });

      // validates the results size and order
      await executeQueryAndValidateResults({
        query,
        options,
        expectedOrderIds: expectedOrderedIds,
      });
    });

    it("Validate Simple OrderBy Query As String With maxDegreeOfParallelism = 1 #nosignoff", async () => {
      // simple order by query in string format
      const query = "SELECT * FROM root r order by r.spam";
      const options = {
        maxItemCount: 2,
        maxDegreeOfParallelism: 1,
      };

      const expectedOrderedIds = documentDefinitions.sort(compare("spam")).map(function (r) {
        return r["id"];
      });

      // validates the results size and order
      await executeQueryAndValidateResults({
        query,
        options,
        expectedOrderIds: expectedOrderedIds,
      });
    });

    it("Validate Simple OrderBy Query As String With maxDegreeOfParallelism = 3", async () => {
      // simple order by query in string format
      const query = "SELECT * FROM root r order by r.spam";
      const options = {
        maxItemCount: 2,
        maxDegreeOfParallelism: 3,
      };

      const expectedOrderedIds = documentDefinitions.sort(compare("spam")).map(function (r) {
        return r["id"];
      });

      // validates the results size and order
      await executeQueryAndValidateResults({
        query,
        options,
        expectedOrderIds: expectedOrderedIds,
      });
    });

    it("Validate Simple OrderBy Query As String With maxDegreeOfParallelism = -1", async () => {
      // simple order by query in string format
      const query = "SELECT * FROM root r order by r.spam";
      const options = {
        maxItemCount: 2,
        maxDegreeOfParallelism: -1,
      };

      const expectedOrderedIds = documentDefinitions.sort(compare("spam")).map(function (r) {
        return r["id"];
      });

      // validates the results size and order
      await executeQueryAndValidateResults({
        query,
        options,
        expectedOrderIds: expectedOrderedIds,
      });
    });

    it("Validate DISTINCT Query", async () => {
      // simple order by query in string format
      const query = "SELECT DISTINCT VALUE r.spam3 FROM root r";
      const options = {
        maxItemCount: 2,
      };

      // validates the results size and order
      await executeQueryAndValidateResults({ query, options, expectedCount: 3 });
    });

    it("Validate DISTINCT OrderBy Query", async () => {
      // simple order by query in string format
      const query = "SELECT DISTINCT VALUE r.spam3 FROM root r order by r.spam3 DESC";
      const options = {
        maxItemCount: 2,
      };

      const expectedOrderedIds = ["eggs2", "eggs1", "eggs0"];

      // validates the results size and order
      await executeQueryAndValidateResults({
        query,
        options,
        expectedOrderIds: expectedOrderedIds,
      });
    });

    it("Validate parallel DISTINCT Query", async () => {
      // simple order by query in string format
      const query = "SELECT DISTINCT VALUE r.spam3 FROM root r order by r.spam3";
      const options = {
        maxItemCount: 2,
        maxDegreeOfParallelism: 3,
        bufferItems: true,
      };

      const expectedOrderedIds = ["eggs0", "eggs1", "eggs2"];

      // validates the results size and order
      await executeQueryAndValidateResults({
        query,
        options,
        expectedOrderIds: expectedOrderedIds,
      });
    });

    it("Validate DISTINCT Query with maxItemCount = 1", async () => {
      // simple order by query in string format
      const query = "SELECT DISTINCT VALUE r.spam3 FROM root r order by r.spam3";
      const options = {
        maxItemCount: 1,
      };

      const expectedOrderedIds = ["eggs0", "eggs1", "eggs2"];

      // validates the results size and order
      await executeQueryAndValidateResults({
        query,
        options,
        expectedOrderIds: expectedOrderedIds,
      });
    });

    it("Validate DISTINCT Query with maxItemCount = 20", async () => {
      // simple order by query in string format
      const query = "SELECT DISTINCT VALUE r.spam3 FROM root r order by r.spam3";
      const options = {
        maxItemCount: 20,
      };

      const expectedOrderedIds = ["eggs0", "eggs1", "eggs2"];

      // validates the results size and order
      await executeQueryAndValidateResults({
        query,
        options,
        expectedOrderIds: expectedOrderedIds,
      });
    });

    it("Validate Simple OrderBy Query As String", async () => {
      // simple order by query in string format
      const query = "SELECT * FROM root r order by r.spam";
      const options = {
        maxItemCount: 2,
      };

      const expectedOrderedIds = documentDefinitions.sort(compare("spam")).map(function (r) {
        return r["id"];
      });

      // validates the results size and order
      await executeQueryAndValidateResults({
        query,
        options,
        expectedOrderIds: expectedOrderedIds,
      });
    });

    it("Validate Simple OrderBy Query", async () => {
      // simple order by query
      const querySpec = {
        query: "SELECT * FROM root r order by r.spam",
      };
      const options = {
        maxItemCount: 2,
      };

      const expectedOrderedIds = documentDefinitions.sort(compare("spam")).map(function (r) {
        return r["id"];
      });

      // validates the results size and order
      await executeQueryAndValidateResults({
        query: querySpec,
        options,
        expectedOrderIds: expectedOrderedIds,
      });
    });

    it("Validate OrderBy Query With ASC", async () => {
      // an order by query with explicit ascending ordering
      const querySpec = {
        query: "SELECT * FROM root r order by r.spam ASC",
      };
      const options = {
        maxItemCount: 2,
      };

      const expectedOrderedIds = documentDefinitions.sort(compare("spam")).map(function (r) {
        return r["id"];
      });

      // validates the results size and order
      await executeQueryAndValidateResults({
        query: querySpec,
        options,
        expectedOrderIds: expectedOrderedIds,
      });
    });

    it("Validate OrderBy Query With DESC", async () => {
      // an order by query with explicit descending ordering
      const querySpec = {
        query: "SELECT * FROM root r order by r.spam DESC",
      };
      const options = {
        maxItemCount: 2,
      };

      const expectedOrderedIds = documentDefinitions
        .sort(compare("spam"))
        .map(function (r) {
          return r["id"];
        })
        .reverse();

      // validates the results size and order
      await executeQueryAndValidateResults({
        query: querySpec,
        options,
        expectedOrderIds: expectedOrderedIds,
      });
    });

    it("Validate OrderBy with top", async () => {
      // an order by query with top, total existing docs more than requested top count
      const topCount = 9;
      const querySpec = {
        query: util.format("SELECT top %d * FROM root r order by r.spam", topCount),
      };
      const options = {
        maxItemCount: 2,
      };

      const expectedOrderedIds = documentDefinitions
        .sort(compare("spam"))
        .map(function (r) {
          return r["id"];
        })
        .slice(0, topCount);

      await executeQueryAndValidateResults({
        query: querySpec,
        options,
        expectedOrderIds: expectedOrderedIds,
      });
    });

    it("Validate OrderBy with Top Query (less results than top counts)", async () => {
      // an order by query with top, total existing docs less than requested top count
      const topCount = 30;
      // sanity check
      assert(topCount > documentDefinitions.length, "test setup is wrong");
      const querySpec = {
        query: util.format("SELECT top %d * FROM root r order by r.spam", topCount),
      };
      const options = {
        maxItemCount: 2,
      };

      const expectedOrderedIds = documentDefinitions.sort(compare("spam")).map(function (r) {
        return r["id"];
      });

      await executeQueryAndValidateResults({
        query: querySpec,
        options,
        expectedOrderIds: expectedOrderedIds,
      });
    });

    it("Validate Top Query with maxDegreeOfParallelism = 3", async () => {
      // a top query
      const topCount = 6;
      // sanity check
      assert(topCount < documentDefinitions.length, "test setup is wrong");

      const query = util.format("SELECT top %d * FROM root r", topCount);
      const options = {
        maxItemCount: 2,
        maxDegreeOfParallelism: 3,
        forceQueryPlan: true,
        bufferItems: true,
      };

      // prepare expected behaviour verifier
      const queryIterator = container.items.query(query, options);

      const { resources: results } = await queryIterator.fetchAll();
      assert.equal(results.length, topCount);

      // select unique ids
      const uniqueIds: any = {};
      results.forEach(function (item) {
        uniqueIds[item.id] = true;
      });
      // assert no duplicate results
      assert.equal(results.length, Object.keys(uniqueIds).length);
    });

    it("Validate Top Query", async () => {
      // a top query
      const topCount = 6;
      // sanity check
      assert(topCount < documentDefinitions.length, "test setup is wrong");

      const query = util.format("SELECT top %d * FROM root r", topCount);
      const options = {
        maxItemCount: 2,
      };

      // prepare expected behaviour verifier
      const queryIterator = container.items.query(query, options);

      const { resources: results } = await queryIterator.fetchAll();
      assert.equal(results.length, topCount);

      // select unique ids
      const uniqueIds: any = {};
      results.forEach((item) => {
        uniqueIds[item.id] = true;
      });
      // assert no duplicate results
      assert.equal(results.length, Object.keys(uniqueIds).length);
    });

    it("Validate Top Query (with 0 topCount)", async () => {
      // a top query
      const topCount = 0;
      // sanity check
      assert(topCount < documentDefinitions.length, "test setup is wrong");

      const query = util.format("SELECT top %d * FROM root r", topCount);
      const options = {
        maxItemCount: 2,
      };

      // prepare expected behaviour verifier
      const queryIterator = container.items.query(query, options);

      const { resources: results } = await queryIterator.fetchAll();
      assert.equal(results.length, topCount);

      // select unique ids
      const uniqueIds: any = {};
      results.forEach((item) => {
        uniqueIds[item.id] = true;
      });
      // assert no duplicate results
      assert.equal(results.length, Object.keys(uniqueIds).length);
    });

    it("Validate Parametrized Top Query", async () => {
      // a top query
      const topCount = 6;
      // sanity check
      assert(topCount < documentDefinitions.length, "test setup is wrong");

      const querySpec: SqlQuerySpec = {
        query: "SELECT top @n * FROM root r",

        parameters: [{ name: "@n", value: topCount }],
      };
      const options = {
        maxItemCount: 2,
      };

      // prepare expected behaviour verifier
      const queryIterator = container.items.query(querySpec, options);

      const { resources: results } = await queryIterator.fetchAll();
      assert.equal(results.length, topCount);

      // select unique ids
      const uniqueIds: any = {};
      results.forEach((item) => {
        uniqueIds[item.id] = true;
      });
      // assert no duplicate results
      assert.equal(results.length, Object.keys(uniqueIds).length);
    });

    it("Validate OrderBy with Parametrized Top Query", async () => {
      // a parametrized top order by query
      const topCount = 9;
      // sanity check
      assert(topCount < documentDefinitions.length, "test setup is wrong");
      // a parametrized top order by query
      const querySpec = {
        query: "SELECT top @n * FROM root r order by r.spam",

        parameters: [{ name: "@n", value: topCount }],
      };
      const options = {
        maxItemCount: 2,
      };

      const expectedOrderedIds = documentDefinitions
        .sort(compare("spam"))
        .map(function (r) {
          return r["id"];
        })
        .slice(0, topCount);

      await executeQueryAndValidateResults({
        query: querySpec,
        options,
        expectedOrderIds: expectedOrderedIds,
      });
    });

    it("Validate OrderBy with Parametrized Predicate", async () => {
      // an order by query combined with parametrized predicate
      const querySpec = {
        query: "SELECT * FROM root r where r.cnt > @cnt order by r.spam",
        parameters: [{ name: "@cnt", value: 5 }],
      };
      const options = {
        maxItemCount: 2,
      };

      const expectedOrderedIds = documentDefinitions
        .sort(compare("spam"))
        .filter(function (r) {
          return r["cnt"] > 5;
        })
        .map(function (r) {
          return r["id"];
        });

      await executeQueryAndValidateResults({
        query: querySpec,
        options,
        expectedOrderIds: expectedOrderedIds,
      });
    });

    it("Validate Error Handling - Orderby where types are noncomparable", async () => {
      // test orderby with different order by item type
      // an order by query
      const query = {
        query: "SELECT * FROM root r order by r.spam2",
      };
      const options = {
        maxItemCount: 2,
      };

      // prepare expected behaviour verifier
      try {
        const queryIterator = container.items.query(query, options);
        await queryIterator.fetchAll();
      } catch (err: any) {
        assert.notEqual(err, undefined);
      }
    });

    it("Validate OrderBy Integer Query", async () => {
      // simple order by query in string format
      const query = "SELECT * FROM root r order by r.cnt";
      const options = {
        maxItemCount: 2,
      };

      const expectedOrderedIds = documentDefinitions.sort(compare("cnt")).map(function (r) {
        return r["id"];
      });

      // validates the results size and order
      await executeQueryAndValidateResults({
        query,
        options,
        expectedOrderIds: expectedOrderedIds,
      });
    });

    it("Validate OrderBy Floating Point Number Query", async () => {
      // simple order by query in string format
      const query = "SELECT * FROM root r order by r.number";
      const options = {
        maxItemCount: 2,
      };

      const expectedOrderedIds = documentDefinitions.sort(compare("number")).map(function (r) {
        return r["id"];
      });

      // validates the results size and order
      await executeQueryAndValidateResults({
        query,
        options,
        expectedOrderIds: expectedOrderedIds,
      });
    });

    it("Validate OrderBy Boolean Query", async () => {
      // simple order by query in string format
      const query = "SELECT * FROM root r order by r.boolVar";
      const options = {
        maxItemCount: 2,
      };

      const queryIterator = container.items.query(query, options);
      const { resources: results } = await queryIterator.fetchAll();
      assert.equal(results.length, documentDefinitions.length);

      let index = 0;
      while (index < results.length) {
        if (results[index].boolVar) {
          break;
        }
        assert(results[index].id % 2 === 1);
        index++;
      }

      while (index < results.length) {
        assert(results[index].boolVar);
        assert(results[index].id % 2 === 0);
        index++;
      }
    });

    it("Validate simple LIMIT OFFSET", async () => {
      const limit = 1;
      const offset = 7;

      const querySpec = {
        query: `SELECT * FROM root r OFFSET ${offset} LIMIT ${limit}`,
      };
      const options = {
        maxItemCount: 2,
      };

      // validates the results size and order
      await executeQueryAndValidateResults({
        query: querySpec,
        options,
        expectedCount: 1,
        expectedIteratorCalls: 1,
      });
    });

    it("Validate filtered LIMIT OFFSET", async () => {
      const limit = 1;
      const offset = 2;

      // an order by query with explicit ascending ordering
      const querySpec = {
        query: `SELECT * FROM root r WHERE r.number > 5 OFFSET ${offset} LIMIT ${limit}`,
      };
      const options = {
        maxItemCount: 2,
      };

      // validates the results size and order
      await executeQueryAndValidateResults({
        query: querySpec,
        options,
        expectedCount: 1,
      });
    });

    // TODO Add test for OFFSET LIMT filtered on partition

    it("Validate OrderBy Query With ASC and LIMIT 2 and OFFSET 10", async () => {
      const limit = 2;
      const offset = 10;

      // an order by query with explicit ascending ordering
      const querySpec = {
        query: `SELECT * FROM root r order by r.spam ASC OFFSET ${offset} LIMIT ${limit}`,
      };
      const options = {
        maxItemCount: 2,
      };

      const expectedOrderedIds = documentDefinitions
        .sort(compare("spam"))
        .map(function (r) {
          return r["id"];
        })
        .splice(offset, limit);

      // validates the results size and order
      await executeQueryAndValidateResults({
        query: querySpec,
        options,
        expectedOrderIds: expectedOrderedIds,
      });
    });

    it("Validate OrderBy Query With ASC and LIMIT 0 and OFFSET 5", async () => {
      const limit = 5;
      const offset = 0;

      // an order by query with explicit ascending ordering
      const querySpec = {
        query: `SELECT * FROM root r order by r.spam ASC OFFSET ${offset} LIMIT ${limit}`,
      };
      const options = {
        maxItemCount: 2,
      };

      const expectedOrderedIds = documentDefinitions
        .sort(compare("spam"))
        .map(function (r) {
          return r["id"];
        })
        .splice(offset, limit);

      // validates the results size and order
      await executeQueryAndValidateResults({
        query: querySpec,
        options,
        expectedOrderIds: expectedOrderedIds,
      });
    });

    it("Validate Failure", async () => {
      // simple order by query in string format
      const query = "SELECT * FROM root r order by r.spam";

      const options = {
        maxItemCount: 2,
      };

      const queryIterator = container.items.query(query, options);

      let firstTime = true;

      await queryIterator.fetchNext();

      if (firstTime) {
        firstTime = false;
      }
    });
  });
});<|MERGE_RESOLUTION|>--- conflicted
+++ resolved
@@ -27,15 +27,8 @@
   };
 }
 
-<<<<<<< HEAD
 describe("Cross Partition", { timeout: 30000 }, () => {
   describe("Validate Query", () => {
-=======
-describe("Cross-Partition", function (this: Suite) {
-  this.timeout(process.env.MOCHA_TIMEOUT || "30000");
-
-  describe("Validate-Query", function () {
->>>>>>> d560c160
     const documentDefinitions = generateDocuments(20);
 
     const containerDefinition: ContainerDefinition = {
@@ -340,11 +333,7 @@
       });
     });
 
-<<<<<<< HEAD
     it("Validate Parallel Query As String With maxDegreeOfParallelism: -1", async () => {
-=======
-    it("Validate-Parallel-Query As String With maxDegreeOfParallelism: -1", async function () {
->>>>>>> d560c160
       // simple order by query in string format
       const query = "SELECT * FROM root r";
       const options: FeedOptions = {
