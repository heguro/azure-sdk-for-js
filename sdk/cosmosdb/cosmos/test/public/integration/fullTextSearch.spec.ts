// Copyright (c) Microsoft Corporation.
// Licensed under the MIT License.

<<<<<<< HEAD
import type { ContainerDefinition, Container } from "../../../src/index.js";
import {
  getTestContainer,
  removeAllDatabases,
  readAndParseJSONFile,
} from "../common/TestHelpers.js";
import { describe, it, assert, beforeAll } from "vitest";
=======
import type { Suite } from "mocha";
import assert from "assert";
import type { ContainerDefinition, Container } from "../../../src";
import { getTestContainer, removeAllDatabases, readAndParseJSONFile } from "../common/TestHelpers";

describe("Validate full text search queries", function (this: Suite) {
  this.timeout(process.env.MOCHA_TIMEOUT || 20000);
>>>>>>> d560c160

describe.skip("Validate full text search queries", { timeout: 20000 }, () => {
  const partitionKey = "id";
  let container: Container;
  const containerDefinition: ContainerDefinition = {
    id: "sample container",
    indexingPolicy: {
      includedPaths: [
        {
          path: "/*",
        },
      ],
      compositeIndexes: [
        [
          { path: "/index", order: "ascending" },
          { path: "/mixedTypefield", order: "ascending" },
        ],
      ],
    },
    partitionKey: {
      paths: ["/" + partitionKey],
    },
  };

  const sampleVector = [
    0.02, 0, -0.02, 0, -0.04, -0.01, -0.04, -0.01, 0.06, 0.08, -0.05, -0.04, -0.03, 0.05, -0.03, 0,
    -0.03, 0, 0.05, 0, 0.03, 0.02, 0, 0.04, 0.05, 0.03, 0, 0, 0, -0.03, -0.01, 0.01, 0, -0.01,
    -0.03, -0.02, -0.05, 0.01, 0, 0.01, 0, 0.01, -0.03, -0.02, 0.02, 0.02, 0.04, 0.01, 0.04, 0.02,
    -0.01, -0.01, 0.02, 0.01, 0.02, -0.04, -0.01, 0.06, -0.01, -0.03, -0.04, -0.01, -0.01, 0, 0.03,
    -0.02, 0.03, 0.05, 0.01, 0.04, 0.05, -0.05, -0.01, 0.03, 0.02, -0.02, 0, -0.02, -0.02, -0.04,
    0.01, -0.05, 0.01, 0.05, 0, -0.02, 0.03, -0.07, 0.05, 0.02, 0.03, 0.05, 0.05, -0.01, 0.03,
    -0.08, -0.01, -0.03, 0.04, -0.01, -0.02, -0.01, -0.02, -0.03, 0.03, 0.03, -0.04, 0.04, 0.02, 0,
    0.03, -0.02, -0.04, 0.02, 0.01, 0.02, -0.01, 0.03, 0.02, 0.01, -0.02, 0, 0.02, 0, -0.01, 0.02,
    -0.05, 0.03, 0.03, 0.04, -0.02, 0.04, -0.04, 0.03, 0.03, -0.03, 0, 0.02, 0.06, 0.02, 0.02,
    -0.01, 0.03, 0, -0.03, -0.06, 0.02, 0, 0.02, -0.04, -0.05, 0.01, 0.02, 0.02, 0.07, 0.05, -0.01,
    0.03, -0.03, -0.06, 0.04, 0.01, -0.01, 0.04, 0.02, 0.03, -0.03, 0.03, -0.01, 0.03, -0.04, -0.02,
    0.02, -0.02, -0.03, -0.02, 0.02, -0.01, -0.05, -0.07, 0.02, -0.01, 0, -0.01, -0.02, -0.02,
    -0.03, -0.03, 0, -0.08, -0.01, 0, -0.01, -0.03, 0.01, 0, -0.02, -0.03, -0.04, -0.01, 0.02, 0, 0,
    -0.04, 0.04, -0.01, 0.04, 0, -0.06, 0.02, 0.03, 0.01, 0.06, -0.02, 0, 0.01, 0.01, 0.01, 0,
    -0.02, 0.03, 0.02, 0.01, -0.01, -0.05, 0.03, -0.04, 0, 0.01, -0.02, -0.04, 0.02, 0, 0.09, -0.04,
    -0.01, 0.02, 0.01, -0.03, 0.04, 0.02, -0.02, -0.02, -0.01, 0.01, -0.04, -0.01, 0.02, 0, 0, 0.07,
    0.02, 0, 0, -0.01, 0.01, 0.03, -0.02, 0, 0.03, -0.02, -0.07, -0.04, -0.03, 0, -0.03, -0.02, 0,
    -0.02, -0.02, -0.05, -0.02, 0, 0.05, 0.01, -0.01, -0.04, 0.02, 0, 0, 0.03, 0.02, -0.03, -0.01,
    -0.02, 0.06, -0.02, 0.01, 0.01, 0.04, -0.04, 0.06, -0.02, 0.01, 0.03, 0.01, 0.02, -0.02, 0.01,
    -0.04, 0.05, -0.03, 0.01, -0.01, 0, -0.03, -0.03, 0.04, 0.02, -0.03, -0.03, -0.02, 0.06, 0.04,
    -0.01, 0.01, 0.01, -0.01, -0.02, -0.02, 0.04, 0.01, -0.01, 0.01, -0.01, 0, 0.01, -0.04, 0.01, 0,
    -0.04, 0.05, 0.01, 0.01, 0.09, -0.04, -0.02, 0.04, 0, 0.04, -0.04, -0.04, 0, 0, -0.01, 0.05,
    -0.01, 0.02, 0.01, -0.03, 0, -0.06, 0.02, 0.04, 0.01, 0.03, 0.01, -0.04, 0, 0.01, 0.05, 0.02,
    -0.02, 0.02, 0, -0.02, -0.04, -0.07, -0.02, -0.05, 0.06, 0.01, 0.02, -0.03, 0.06, -0.01, -0.02,
    -0.02, -0.01, 0, -0.05, 0.06, -0.05, 0, -0.02, -0.02, 0, -0.01, 0.01, 0, -0.01, 0.05, 0.02, 0,
    0.02, -0.02, 0.02, 0, 0.08, -0.02, 0.01, -0.03, 0.02, -0.03, 0, -0.01, -0.02, -0.04, 0.06, 0.01,
    -0.03, -0.03, 0.01, -0.01, 0.01, -0.01, 0.02, -0.03, 0.03, 0.04, 0.02, -0.02, 0.04, 0.01, 0.01,
    0.02, 0.01, 0, -0.03, 0.03, -0.02, -0.03, -0.02, 0.02, 0, -0.01, -0.02, -0.02, 0, -0.01, -0.03,
    0.02, -0.01, 0.01, -0.08, 0.01, -0.04, -0.05, 0.02, -0.01, -0.03, 0.02, 0.01, -0.03, 0.01, 0.02,
    0.03, 0.04, -0.04, 0.02, 0, 0.02, 0.02, 0.04, -0.04, -0.1, 0, 0.05, -0.01, 0.03, 0.05, 0.03,
    -0.02, 0.01, 0.02, -0.05, 0.01, 0, 0.05, -0.01, 0.03, -0.01, 0, 0.04, 0, 0, 0.08, 0.01, 0,
    -0.04, -0.03, 0, -0.02, -0.01, 0.02, 0.03, 0, -0.01, 0, 0, 0, 0.06, 0, 0, 0.01, -0.01, 0.01,
    0.04, 0.07, -0.01, 0.01, 0, -0.01, -0.02, 0.01, 0.01, 0, 0.02, 0.01, 0, -0.02, 0.03, 0.02, 0.06,
    0.02, -0.01, 0.03, 0.02, -0.02, 0.01, -0.01, 0.03, 0.05, 0.02, 0.01, 0, 0, 0.01, 0.03, -0.03,
    -0.01, -0.04, 0.03, -0.02, 0.02, -0.02, -0.01, -0.02, 0.01, -0.04, 0.01, -0.04, 0.03, -0.02,
    -0.02, -0.01, -0.01, 0.07, 0.04, -0.01, 0.08, -0.04, -0.04, 0, 0, -0.01, -0.01, 0.03, -0.04,
    0.02, -0.01, -0.04, 0.02, -0.07, -0.02, 0.02, -0.01, 0.02, 0.01, 0, 0.07, -0.01, 0.03, 0.01,
    -0.05, 0.02, 0.02, -0.01, 0.02, 0.02, -0.03, -0.02, 0.03, -0.01, 0.02, 0, 0, 0.02, -0.01, -0.02,
    0.05, 0.02, 0.01, 0.01, -0.03, -0.05, -0.03, 0.01, 0.03, -0.02, -0.01, -0.01, -0.01, 0.03,
    -0.01, -0.03, 0.02, -0.02, -0.03, -0.02, -0.01, -0.01, -0.01, 0, -0.01, -0.04, -0.02, -0.02,
    -0.03, 0.04, 0.03, 0, -0.02, -0.01, -0.03, -0.01, -0.04, -0.04, 0.02, 0.01, -0.05, 0.04, -0.03,
    0.01, -0.01, -0.03, 0.01, 0.01, 0.01, 0.02, -0.01, -0.02, -0.03, -0.01, -0.01, -0.01, -0.01,
    -0.03, 0, 0.01, -0.02, -0.01, -0.01, 0.01, 0, -0.04, 0.01, -0.01, 0.02, 0, 0, -0.01, 0, 0, 0.03,
    -0.01, -0.06, -0.04, -0.01, 0, 0.02, -0.05, -0.02, 0.02, -0.01, 0.01, 0.01, -0.01, -0.02, 0,
    0.02, -0.01, -0.02, 0.04, -0.01, 0, -0.02, -0.04, -0.03, -0.03, 0, 0.03, -0.01, -0.02, 0, 0.01,
    -0.01, -0.04, 0.01, -0.03, 0.01, 0.03, 0, -0.02, 0, -0.04, -0.02, -0.02, 0.03, -0.02, 0.05,
    0.02, 0.03, -0.02, -0.05, -0.01, 0.02, -0.04, 0.02, 0.01, -0.03, 0.01, 0.02, 0, 0.04, 0, -0.01,
    0.02, 0.01, 0.02, 0.02, -0.02, 0.04, -0.01, 0, -0.01, 0, 0.01, -0.02, -0.04, 0.06, 0.01, 0,
    0.01, -0.02, 0.02, 0.05, 0, 0.03, -0.02, 0.02, -0.03, -0.02, 0.01, 0, 0.06, -0.01, 0, -0.02,
    -0.02, 0.01, -0.01, 0, -0.03, 0.02, 0, -0.01, -0.02, -0.01, 0.03, -0.03, 0, 0, 0, -0.03, -0.06,
    0.04, 0.02, -0.03, -0.06, -0.03, -0.01, -0.03, -0.02, -0.04, 0.01, 0, -0.01, 0.02, -0.01, 0.03,
    0.02, -0.02, -0.01, -0.02, -0.03, -0.01, 0.01, -0.04, 0.04, 0.03, 0.02, 0, -0.07, -0.02, -0.01,
    0, 0.03, -0.01, -0.03, 0, 0.03, 0, -0.01, 0.02, 0.01, 0.02, -0.03, 0, 0.01, -0.02, 0.04, -0.04,
    0, -0.05, 0, -0.02, -0.01, 0.03, 0.01, 0, -0.02, 0, -0.05, 0.01, -0.01, 0, -0.08, -0.01, -0.02,
    0.02, 0.01, -0.01, -0.01, -0.01, 0, 0, -0.01, -0.03, 0, 0, -0.02, 0.05, -0.03, 0.02, 0.01,
    -0.02, 0.01, 0.01, 0, 0.01, -0.01, 0, -0.04, -0.06, 0.03, -0.02, 0, -0.02, 0.01, 0.03, 0.03,
    -0.03, -0.01, 0, 0, 0.01, -0.02, -0.01, -0.01, -0.03, -0.02, 0.03, -0.02, 0.03, 0.01, 0.04,
    -0.04, 0.02, 0.02, 0.02, 0.03, 0, 0.06, -0.01, 0.02, -0.01, 0.01, -0.01, -0.01, -0.03, -0.01,
    0.02, 0.01, 0.01, 0, -0.02, 0.03, 0.02, -0.01, -0.02, 0.01, 0.01, 0.04, -0.01, -0.05, 0, -0.01,
    0, 0.03, -0.01, 0.02, 0.02, -0.04, 0.01, -0.03, -0.02, 0, 0.02, 0, -0.01, 0.02, 0.01, 0.04,
    -0.04, 0, -0.01, -0.02, 0, -0.02, 0.01, -0.02, 0, 0, 0.03, 0.04, -0.01, 0, 0, 0.03, -0.02, 0.01,
    -0.02, 0, -0.03, 0.04, 0, 0.01, 0.04, 0, 0.03, -0.02, 0.01, 0.01, -0.02, 0.02, -0.05, 0.03,
    -0.02, -0.01, 0.01, -0.01, 0.02, 0.04, 0.02, 0, -0.02, 0.02, -0.01, -0.03, -0.06, -0.01, -0.01,
    -0.04, 0.01, -0.01, -0.01, -0.01, -0.02, 0.03, -0.03, 0.05, 0, -0.01, -0.03, 0.03, 0.01, -0.01,
    -0.01, 0, 0.01, 0.01, 0.02, -0.01, 0.02, -0.02, -0.03, 0.03, -0.02, 0.01, 0, -0.03, 0.02, 0.02,
    -0.02, 0.01, 0.02, -0.01, 0.02, 0, 0.02, 0.01, 0, 0.05, -0.03, 0.01, 0.03, 0.04, 0.01, 0.01,
    -0.01, 0.02, -0.03, 0.02, 0.01, 0, -0.01, -0.03, -0.01, 0.02, 0.03, 0, 0.03, 0.02, 0, 0.01,
    0.01, 0.02, 0.01, 0.02, 0.03, 0.01, -0.03, 0.02, 0.01, 0.02, 0.03, -0.01, 0.01, -0.03, -0.01,
    -0.02, 0.01, 0, 0, -0.01, -0.02, -0.01, -0.01, 0.01, 0.06, 0.01, 0, -0.01, 0.01, 0, 0, -0.01,
    -0.01, 0, -0.02, -0.02, -0.01, -0.02, -0.01, -0.05, -0.02, 0.03, 0.02, 0, 0.03, -0.03, -0.03,
    0.03, 0, 0.02, -0.03, 0.04, -0.04, 0, -0.04, 0.04, 0.01, -0.03, 0.01, -0.02, -0.01, -0.04, 0.02,
    -0.01, 0.01, 0.01, 0.02, -0.02, 0.03, -0.01, 0, 0.01, 0, 0.02, 0.01, 0.01, 0.03, -0.06, 0.02, 0,
    -0.02, 0, 0.04, -0.03, 0, 0, -0.02, 0.06, 0.01, -0.03, -0.02, -0.01, -0.03, -0.04, 0.04, 0.03,
    -0.02, 0, 0.03, -0.04, -0.01, -0.02, -0.02, -0.01, 0.02, 0.02, 0.01, 0.01, 0.01, -0.02, -0.02,
    -0.03, -0.01, 0.01, 0, 0, 0, 0.02, -0.04, -0.01, -0.01, 0.04, -0.01, 0.01, -0.01, 0.01, -0.03,
    0.01, -0.01, 0, -0.01, 0.01, 0, 0.01, -0.04, 0.01, 0, 0, 0, 0, 0.02, 0.04, 0.01, 0.01, -0.01,
    -0.02, 0, 0, 0.01, -0.01, 0.01, -0.01, 0, 0.04, -0.01, -0.02, -0.01, -0.01, -0.01, 0, 0, 0.01,
    0.01, 0.04, -0.01, -0.01, 0, -0.03, -0.01, 0.01, -0.01, -0.02, 0.01, -0.02, 0.01, -0.03, 0.02,
    0, 0.03, 0.01, -0.03, -0.01, -0.01, 0.02, 0.01, 0, -0.01, 0.03, -0.04, 0.01, -0.01, -0.03,
    -0.02, 0.02, -0.01, 0, -0.01, 0.02, 0.02, 0.01, 0.03, 0, -0.03, 0, 0.02, -0.03, -0.01, 0.01,
    0.06, -0.01, -0.02, 0.01, 0, 0.04, -0.04, 0.01, -0.02, 0, -0.04, 0, 0.02, 0.02, -0.02, 0.04,
    -0.01, 0.01, 0, 0.03, -0.03, 0.04, -0.01, -0.02, -0.02, 0.01, -0.02, -0.01, 0, -0.03, -0.01,
    0.02, -0.01, -0.05, 0.02, 0.01, 0, -0.02, -0.03, 0, 0, 0, -0.01, 0.02, 0, 0.02, 0.03, -0.02,
    0.02, -0.02, 0.02, -0.01, 0.02, 0, -0.07, -0.01, 0.01, 0.01, -0.01, 0.02, 0, -0.01, 0, 0.01,
    0.01, -0.06, 0.04, 0, -0.04, -0.01, -0.03, -0.04, -0.01, -0.01, 0.03, -0.02, -0.01, 0.02, 0,
    -0.04, 0.01, 0.01, -0.01, 0.02, 0.01, 0.03, -0.01, 0, -0.02, -0.02, -0.01, 0.04, -0.02, 0.06, 0,
    0, -0.02, 0, 0.01, 0, -0.02, 0.02, 0.02, -0.06, -0.02, 0, 0.02, 0.01, -0.01, 0, 0, -0.01, 0.01,
    -0.04, -0.01, -0.01, 0.01, -0.02, -0.03, 0.01, 0.03, -0.01, -0.01, 0, -0.01, 0, -0.01, 0.05,
    0.02, 0, 0, 0.02, -0.01, 0.02, -0.03, -0.01, -0.02, 0.02, 0, 0.01, -0.06, -0.01, 0.01, 0.01,
    0.02, 0.02, -0.02, 0.03, 0.01, -0.01, -0.01, 0, 0, 0.03, 0.05, 0.05, -0.01, 0.01, -0.03, 0,
    -0.01, -0.01, 0, -0.02, 0.02, 0, 0.02, -0.01, 0.01, -0.02, 0.01, 0, -0.02, 0.02, 0.01, -0.03,
    0.03, -0.04, -0.02, -0.01, 0.01, -0.04, -0.03, -0.02, -0.03, 0.01, 0, 0, -0.02, -0.01, 0.02,
    0.01, -0.01, 0.01, 0.03, -0.01, -0.02, -0.01, 0, 0, -0.03, 0, 0.02, 0.03, 0.01, -0.01, 0.02,
    0.04, -0.04, 0.02, 0.01, -0.02, -0.01, 0.03, -0.04, -0.01, 0, 0.01, 0.01, 0, 0.03, 0.05, 0, 0,
    0.05, 0.01, -0.01, 0, -0.01, 0, -0.01, -0.01, 0.03, -0.01, 0.02, 0, 0, -0.01, 0, -0.02, -0.02,
    0.05, -0.02, -0.01, -0.01, -0.01, 0.02, 0, -0.01, 0, 0, 0, -0.02, -0.04, 0.01, 0.01, -0.01,
    0.01, 0, -0.06, -0.01, -0.04, -0.03, 0.01, 0, -0.01, 0.03, -0.04, -0.01, 0, 0.04, 0.03,
  ];

  const queriesMap = new Map([
    [
      `SELECT c.index AS Index, c.title AS Title, c.text AS Text
        FROM c
        WHERE FullTextContains(c.title, 'John') OR FullTextContains(c.text, 'John')
        ORDER BY RANK FullTextScore(c.title, ['John'])`,
      {
        expected1: [2, 57, 85],
        expected2: [2, 85, 57],
      },
    ],
    [
      `SELECT TOP 10 c.index AS Index, c.title AS Title, c.text AS Text
        FROM c
        WHERE FullTextContains(c.title, 'John') OR FullTextContains(c.text, 'John')
        ORDER BY RANK FullTextScore(c.title, ['John'])`,
      {
        expected1: [2, 57, 85],
        expected2: [2, 85, 57],
      },
    ],
    [
      `SELECT c.index AS Index, c.title AS Title, c.text AS Text
        FROM c
        WHERE FullTextContains(c.title, 'John') OR FullTextContains(c.text, 'John')
        ORDER BY RANK FullTextScore(c.title, ['John'])
        OFFSET 1 LIMIT 5`,
      {
        expected1: [57, 85],
        expected2: [85, 57],
      },
    ],
    [
      `SELECT c.index AS Index, c.title AS Title, c.text AS Text
        FROM c
        WHERE FullTextContains(c.title, 'John') OR FullTextContains(c.text, 'John') OR FullTextContains(c.text, 'United States')
        ORDER BY RANK RRF(FullTextScore(c.title, ['John']), FullTextScore(c.text, ['United States']))`,
      {
        expected1: [61, 51, 49, 54, 75, 24, 77, 76, 80, 25, 22, 2, 66, 57, 85],
        expected2: [61, 51, 49, 54, 75, 24, 77, 76, 80, 25, 22, 2, 66, 85, 57],
      },
    ],
    [
      `SELECT TOP 10 c.index AS Index, c.title AS Title, c.text AS Text
        FROM c
        WHERE FullTextContains(c.title, 'John') OR FullTextContains(c.text, 'John') OR FullTextContains(c.text, 'United States')
        ORDER BY RANK RRF(FullTextScore(c.title, ['John']), FullTextScore(c.text, ['United States']))`,
      {
        expected1: [61, 51, 49, 54, 75, 24, 77, 76, 80, 25],
        expected2: [61, 51, 49, 54, 75, 24, 77, 76, 80, 25],
      },
    ],
    [
      `SELECT c.index AS Index, c.title AS Title, c.text AS Text
        FROM c
        WHERE FullTextContains(c.title, 'John') OR FullTextContains(c.text, 'John') OR FullTextContains(c.text, 'United States')
        ORDER BY RANK RRF(FullTextScore(c.title, ['John']), FullTextScore(c.text, ['United States']))
        OFFSET 5 LIMIT 10`,
      {
        expected1: [24, 77, 76, 80, 25, 22, 2, 66, 57, 85],
        expected2: [24, 77, 76, 80, 25, 22, 2, 66, 85, 57],
      },
    ],
    [
      `SELECT TOP 10 c.index AS Index, c.title AS Title, c.text AS Text
        FROM c
        ORDER BY RANK RRF(FullTextScore(c.title, ['John']), FullTextScore(c.text, ['United States']))`,
      {
        expected1: [61, 51, 49, 54, 75, 24, 77, 76, 80, 25],
        expected2: [61, 51, 49, 54, 75, 24, 77, 76, 80, 25],
      },
    ],
    [
      `SELECT c.index AS Index, c.title AS Title, c.text AS Text
        FROM c
        ORDER BY RANK RRF(FullTextScore(c.title, ['John']), FullTextScore(c.text, ['United States']))
        OFFSET 0 LIMIT 13`,
      {
        expected1: [61, 51, 49, 54, 75, 24, 77, 76, 80, 25, 22, 2, 66],
        expected2: [61, 51, 49, 54, 75, 24, 77, 76, 80, 25, 22, 2, 66],
      },
    ],
    [
      `SELECT TOP 10 c.index AS Index, c.title AS Title, c.text AS Text
        FROM c
        ORDER BY RANK RRF(VectorDistance(c.vector,[${sampleVector}]), FullTextScore(c.title, ['John']), FullTextScore(c.text, ['United States']))`,
      {
        expected1: [21, 75, 37, 24, 26, 35, 49, 87, 55, 9],
        expected2: [21, 75, 37, 24, 26, 35, 49, 87, 55, 9],
      },
    ],
    [
      `SELECT TOP 10 c.index AS Index, c.title AS Title, c.text AS Text
        FROM c
        ORDER BY RANK
            RRF(
                VectorDistance(c.vector, [${sampleVector}]), 
                FullTextScore(c.title, ['John']), 
                VectorDistance(c.image, [${sampleVector}]), 
                VectorDistance(c.backup_image, [${sampleVector}]), 
                FullTextScore(c.text, ['United States'])
            )`,
      {
        expected1: [21, 75, 37, 24, 26, 35, 49, 87, 55, 9],
        expected2: [21, 75, 37, 24, 26, 35, 49, 87, 55, 9],
      },
    ],
    // TODO: Add test case of just RRF with vector search no FullTextScore
  ]);

  const containerOptions = { offerThroughput: 25000 };

  beforeAll(async () => {
    await removeAllDatabases();
    container = await getTestContainer(
      "Validate FTS Query",
      undefined,
      containerDefinition,
      containerOptions,
    );

    // Read and Parse JSON file
    const fileName = "text-3properties-1536dimensions-100documents.json";
    const items = readAndParseJSONFile(fileName);

    try {
      for (const item of items) {
        await container.items.create(item);
      }
    } catch (error) {
      console.error("Error inserting items:", error);
    }
  });

  it("FetchNext: should return correct expected values for all the queries", async () => {
    for (const [query, { expected1, expected2 }] of queriesMap) {
      const queryOptions = { allowUnboundedNonStreamingQueries: true, forceQueryPlan: true };
      const queryIterator = container.items.query(query, queryOptions);

      const results: any[] = [];
      while (queryIterator.hasMoreResults()) {
        const { resources: result } = await queryIterator.fetchNext();
        if (result !== undefined) {
          results.push(...result);
        }
      }

      const indexes = results.map((result) => result.Index);
      const isMatch =
        JSON.stringify(indexes) === JSON.stringify(expected1) ||
        JSON.stringify(indexes) === JSON.stringify(expected2);

      assert.ok(isMatch, `The indexes array did not match expected values for query:\n${query}`);
    }
  });

  it("FetchAll: should return correct expected values for all the queries", async () => {
    for (const [query, { expected1, expected2 }] of queriesMap) {
      const queryOptions = { allowUnboundedNonStreamingQueries: true };
      const queryIterator = container.items.query(query, queryOptions);

      const { resources: results } = await queryIterator.fetchAll();

      const indexes = results.map((result) => result.Index);
      const isMatch =
        JSON.stringify(indexes) === JSON.stringify(expected1) ||
        JSON.stringify(indexes) === JSON.stringify(expected2);

      assert.ok(isMatch, `The indexes array did not match expected values for query:\n${query}`);
    }
  });

  it("FetchAll: should return correct expected values for all the queries", async function () {
    for (const [query, { expected1, expected2 }] of queriesMap) {
      const queryOptions = { allowUnboundedNonStreamingQueries: true, enableQueryControl: true };
      const queryIterator = container.items.query(query, queryOptions);

      const { resources: results } = await queryIterator.fetchAll();

      const indexes = results.map((result) => result.Index);
      const isMatch =
        JSON.stringify(indexes) === JSON.stringify(expected1) ||
        JSON.stringify(indexes) === JSON.stringify(expected2);

      assert.ok(isMatch, `The indexes array did not match expected values for query:\n${query}`);
    }
  });
});<|MERGE_RESOLUTION|>--- conflicted
+++ resolved
@@ -1,7 +1,6 @@
 // Copyright (c) Microsoft Corporation.
 // Licensed under the MIT License.
 
-<<<<<<< HEAD
 import type { ContainerDefinition, Container } from "../../../src/index.js";
 import {
   getTestContainer,
@@ -9,15 +8,6 @@
   readAndParseJSONFile,
 } from "../common/TestHelpers.js";
 import { describe, it, assert, beforeAll } from "vitest";
-=======
-import type { Suite } from "mocha";
-import assert from "assert";
-import type { ContainerDefinition, Container } from "../../../src";
-import { getTestContainer, removeAllDatabases, readAndParseJSONFile } from "../common/TestHelpers";
-
-describe("Validate full text search queries", function (this: Suite) {
-  this.timeout(process.env.MOCHA_TIMEOUT || 20000);
->>>>>>> d560c160
 
 describe.skip("Validate full text search queries", { timeout: 20000 }, () => {
   const partitionKey = "id";
