// Copyright (c) Microsoft Corporation.
// Licensed under the MIT License.
<<<<<<< HEAD
import { Constants } from "../common/index.js";
import type { CosmosHeaders } from "../queryExecutionContext/headerUtils.js";
import { getRequestChargeIfAny } from "../queryExecutionContext/headerUtils.js";
import { IndexMetricWriter, IndexUtilizationInfo } from "../indexMetrics/index.js";
import type { CosmosDiagnostics } from "../CosmosDiagnostics.js";
=======
import { Constants } from "../common";
import type { CosmosHeaders } from "../queryExecutionContext/headerUtils";
import {
  decodeAndParseJSONString,
  getRequestChargeIfAny,
} from "../queryExecutionContext/headerUtils";
import type { CosmosDiagnostics } from "../CosmosDiagnostics";
>>>>>>> 5edac6b1

export class FeedResponse<TResource> {
  constructor(
    public readonly resources: TResource[],
    private readonly headers: CosmosHeaders,
    public readonly hasMoreResults: boolean,
    public readonly diagnostics: CosmosDiagnostics,
  ) {}

  public get continuation(): string {
    return this.continuationToken;
  }
  public get continuationToken(): string {
    return this.headers[Constants.HttpHeaders.Continuation];
  }
  public get queryMetrics(): string {
    return this.headers[Constants.HttpHeaders.QueryMetrics];
  }
  public get requestCharge(): number {
    return getRequestChargeIfAny(this.headers);
  }
  public get activityId(): string {
    return this.headers[Constants.HttpHeaders.ActivityId];
  }
  public get correlatedActivityId(): string {
    return this.headers[Constants.HttpHeaders.CorrelatedActivityId];
  }
  public get indexMetrics(): string {
    return decodeAndParseJSONString(this.headers[Constants.HttpHeaders.IndexUtilization]);
  }
}<|MERGE_RESOLUTION|>--- conflicted
+++ resolved
@@ -1,20 +1,13 @@
 // Copyright (c) Microsoft Corporation.
 // Licensed under the MIT License.
-<<<<<<< HEAD
+
 import { Constants } from "../common/index.js";
 import type { CosmosHeaders } from "../queryExecutionContext/headerUtils.js";
-import { getRequestChargeIfAny } from "../queryExecutionContext/headerUtils.js";
-import { IndexMetricWriter, IndexUtilizationInfo } from "../indexMetrics/index.js";
-import type { CosmosDiagnostics } from "../CosmosDiagnostics.js";
-=======
-import { Constants } from "../common";
-import type { CosmosHeaders } from "../queryExecutionContext/headerUtils";
 import {
   decodeAndParseJSONString,
   getRequestChargeIfAny,
-} from "../queryExecutionContext/headerUtils";
-import type { CosmosDiagnostics } from "../CosmosDiagnostics";
->>>>>>> 5edac6b1
+} from "../queryExecutionContext/headerUtils.js";
+import type { CosmosDiagnostics } from "../CosmosDiagnostics.js";
 
 export class FeedResponse<TResource> {
   constructor(
