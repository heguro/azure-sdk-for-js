// Copyright (c) Microsoft Corporation.
// Licensed under the MIT License.
<<<<<<< HEAD
import { setAuthorizationHeader } from "../auth.js";

import {
  Constants,
  HTTPMethod,
  jsonStringifyAndEscapeNonASCII,
  ResourceType,
} from "../common/index.js";
import type { CosmosClientOptions } from "../CosmosClientOptions.js";
import type { PartitionKeyInternal } from "../documents/index.js";
import type { CosmosHeaders } from "../queryExecutionContext/index.js";
import type { FeedOptions, RequestOptions } from "./index.js";
import { defaultLogger } from "../common/logger.js";
import { ChangeFeedMode } from "../client/ChangeFeed/index.js";
import type { Buffer } from "buffer";

=======
import { setAuthorizationHeader } from "../auth";
import { Constants, HTTPMethod, jsonStringifyAndEscapeNonASCII, ResourceType } from "../common";
import type { CosmosClientOptions } from "../CosmosClientOptions";
import type { PartitionKeyInternal } from "../documents";
import type { CosmosHeaders } from "../queryExecutionContext";
import type { FeedOptions, RequestOptions } from "./index";
import { defaultLogger } from "../common/logger";
import { ChangeFeedMode } from "../client/ChangeFeed";
import { OperationType } from "../common/constants";
>>>>>>> 5edac6b1
// ----------------------------------------------------------------------------
// Utility methods
//

/** @hidden */
function javaScriptFriendlyJSONStringify(s: unknown): string {
  // two line terminators (Line separator and Paragraph separator) are not needed to be escaped in JSON
  // but are needed to be escaped in JavaScript.
  return JSON.stringify(s)
    .replace(/\u2028/g, "\\u2028")
    .replace(/\u2029/g, "\\u2029");
}

/** @hidden */
function isWriteOperation(operationType: OperationType): boolean {
  return (
    operationType === OperationType.Create ||
    operationType === OperationType.Upsert ||
    operationType === OperationType.Delete ||
    operationType === OperationType.Replace ||
    operationType === OperationType.Batch ||
    operationType === OperationType.Patch ||
    operationType === OperationType.Execute
  );
}

/** @hidden */
export function bodyFromData(data: Buffer | string | Record<string, unknown>): string {
  if (typeof data === "object") {
    return javaScriptFriendlyJSONStringify(data);
  }
  return data;
}

/**
 * @hidden
 */
interface GetHeadersOptions {
  clientOptions: CosmosClientOptions;
  defaultHeaders: CosmosHeaders;
  verb: HTTPMethod;
  path: string;
  resourceId: string;
  resourceType: ResourceType;
  options: RequestOptions & FeedOptions;
  operationType: OperationType;
  partitionKeyRangeId?: string;
  useMultipleWriteLocations?: boolean;
  partitionKey?: PartitionKeyInternal;
}

const JsonContentType = "application/json";

/**
 * @hidden
 */
export async function getHeaders({
  clientOptions,
  defaultHeaders,
  verb,
  path,
  resourceId,
  resourceType,
  options = {},
  operationType,
  partitionKeyRangeId,
  useMultipleWriteLocations,
  partitionKey,
}: GetHeadersOptions): Promise<CosmosHeaders> {
  const headers: CosmosHeaders = {
    [Constants.HttpHeaders.ResponseContinuationTokenLimitInKB]: 1,
    [Constants.HttpHeaders.EnableCrossPartitionQuery]: true,
    ...defaultHeaders,
  };

  if (useMultipleWriteLocations) {
    headers[Constants.HttpHeaders.ALLOW_MULTIPLE_WRITES] = true;
  }

  if (options.continuationTokenLimitInKB) {
    headers[Constants.HttpHeaders.ResponseContinuationTokenLimitInKB] =
      options.continuationTokenLimitInKB;
  }
  if (options.continuationToken) {
    headers[Constants.HttpHeaders.Continuation] = options.continuationToken;
  } else if (options.continuation) {
    headers[Constants.HttpHeaders.Continuation] = options.continuation;
  }

  if (options.preTriggerInclude) {
    headers[Constants.HttpHeaders.PreTriggerInclude] =
      options.preTriggerInclude.constructor === Array
        ? (options.preTriggerInclude as string[]).join(",")
        : (options.preTriggerInclude as string);
  }

  if (options.postTriggerInclude) {
    headers[Constants.HttpHeaders.PostTriggerInclude] =
      options.postTriggerInclude.constructor === Array
        ? (options.postTriggerInclude as string[]).join(",")
        : (options.postTriggerInclude as string);
  }

  if (options.offerType) {
    headers[Constants.HttpHeaders.OfferType] = options.offerType;
  }

  if (options.offerThroughput) {
    headers[Constants.HttpHeaders.OfferThroughput] = options.offerThroughput;
  }

  if (options.maxItemCount) {
    headers[Constants.HttpHeaders.PageSize] = options.maxItemCount;
  }

  if (options.accessCondition) {
    if (options.accessCondition.type === "IfMatch") {
      headers[Constants.HttpHeaders.IfMatch] = options.accessCondition.condition;
    } else {
      headers[Constants.HttpHeaders.IfNoneMatch] = options.accessCondition.condition;
    }
  }

  if (options.useAllVersionsAndDeletesFeed) {
    // headers required for reading feed in allVersionsAndDeletes mode
    headers[Constants.HttpHeaders.A_IM] = ChangeFeedMode.AllVersionsAndDeletes;
    headers[Constants.HttpHeaders.ChangeFeedWireFormatVersion] =
      Constants.AllVersionsAndDeletesChangeFeedWireFormatVersion;
  }

  if (options.useIncrementalFeed || options.useLatestVersionFeed) {
    headers[Constants.HttpHeaders.A_IM] = ChangeFeedMode.LatestVersion;
  }

  if (options.indexingDirective) {
    headers[Constants.HttpHeaders.IndexingDirective] = options.indexingDirective;
  }

  if (options.consistencyLevel) {
    headers[Constants.HttpHeaders.ConsistencyLevel] = options.consistencyLevel;
  }

  if (options.priorityLevel) {
    headers[Constants.HttpHeaders.PriorityLevel] = options.priorityLevel;
  }

  if (options.maxIntegratedCacheStalenessInMs && resourceType === ResourceType.item) {
    if (typeof options.maxIntegratedCacheStalenessInMs === "number") {
      headers[Constants.HttpHeaders.DedicatedGatewayPerRequestCacheStaleness] =
        options.maxIntegratedCacheStalenessInMs.toString();
    } else {
      defaultLogger.error(
        `RangeError: maxIntegratedCacheStalenessInMs "${options.maxIntegratedCacheStalenessInMs}" is not a valid parameter.`,
      );
      headers[Constants.HttpHeaders.DedicatedGatewayPerRequestCacheStaleness] = "null";
    }
  }

  if (options.bypassIntegratedCache) {
    headers[Constants.HttpHeaders.DedicatedGatewayPerRequestBypassCache] =
      options.bypassIntegratedCache.toString();
  }

  if (options.resourceTokenExpirySeconds) {
    headers[Constants.HttpHeaders.ResourceTokenExpiry] = options.resourceTokenExpirySeconds;
  }

  if (options.sessionToken) {
    headers[Constants.HttpHeaders.SessionToken] = options.sessionToken;
  }

  if (options.enableScanInQuery) {
    headers[Constants.HttpHeaders.EnableScanInQuery] = options.enableScanInQuery;
  }

  if (options.populateQuotaInfo) {
    headers[Constants.HttpHeaders.PopulateQuotaInfo] = options.populateQuotaInfo;
  }

  if (options.populateQueryMetrics) {
    headers[Constants.HttpHeaders.PopulateQueryMetrics] = options.populateQueryMetrics;
  }

  if (
    options.maxDegreeOfParallelism !== undefined &&
    options.maxDegreeOfParallelism !== 0 &&
    options.maxDegreeOfParallelism !== 1
  ) {
    headers[Constants.HttpHeaders.ParallelizeCrossPartitionQuery] = true;
  }

  if (options.populateQuotaInfo) {
    headers[Constants.HttpHeaders.PopulateQuotaInfo] = true;
  }

  if (partitionKey !== undefined && !headers[Constants.HttpHeaders.PartitionKey]) {
    headers[Constants.HttpHeaders.PartitionKey] = jsonStringifyAndEscapeNonASCII(partitionKey);
  }

  if (clientOptions.key || clientOptions.tokenProvider) {
    headers[Constants.HttpHeaders.XDate] = new Date().toUTCString();
  }

  if (verb === HTTPMethod.post || verb === HTTPMethod.put) {
    if (!headers[Constants.HttpHeaders.ContentType]) {
      headers[Constants.HttpHeaders.ContentType] = JsonContentType;
    }
  }

  if (!headers[Constants.HttpHeaders.Accept]) {
    headers[Constants.HttpHeaders.Accept] = JsonContentType;
  }

  if (partitionKeyRangeId !== undefined) {
    headers[Constants.HttpHeaders.PartitionKeyRangeID] = partitionKeyRangeId;
  }

  if (options.enableScriptLogging) {
    headers[Constants.HttpHeaders.EnableScriptLogging] = options.enableScriptLogging;
  }

  if (options.disableRUPerMinuteUsage) {
    headers[Constants.HttpHeaders.DisableRUPerMinuteUsage] = true;
  }

  if (options.populateIndexMetrics) {
    headers[Constants.HttpHeaders.PopulateIndexMetrics] = options.populateIndexMetrics;
  }

  if (
    clientOptions.key ||
    clientOptions.resourceTokens ||
    clientOptions.tokenProvider ||
    clientOptions.permissionFeed
  ) {
    await setAuthorizationHeader(clientOptions, verb, path, resourceId, resourceType, headers);
  }

  if (
    resourceType === ResourceType.item &&
    isWriteOperation(operationType) &&
    Object.prototype.hasOwnProperty.call(options, "contentResponseOnWriteEnabled") &&
    !options.contentResponseOnWriteEnabled
  ) {
    headers[Constants.HttpHeaders.Prefer] = Constants.PREFER_RETURN_MINIMAL;
  }
  return headers;
}<|MERGE_RESOLUTION|>--- conflicted
+++ resolved
@@ -1,8 +1,7 @@
 // Copyright (c) Microsoft Corporation.
 // Licensed under the MIT License.
-<<<<<<< HEAD
+
 import { setAuthorizationHeader } from "../auth.js";
-
 import {
   Constants,
   HTTPMethod,
@@ -15,19 +14,7 @@
 import type { FeedOptions, RequestOptions } from "./index.js";
 import { defaultLogger } from "../common/logger.js";
 import { ChangeFeedMode } from "../client/ChangeFeed/index.js";
-import type { Buffer } from "buffer";
-
-=======
-import { setAuthorizationHeader } from "../auth";
-import { Constants, HTTPMethod, jsonStringifyAndEscapeNonASCII, ResourceType } from "../common";
-import type { CosmosClientOptions } from "../CosmosClientOptions";
-import type { PartitionKeyInternal } from "../documents";
-import type { CosmosHeaders } from "../queryExecutionContext";
-import type { FeedOptions, RequestOptions } from "./index";
-import { defaultLogger } from "../common/logger";
-import { ChangeFeedMode } from "../client/ChangeFeed";
-import { OperationType } from "../common/constants";
->>>>>>> 5edac6b1
+import { OperationType } from "../common/constants.js";
 // ----------------------------------------------------------------------------
 // Utility methods
 //
