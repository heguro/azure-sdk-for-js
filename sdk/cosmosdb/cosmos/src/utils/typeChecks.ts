--- conflicted
+++ resolved
@@ -7,13 +7,12 @@
   PartitionKey,
   PartitionKeyDefinition,
   PrimitivePartitionKeyValue,
-<<<<<<< HEAD
 } from "../documents/index.js";
-import { NonePartitionKeyLiteral, NullPartitionKeyLiteral } from "../documents/index.js";
-=======
-} from "../documents";
-import { NonePartitionKeyLiteral, NullPartitionKeyLiteral, PartitionKeyKind } from "../documents";
->>>>>>> 5edac6b1
+import {
+  NonePartitionKeyLiteral,
+  NullPartitionKeyLiteral,
+  PartitionKeyKind,
+} from "../documents/index.js";
 
 /**
  * A type which could be any type but undefined
