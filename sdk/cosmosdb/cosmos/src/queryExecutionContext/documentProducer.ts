// Copyright (c) Microsoft Corporation.
// Licensed under the MIT License.
import type { PartitionKeyRange, Resource } from "../client";
import type { ClientContext } from "../ClientContext";
import {
  Constants,
  getIdFromLink,
  getPathFromLink,
  ResourceType,
  StatusCodes,
  SubStatusCodes,
} from "../common";
import type { DiagnosticNodeInternal } from "../diagnostics/DiagnosticNodeInternal";
import type { FeedOptions } from "../request";
import type { Response } from "../request";
import { DefaultQueryExecutionContext } from "./defaultQueryExecutionContext";
import type { FetchFunctionCallback } from "./defaultQueryExecutionContext";
import { FetchResult, FetchResultType } from "./FetchResult";
import { getInitialHeader, mergeHeaders } from "./headerUtils";
import type { CosmosHeaders } from "./headerUtils";
import type { SqlQuerySpec } from "./index";

/** @hidden */
export class DocumentProducer {
  private collectionLink: string;
  private query: string | SqlQuerySpec;
  public targetPartitionKeyRange: PartitionKeyRange;
  public fetchResults: FetchResult[];
  public allFetched: boolean;
  private err: Error;
  public previousContinuationToken: string;
  public continuationToken: string;
  public generation: number = 0;
  private respHeaders: CosmosHeaders;
  private internalExecutionContext: DefaultQueryExecutionContext;
  public startEpk: string;
  public endEpk: string;
  public populateEpkRangeHeaders: boolean;

  /**
   * Provides the Target Partition Range Query Execution Context.
   * @param clientContext  - The service endpoint to use to create the client.
   * @param collectionLink - Represents collection link
   * @param query          - A SQL query.
   * @param targetPartitionKeyRange - Query Target Partition key Range
   * @hidden
   */
  constructor(
    private clientContext: ClientContext,
    collectionLink: string,
    query: SqlQuerySpec,
    targetPartitionKeyRange: PartitionKeyRange,
    options: FeedOptions,
    correlatedActivityId: string,
    startEpk?: string,
    endEpk?: string,
    populateEpkRangeHeaders: boolean = false,
  ) {
    // TODO: any options
    this.collectionLink = collectionLink;
    this.query = query;
    this.targetPartitionKeyRange = targetPartitionKeyRange;
    this.fetchResults = [];

    this.allFetched = false;
    this.err = undefined;

    this.previousContinuationToken = undefined;
    this.continuationToken = undefined;
    this.respHeaders = getInitialHeader();

    this.internalExecutionContext = new DefaultQueryExecutionContext(
      options,
      this.fetchFunction,
      correlatedActivityId,
    );
    this.startEpk = startEpk;
    this.endEpk = endEpk;
    this.populateEpkRangeHeaders = populateEpkRangeHeaders;
  }
  public peekBufferedItems(): any[] {
    const bufferedResults = [];
    for (let i = 0, done = false; i < this.fetchResults.length && !done; i++) {
      const fetchResult = this.fetchResults[i];
      switch (fetchResult.fetchResultType) {
        case FetchResultType.Done:
          done = true;
          break;
        case FetchResultType.Exception:
          done = true;
          break;
        case FetchResultType.Result:
          bufferedResults.push(fetchResult.feedResponse);
          break;
      }
    }
    return bufferedResults;
  }

  public fetchFunction: FetchFunctionCallback = async (
    diagnosticNode: DiagnosticNodeInternal,
    options: FeedOptions,
    correlatedActivityId: string,
  ): Promise<Response<Resource>> => {
    const path = getPathFromLink(this.collectionLink, ResourceType.item);
    diagnosticNode.addData({ partitionKeyRangeId: this.targetPartitionKeyRange.id });
    const id = getIdFromLink(this.collectionLink);
    const startEpk = this.populateEpkRangeHeaders ? this.startEpk : undefined;
    const endEpk = this.populateEpkRangeHeaders ? this.endEpk : undefined;

    return this.clientContext.queryFeed({
      path,
      resourceType: ResourceType.item,
      resourceId: id,
      resultFn: (result: any) => result.Documents,
      query: this.query,
      options,
      diagnosticNode,
      partitionKeyRangeId: this.targetPartitionKeyRange["id"],
      correlatedActivityId: correlatedActivityId,
      startEpk: startEpk,
      endEpk: endEpk,
    });
  };

  public hasMoreResults(): boolean {
    return this.internalExecutionContext.hasMoreResults() || this.fetchResults.length !== 0;
  }

  public gotSplit(): boolean {
    if (this.fetchResults.length !== 0) {
      const fetchResult = this.fetchResults[0];
      if (fetchResult.fetchResultType === FetchResultType.Exception) {
        if (DocumentProducer._needPartitionKeyRangeCacheRefresh(fetchResult.error)) {
          return true;
        }
      }
    }
    return false;
  }

  private _getAndResetActiveResponseHeaders(): CosmosHeaders {
    const ret = this.respHeaders;
    this.respHeaders = getInitialHeader();
    return ret;
  }

  private _updateStates(err: any, allFetched: boolean): void {
    if (err) {
      this.err = err;
      return;
    }
    if (allFetched) {
      this.allFetched = true;
    }
    if (this.internalExecutionContext.continuationToken === this.continuationToken) {
      // nothing changed
      return;
    }
    this.previousContinuationToken = this.continuationToken;
    this.continuationToken = this.internalExecutionContext.continuationToken;
  }

  private static _needPartitionKeyRangeCacheRefresh(error: any): boolean {
    // TODO: error
    return (
      error.code === StatusCodes.Gone &&
      "substatus" in error &&
      error["substatus"] === SubStatusCodes.PartitionKeyRangeGone
    );
  }

  /**
   * Fetches and bufferes the next page of results in internal buffer
   */
  public async bufferMore(diagnosticNode: DiagnosticNodeInternal): Promise<void> {
    if (this.err) {
      throw this.err;
    }

    try {
      const { result: resources, headers: headerResponse } =
        await this.internalExecutionContext.fetchMore(diagnosticNode);
      ++this.generation;
      this._updateStates(undefined, resources === undefined);
      if (resources !== undefined) {
        // add fetched header to the 1st element in the buffer
        let addHeaderToFetchResult = true;
        resources.forEach((element: any) => {
          this.fetchResults.push(
            new FetchResult(
              element,
              undefined,
              addHeaderToFetchResult ? headerResponse : getInitialHeader(),
            ),
          );
          addHeaderToFetchResult = false;
        });
      }

      // need to modify the header response so that the query metrics are per partition
      if (headerResponse != null && Constants.HttpHeaders.QueryMetrics in headerResponse) {
        // "0" is the default partition before one is actually assigned.
        const queryMetrics = headerResponse[Constants.HttpHeaders.QueryMetrics]["0"];

        // Wraping query metrics in a object where the keys are the partition key range.
        headerResponse[Constants.HttpHeaders.QueryMetrics] = {};
        headerResponse[Constants.HttpHeaders.QueryMetrics][this.targetPartitionKeyRange.id] =
          queryMetrics;
      }
      mergeHeaders(this.respHeaders, headerResponse);
    } catch (err: any) {
      if (DocumentProducer._needPartitionKeyRangeCacheRefresh(err)) {
        // Split just happend
        // Buffer the error so the execution context can still get the feedResponses in the itemBuffer
        const bufferedError = new FetchResult(undefined, err);
        this.fetchResults.push(bufferedError);
        mergeHeaders(this.respHeaders, err.headers);
      } else {
        this._updateStates(err, err.resources === undefined);
        throw err;
      }
    }
  }

  public getTargetParitionKeyRange(): PartitionKeyRange {
    return this.targetPartitionKeyRange;
  }
  /**
   * Peak the next item in the buffer
   */
  public peakNextItem(): any {
    if (this.err) {
      throw this.err;
    }
    if (this.allFetched || this.fetchResults.length === 0) {
      return undefined;
    }
    const fetchResult = this.fetchResults[0];

    switch (fetchResult.fetchResultType) {
      case FetchResultType.Done:
        return undefined;

      case FetchResultType.Exception: // do not throw this error
        return undefined;

      case FetchResultType.Result:
        return fetchResult.feedResponse;
    }
  }

  /**
   * Returns the first item in the buffered results if any, or [] otherwise.
   */
  public async fetchNextItem(): Promise<Response<any>> {
    if (this.err) {
      this._updateStates(this.err, undefined);
      throw this.err;
    }
    if (this.allFetched) {
      return { result: undefined, headers: this._getAndResetActiveResponseHeaders() };
    }
    try {
<<<<<<< HEAD
      const { result, headers } = await this.current();
=======
      const { result, headers } = this.current();
>>>>>>> c24f4743
      this._updateStates(undefined, result === undefined);
      if (result === undefined || result.length === 0) {
        return { result: undefined, headers };
      }
      return { result, headers }; //
    } catch (err: any) {
      this._updateStates(err, err.item === undefined);
      throw err;
    }
  }
  /**
   * Fetches all the buffered results
   */
  public async fetchBufferedItems(): Promise<Response<any[]>> {
    if (this.err) {
      this._updateStates(this.err, undefined);
      throw this.err;
    }
    if (this.allFetched) {
      return { result: undefined, headers: this._getAndResetActiveResponseHeaders() };
    }
    const resources: any[] = [];
    const resHeaders: CosmosHeaders = getInitialHeader();
    try {
      while (this.fetchResults.length > 0) {
<<<<<<< HEAD
        const { result, headers } = await this.current();
=======
        const { result, headers } = this.current();
>>>>>>> c24f4743
        this._updateStates(undefined, result === undefined);
        mergeHeaders(resHeaders, headers);
        if (result === undefined) {
          return { result: resources.length > 0 ? resources : undefined, headers: resHeaders };
        } else {
          resources.push(result);
        }
      }
      return { result: resources, headers: resHeaders };
    } catch (err: any) {
      this._updateStates(err, err.item === undefined);
      throw err;
    }
  }

  /**
   * Retrieve the current element on the DocumentProducer.
   */
<<<<<<< HEAD
  private async current(): Promise<Response<any>> {
=======
  private current(): Response<any> {
>>>>>>> c24f4743
    // If something is buffered just give that
    if (this.fetchResults.length > 0) {
      const fetchResult = this.fetchResults.shift();
      // Need to unwrap fetch results
      switch (fetchResult.fetchResultType) {
        case FetchResultType.Done:
          return {
            result: undefined,
            headers: this._getAndResetActiveResponseHeaders(),
          };
        case FetchResultType.Exception:
          fetchResult.error.headers = this._getAndResetActiveResponseHeaders();
          throw fetchResult.error;
        case FetchResultType.Result:
          return {
            result: fetchResult.feedResponse,
            headers: this._getAndResetActiveResponseHeaders(),
          };
      }
    }

    // If there isn't anymore items left to fetch then let the user know.
    if (this.allFetched) {
      return {
        result: undefined,
        headers: this._getAndResetActiveResponseHeaders(),
      };
    }

    // If the internal buffer is empty, return empty result
    return { result: [], headers: this._getAndResetActiveResponseHeaders() };
  }
}<|MERGE_RESOLUTION|>--- conflicted
+++ resolved
@@ -262,11 +262,7 @@
       return { result: undefined, headers: this._getAndResetActiveResponseHeaders() };
     }
     try {
-<<<<<<< HEAD
-      const { result, headers } = await this.current();
-=======
       const { result, headers } = this.current();
->>>>>>> c24f4743
       this._updateStates(undefined, result === undefined);
       if (result === undefined || result.length === 0) {
         return { result: undefined, headers };
@@ -292,11 +288,7 @@
     const resHeaders: CosmosHeaders = getInitialHeader();
     try {
       while (this.fetchResults.length > 0) {
-<<<<<<< HEAD
-        const { result, headers } = await this.current();
-=======
         const { result, headers } = this.current();
->>>>>>> c24f4743
         this._updateStates(undefined, result === undefined);
         mergeHeaders(resHeaders, headers);
         if (result === undefined) {
@@ -315,11 +307,7 @@
   /**
    * Retrieve the current element on the DocumentProducer.
    */
-<<<<<<< HEAD
-  private async current(): Promise<Response<any>> {
-=======
   private current(): Response<any> {
->>>>>>> c24f4743
     // If something is buffered just give that
     if (this.fetchResults.length > 0) {
       const fetchResult = this.fetchResults.shift();
