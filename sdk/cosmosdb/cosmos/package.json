{
  "name": "@azure/cosmos",
  "version": "4.1.2",
  "description": "Microsoft Azure Cosmos DB Service Node.js SDK for NOSQL API",
  "sdk-type": "client",
  "keywords": [
    "cosmosdb",
    "cosmos db",
    "documentdb",
    "document database",
    "azure",
    "nosql",
    "database",
    "cloud",
    "azure"
  ],
  "author": "Microsoft Corporation",
  "main": "./dist/index.js",
  "module": "./dist-esm/src/index.js",
  "react-native": "./dist-esm/src/index.js",
  "browser": {
    "./dist-esm/src/request/defaultAgent.js": "./dist-esm/src/request/defaultAgent.browser.js",
    "./dist-esm/src/utils/atob.js": "./dist-esm/src/utils/atob.browser.js",
    "./dist-esm/src/utils/digest.js": "./dist-esm/src/utils/digest.browser.js",
    "./dist-esm/src/utils/hmac.js": "./dist-esm/src/utils/hmac.browser.js",
    "./dist-esm/src/utils/envUtils.js": "./dist-esm/src/utils/envUtils.browser.js"
  },
  "files": [
    "changelog.md",
    "dist/",
    "dist-esm/src/",
    "README.md",
    "LICENSE"
  ],
  "homepage": "https://github.com/Azure/azure-sdk-for-js/tree/main/sdk/cosmosdb/cosmos/README.md",
  "sideEffects": false,
  "//metadata": {
    "constantPaths": [
      {
        "path": "src/common/constants.ts",
        "prefix": "SDKVersion"
      }
    ]
  },
  "types": "./dist/types/latest/cosmos.d.ts",
  "engines": {
    "node": ">=18.0.0"
  },
  "scripts": {
<<<<<<< HEAD
    "audit": "skipped",
=======
>>>>>>> 1b240a90
    "build": "npm run clean && npm run extract-api && npm run bundle",
    "build:samples": "echo Obsolete.",
    "build:src": "echo Using TypeScript && tsc --version && tsc -b --pretty",
    "build:test": "tsc",
    "bundle": "dev-tool run bundle",
    "bundle-types": "node bundle-types.js",
    "check-format": "dev-tool run vendored prettier --list-different --config ../../../.prettierrc.json --ignore-path ../../../.prettierignore \"src/**/*.ts\" \"samples-dev/**/*.ts\" \"test/**/*.ts\" \"*.{js,json}\"",
    "check:src:strict": "tsc --pretty --project tsconfig.strict.json",
    "clean": "dev-tool run vendored rimraf --glob dist dist-esm temp types *.tgz *.html *.log *.tsbuildinfo test/**/*.{js,js.map,d.ts}",
    "execute:samples": "dev-tool samples run samples-dev",
    "extract-api": "npm run check:src:strict && npm run build:src && dev-tool run extract-api",
    "format": "dev-tool run vendored prettier --write --config ../../../.prettierrc.json --ignore-path ../../../.prettierignore \"src/**/*.ts\" \"samples-dev/**/*.ts\" \"test/**/*.ts\" \"*.{js,json}\"",
    "integration-test": "npm run integration-test:node && npm run integration-test:browser",
    "integration-test:browser": "echo skipped",
    "integration-test:node": "cross-env NODE_OPTIONS='--dns-result-order=ipv4first' mocha -r test/mocha.env.ts -r ts-node/register -r dotenv/config -r ./test/public/common/setup.ts --reporter ../../../common/tools/mocha-multi-reporter.js --reporter-option output=test-results.xml \"./test/internal/**/*.spec.ts\" \"./test/public/**/*.spec.ts\"  --timeout 100000",
    "lint": "dev-tool run vendored eslint package.json api-extractor.json src test",
    "lint:fix": "dev-tool run vendored eslint package.json api-extractor.json src test --fix --fix-type [problem,suggestion]",
    "pack": "npm pack 2>&1",
    "test": "npm run unit-test && npm run integration-test",
    "test-consumer": "dev-tool run vendored rimraf consumer-test/node_modules consumer-test/package-lock.json && node consumer-test.js 2>&1",
    "test:browser": "npm run unit-test:browser && npm run integration-test:browser",
    "test:node": "npm run build:test && npm run unit-test:node && npm run integration-test:node",
    "test:signoff": "npm run integration-test:node -- --fgrep \"nosignoff\" --invert",
    "unit-test": "npm run unit-test:node && npm run unit-test:browser",
    "unit-test:browser": "echo skipped",
    "unit-test:node": "echo skipped",
    "update-snippets": "echo skipped"
  },
  "repository": "github:Azure/azure-sdk-for-js",
  "license": "MIT",
  "bugs": {
    "url": "https://github.com/Azure/azure-sdk-for-js/issues"
  },
  "tsdoc": {
    "tsdocFlavor": "AEDoc"
  },
  "dependencies": {
    "@azure/abort-controller": "workspace:*",
    "@azure/core-auth": "workspace:*",
    "@azure/core-rest-pipeline": "workspace:*",
    "@azure/core-tracing": "workspace:*",
    "@azure/core-util": "workspace:*",
    "fast-json-stable-stringify": "^2.1.0",
    "jsbi": "^4.3.0",
    "priorityqueuejs": "^2.0.0",
    "semaphore": "^1.1.0",
    "tslib": "catalog:"
  },
  "devDependencies": {
    "@azure/dev-tool": "workspace:*",
    "@azure/eslint-plugin-azure-sdk": "workspace:*",
    "@azure/identity": "workspace:*",
    "@azure/logger": "workspace:*",
    "@sinonjs/fake-timers": "^11.0.0",
    "@types/chai": "~4.3.6",
    "@types/debug": "^4.1.4",
    "@types/mocha": "catalog:legacy",
    "@types/node": "catalog:",
    "@types/priorityqueuejs": "^1.0.1",
    "@types/semaphore": "^1.1.0",
    "@types/sinon": "catalog:legacy",
    "@types/sinonjs__fake-timers": "~8.1.2",
    "@types/underscore": "^1.8.8",
    "chai": "~4.3.8",
    "cross-env": "catalog:legacy",
    "dotenv": "catalog:",
    "eslint": "catalog:",
    "execa": "^5.0.0",
    "mocha": "catalog:legacy",
    "nock": "catalog:legacy",
    "requirejs": "^2.3.5",
    "sinon": "catalog:legacy",
    "ts-node": "catalog:legacy",
    "typescript": "catalog:"
  },
  "//sampleConfiguration": {
    "skip": [
      "EntraAuth.ts",
      "AlterQueryThroughput.ts",
      "Bulk.ts",
      "BulkUpdateWithSproc.ts",
      "ChangeFeed.ts",
      "ContainerManagement.ts",
      "ItemManagement.ts",
      "IndexManagement.ts",
      "DatabaseManagement.ts",
      "QueryThroughput.ts",
      "SasTokenAuth.ts",
      "ServerSideScripts.ts",
      "handleError.ts",
      "ChangeFeedHierarchicalPartitionKey.ts",
      "ChangeFeedIteratorLatestVersion.ts",
      "ChangeFeedIteratorAllVersionsAndDeletes.ts",
      "Diagnostics.ts",
      "HierarchicalPartitioning.ts"
    ],
    "productName": "Azure Cosmos DB",
    "productSlugs": [
      "azure-cosmos-db"
    ],
    "requiredResources": {
      "Azure Cosmos DB account": "https://docs.microsoft.com/azure/cosmos-db/how-to-manage-database-account#create-an-account"
    },
    "extraFiles": {
      "./samples-dev/Data/Families.json": [
        "typescript/src/Data/Families.json",
        "javascript/Data/Families.json"
      ]
    }
  }
}<|MERGE_RESOLUTION|>--- conflicted
+++ resolved
@@ -47,10 +47,6 @@
     "node": ">=18.0.0"
   },
   "scripts": {
-<<<<<<< HEAD
-    "audit": "skipped",
-=======
->>>>>>> 1b240a90
     "build": "npm run clean && npm run extract-api && npm run bundle",
     "build:samples": "echo Obsolete.",
     "build:src": "echo Using TypeScript && tsc --version && tsc -b --pretty",
