{
  "name": "@azure/cosmos",
  "version": "4.2.1",
  "description": "Microsoft Azure Cosmos DB Service Node.js SDK for NOSQL API",
  "sdk-type": "client",
  "keywords": [
    "cosmosdb",
    "cosmos db",
    "documentdb",
    "document database",
    "azure",
    "nosql",
    "database",
    "cloud",
    "azure"
  ],
  "author": "Microsoft Corporation",
  "main": "./dist/commonjs/index.js",
  "module": "./dist/esm/index.js",
  "browser": "./dist/browser/index.js",
  "files": [
    "dist/",
    "README.md",
    "LICENSE"
  ],
  "homepage": "https://github.com/Azure/azure-sdk-for-js/tree/main/sdk/cosmosdb/cosmos/README.md",
  "sideEffects": false,
  "//metadata": {
    "constantPaths": [
      {
        "path": "src/common/constants.ts",
        "prefix": "SDKVersion"
      }
    ]
  },
  "types": "./dist/commonjs/index.d.ts",
  "engines": {
    "node": ">=18.0.0"
  },
  "scripts": {
    "build": "npm run clean && dev-tool run build-package && npm run extract-api",
    "build:samples": "echo Obsolete.",
    "build:test": "echo Obsolete.",
    "check-format": "dev-tool run vendored prettier --list-different --config ../../../.prettierrc.json --ignore-path ../../../.prettierignore \"src/**/*.ts\" \"samples-dev/**/*.ts\" \"test/**/*.ts\" \"*.{js,json}\"",
    "clean": "dev-tool run vendored rimraf --glob dist dist-esm temp types *.tgz *.html *.log *.tsbuildinfo test/**/*.{js,js.map,d.ts}",
    "execute:samples": "dev-tool samples run samples-dev",
    "extract-api": "dev-tool run vendored mkdirp ./review && dev-tool run extract-api",
    "format": "dev-tool run vendored prettier --write --config ../../../.prettierrc.json --ignore-path ../../../.prettierignore \"src/**/*.ts\" \"samples-dev/**/*.ts\" \"test/**/*.ts\" \"*.{js,json}\"",
    "integration-test": "npm run integration-test:node && npm run integration-test:browser",
    "integration-test:browser": "echo skipped",
    "integration-test:node": "dev-tool run vendored cross-env NODE_OPTIONS='--dns-result-order=ipv4first' dev-tool run test:vitest --no-test-proxy -- -c vitest.int.config.ts",
    "lint": "dev-tool run vendored eslint package.json api-extractor.json src test",
    "lint:fix": "dev-tool run vendored eslint package.json api-extractor.json src test --fix --fix-type [problem,suggestion]",
    "pack": "npm pack 2>&1",
    "test": "npm run unit-test && npm run integration-test",
    "test:browser": "npm run unit-test:browser && npm run integration-test:browser",
    "test-consumer": "echo skipped",
    "test:node": "npm run build:test && npm run unit-test:node && npm run integration-test:node",
    "test:signoff": "echo skipped",
    "unit-test": "npm run unit-test:node && npm run unit-test:browser",
    "unit-test:browser": "echo skipped",
<<<<<<< HEAD
    "unit-test:node": "dev-tool run test:vitest",
=======
    "unit-test:node": "dev-tool run test:node-ts-input -- --timeout 100000 './test/internal/unit/**/*.spec.ts'",
>>>>>>> 5edac6b1
    "update-snippets": "echo skipped"
  },
  "repository": "github:Azure/azure-sdk-for-js",
  "license": "MIT",
  "bugs": {
    "url": "https://github.com/Azure/azure-sdk-for-js/issues"
  },
  "tsdoc": {
    "tsdocFlavor": "AEDoc"
  },
  "dependencies": {
    "@azure/abort-controller": "^2.0.0",
    "@azure/core-auth": "^1.7.1",
    "@azure/core-rest-pipeline": "^1.18.0",
    "@azure/core-tracing": "^1.2.0",
    "@azure/core-util": "^1.11.0",
    "buffer": "^6.0.3",
    "fast-json-stable-stringify": "^2.1.0",
    "priorityqueuejs": "^2.0.0",
    "semaphore": "^1.1.0",
    "tslib": "^2.8.1"
  },
  "devDependencies": {
    "@azure-tools/test-utils-vitest": "^1.0.0",
    "@azure/dev-tool": "^1.0.0",
    "@azure/eslint-plugin-azure-sdk": "^3.0.0",
    "@azure/identity": "^4.5.0",
    "@azure/logger": "^1.0.0",
    "@types/debug": "^4.1.4",
    "@types/node": "^18.0.0",
    "@types/priorityqueuejs": "^1.0.4",
    "@types/semaphore": "^1.1.4",
    "@vitest/browser": "^2.1.8",
    "@vitest/coverage-istanbul": "^2.1.8",
    "dotenv": "^16.0.0",
    "eslint": "^9.9.0",
    "nock": "^13.5.6",
    "playwright": "^1.49.0",
    "typescript": "~5.7.2",
    "vitest": "^2.1.8"
  },
  "//sampleConfiguration": {
    "skip": [
      "EntraAuth.ts",
      "AlterQueryThroughput.ts",
      "Bulk.ts",
      "BulkUpdateWithSproc.ts",
      "ChangeFeed.ts",
      "ContainerManagement.ts",
      "ItemManagement.ts",
      "IndexManagement.ts",
      "DatabaseManagement.ts",
      "QueryThroughput.ts",
      "SasTokenAuth.ts",
      "ServerSideScripts.ts",
      "handleError.ts",
      "ChangeFeedHierarchicalPartitionKey.ts",
      "ChangeFeedIteratorLatestVersion.ts",
      "ChangeFeedIteratorAllVersionsAndDeletes.ts",
      "Diagnostics.ts",
      "HierarchicalPartitioning.ts",
      "FullTextSearch.ts"
    ],
    "productName": "Azure Cosmos DB",
    "productSlugs": [
      "azure-cosmos-db"
    ],
    "requiredResources": {
      "Azure Cosmos DB account": "https://learn.microsoft.com/azure/cosmos-db/how-to-manage-database-account#create-an-account"
    },
    "extraFiles": {
      "./samples-dev/Data/Families.json": [
        "typescript/src/Data/Families.json",
        "javascript/Data/Families.json"
      ]
    }
  },
  "type": "module",
  "tshy": {
    "project": "./tsconfig.src.json",
    "exports": {
      "./package.json": "./package.json",
      ".": "./src/index.ts"
    },
    "dialects": [
      "esm",
      "commonjs"
    ],
    "esmDialects": [
      "browser",
      "react-native"
    ],
    "selfLink": false
  },
  "exports": {
    "./package.json": "./package.json",
    ".": {
      "browser": {
        "types": "./dist/browser/index.d.ts",
        "default": "./dist/browser/index.js"
      },
      "react-native": {
        "types": "./dist/react-native/index.d.ts",
        "default": "./dist/react-native/index.js"
      },
      "import": {
        "types": "./dist/esm/index.d.ts",
        "default": "./dist/esm/index.js"
      },
      "require": {
        "types": "./dist/commonjs/index.d.ts",
        "default": "./dist/commonjs/index.js"
      }
    }
  }
}<|MERGE_RESOLUTION|>--- conflicted
+++ resolved
@@ -59,11 +59,7 @@
     "test:signoff": "echo skipped",
     "unit-test": "npm run unit-test:node && npm run unit-test:browser",
     "unit-test:browser": "echo skipped",
-<<<<<<< HEAD
     "unit-test:node": "dev-tool run test:vitest",
-=======
-    "unit-test:node": "dev-tool run test:node-ts-input -- --timeout 100000 './test/internal/unit/**/*.spec.ts'",
->>>>>>> 5edac6b1
     "update-snippets": "echo skipped"
   },
   "repository": "github:Azure/azure-sdk-for-js",
