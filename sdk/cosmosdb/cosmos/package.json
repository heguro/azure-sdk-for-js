--- conflicted
+++ resolved
@@ -113,27 +113,18 @@
     "@types/sinonjs__fake-timers": "~8.1.2",
     "@types/underscore": "^1.8.8",
     "chai": "~4.3.8",
-    "cross-env": "~7.0.3",
-<<<<<<< HEAD
+    "cross-env": "^7.0.3",
     "dotenv": "catalog:",
     "eslint": "catalog:",
-=======
-    "dotenv": "^16.0.0",
-    "eslint": "^9.9.0",
->>>>>>> e460e3b0
     "execa": "^5.0.0",
     "mocha": "^10.0.0",
-    "nock": "^13.5.4",
+    "nock": "^13.5.5",
     "requirejs": "^2.3.5",
     "rimraf": "catalog:",
     "sinon": "^17.0.0",
-    "source-map-support": "^0.5.9",
+    "source-map-support": "^0.5.21",
     "ts-node": "^10.0.0",
-<<<<<<< HEAD
     "typescript": "catalog:"
-=======
-    "typescript": "~5.6.2"
->>>>>>> e460e3b0
   },
   "//sampleConfiguration": {
     "skip": [
