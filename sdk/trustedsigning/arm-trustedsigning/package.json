--- conflicted
+++ resolved
@@ -66,7 +66,6 @@
     "tslib": "catalog:"
   },
   "devDependencies": {
-<<<<<<< HEAD
     "@azure/dev-tool": "workspace:*",
     "@azure/eslint-plugin-azure-sdk": "workspace:*",
     "@azure-tools/test-credential": "workspace:*",
@@ -82,27 +81,7 @@
   },
   "scripts": {
     "clean": "dev-tool run vendored rimraf --glob dist dist-browser dist-esm test-dist temp types *.tgz *.log",
-    "extract-api": "rimraf review && dev-tool run vendored mkdirp ./review && dev-tool run extract-api",
-=======
-    "dotenv": "^16.0.0",
-    "@types/node": "^18.0.0",
-    "eslint": "^8.55.0",
-    "typescript": "~5.6.2",
-    "tshy": "^1.11.1",
-    "@azure/identity": "^4.2.1",
-    "@vitest/browser": "^2.0.5",
-    "@vitest/coverage-istanbul": "^2.0.5",
-    "playwright": "^1.41.2",
-    "vitest": "^2.0.5",
-    "@azure-tools/test-credential": "^2.0.0",
-    "@azure-tools/test-recorder": "^4.0.0",
-    "@azure/dev-tool": "^1.0.0",
-    "@azure/eslint-plugin-azure-sdk": "^3.0.0"
-  },
-  "scripts": {
-    "clean": "dev-tool run vendored rimraf --glob dist dist-browser dist-esm test-dist temp types *.tgz *.log",
     "extract-api": "dev-tool run vendored rimraf review && dev-tool run vendored mkdirp ./review && dev-tool run extract-api",
->>>>>>> cae1265f
     "pack": "npm pack 2>&1",
     "lint": "echo skipped",
     "lint:fix": "echo skipped",
@@ -112,11 +91,7 @@
     "integration-test": "npm run integration-test:node && npm run integration-test:browser",
     "integration-test:browser": "echo skipped",
     "integration-test:node": "echo skipped",
-<<<<<<< HEAD
     "audit": "skipped",
-=======
-    "audit": "node ../../../common/scripts/rush-audit.js && dev-tool run vendored rimraf node_modules package-lock.json && npm i --package-lock-only 2>&1 && npm audit",
->>>>>>> cae1265f
     "build:samples": "dev-tool run typecheck --paths samples-dev/*.ts && dev-tool samples publish -f",
     "check-format": "dev-tool run vendored prettier --list-different --config ../../../.prettierrc.json --ignore-path ../../../.prettierignore \"src/**/*.{ts,cts,mts}\" \"test/**/*.{ts,cts,mts}\" \"*.{js,cjs,mjs,json}\" \"samples-dev/*.ts\"",
     "execute:samples": "dev-tool samples run samples-dev",
