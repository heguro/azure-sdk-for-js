--- conflicted
+++ resolved
@@ -1,26 +1,7 @@
 {
   "name": "@azure/arm-sql",
-<<<<<<< HEAD
-  "version": "11.0.0-beta.2",
+  "version": "11.0.0-beta.3",
   "description": "A generated SDK for SqlManagementClient.",
-=======
-  "sdk-type": "mgmt",
-  "author": "Microsoft Corporation",
-  "description": "A generated SDK for SqlManagementClient.",
-  "version": "11.0.0-beta.3",
-  "engines": {
-    "node": ">=18.0.0"
-  },
-  "dependencies": {
-    "@azure/abort-controller": "^2.1.2",
-    "@azure/core-auth": "^1.6.0",
-    "@azure/core-client": "^1.7.0",
-    "@azure/core-lro": "^2.5.4",
-    "@azure/core-paging": "^1.2.0",
-    "@azure/core-rest-pipeline": "^1.14.0",
-    "tslib": "^2.2.0"
-  },
->>>>>>> 9a8b4d2e
   "keywords": [
     "node",
     "azure",
