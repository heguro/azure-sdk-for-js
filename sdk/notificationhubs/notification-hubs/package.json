--- conflicted
+++ resolved
@@ -111,11 +111,7 @@
     "karma-mocha-reporter": "^2.2.5",
     "karma-sourcemap-loader": "^0.3.8",
     "mocha": "^10.0.0",
-<<<<<<< HEAD
-    "puppeteer": "^19.2.2",
-=======
     "puppeteer": "^22.0.0",
->>>>>>> 2bc69ecf
     "rimraf": "^5.0.5",
     "ts-node": "^10.9.1",
     "typescript": "~5.3.3",
