{
  "name": "@azure/functions-authentication-events",
  "version": "1.0.0-beta.3",
  "description": "Typescript Trigger SDK for Azure AD Authentication event custom extensions. Lets you focus on your business logic.",
  "sdk-type": "client",
  "main": "dist/index.js",
  "module": "dist-esm/src/index.js",
  "types": "types/latest/functions-authentication-events.d.ts",
  "scripts": {
<<<<<<< HEAD
    "audit": "skipped",
=======
>>>>>>> 1b240a90
    "build": "npm run build:test && dev-tool run extract-api",
    "build:samples": "echo Obsolete",
    "build:test": "npm run clean && tsc -p . && dev-tool run bundle",
    "check-format": "dev-tool run vendored prettier --list-different --config ../../../.prettierrc.json --ignore-path ../../../.prettierignore \"src/**/*.ts\" \"test/**/*.ts\" \"*.{js,json}\"",
    "clean": "dev-tool run vendored rimraf --glob dist dist-* temp types *.tgz *.log",
    "execute:samples": "dev-tool samples run samples-dev",
    "extract-api": "tsc -p . && dev-tool run extract-api",
    "format": "dev-tool run vendored prettier --write --config ../../../.prettierrc.json --ignore-path ../../../.prettierignore \"src/**/*.ts\" \"test/**/*.ts\" \"samples-dev/**/*.ts\" \"*.{js,json}\"",
    "generate:client": "autorest --typescript ./swagger/README.md",
    "integration-test": "npm run integration-test:node && npm run integration-test:browser",
    "integration-test:browser": "dev-tool run test:browser",
    "integration-test:node": "dev-tool run test:node-ts-input -- --timeout 1200000 'test/**/*.spec.ts'",
    "lint": "dev-tool run vendored eslintREADME.md package.json api-extractor.json src test",
    "lint:fix": "dev-tool run vendored eslintREADME.md package.json api-extractor.json src test --fix --fix-type [problem,suggestion]",
    "pack": "npm pack 2>&1",
    "test": "npm run clean && tsc -p . && npm run unit-test:node && dev-tool run bundle && npm run unit-test:browser && npm run integration-test",
    "test:browser": "npm run clean && npm run build:test && npm run integration-test:browser",
    "test:node": "npm run clean && tsc -p . && npm run integration-test:node",
    "unit-test": "npm run unit-test:node && npm run unit-test:browser",
    "unit-test:browser": "npm run integration-test:browser",
    "unit-test:node": "npm run integration-test:node",
    "update-snippets": "echo skipped"
  },
  "files": [
    "dist/",
    "dist-esm/src/",
    "types/latest/",
    "README.md",
    "LICENSE"
  ],
  "repository": "github:Azure/azure-sdk-for-js",
  "engines": {
    "node": ">=18.0.0"
  },
  "keywords": [
    "azure",
    "cloud",
    "typescript"
  ],
  "author": "Microsoft Corporation",
  "license": "MIT",
  "bugs": {
    "url": "https://github.com/Azure/azure-sdk-for-js/issues"
  },
  "homepage": "https://github.com/Azure/azure-sdk-for-js/blob/main/sdk/entra/azure-functions-authentication-events/README.md",
  "sideEffects": false,
  "prettier": "@azure/eslint-plugin-azure-sdk/prettier.json",
  "dependencies": {
    "@azure/core-auth": "workspace:*",
    "@azure/core-client": "workspace:*",
    "@azure/core-rest-pipeline": "workspace:*",
    "@azure/core-tracing": "workspace:*",
    "@azure/logger": "workspace:*",
    "tslib": "catalog:"
  },
  "devDependencies": {
    "@azure-tools/test-credential": "catalog:test-credentialV1",
    "@azure-tools/test-recorder": "catalog:test-recorderV3",
    "@azure-tools/test-utils": "workspace:*",
    "@azure/dev-tool": "workspace:*",
    "@azure/eslint-plugin-azure-sdk": "workspace:*",
    "@azure/functions": "^3.2.0",
    "@azure/identity": "catalog:internal",
    "@types/chai": "catalog:legacy",
    "@types/mocha": "catalog:legacy",
    "@types/node": "catalog:",
    "chai": "catalog:legacy",
    "cross-env": "catalog:legacy",
    "dotenv": "catalog:",
    "eslint": "catalog:",
    "karma": "catalog:legacy",
    "karma-chrome-launcher": "catalog:legacy",
    "karma-coverage": "catalog:legacy",
    "karma-env-preprocessor": "catalog:legacy",
    "karma-firefox-launcher": "catalog:legacy",
    "karma-json-preprocessor": "catalog:legacy",
    "karma-json-to-file-reporter": "catalog:legacy",
    "karma-junit-reporter": "catalog:legacy",
    "karma-mocha": "catalog:legacy",
    "karma-mocha-reporter": "catalog:legacy",
    "mocha": "catalog:legacy",
    "nyc": "catalog:legacy",
    "typescript": "catalog:"
  },
  "//sampleConfiguration": {
    "skipFolder": false,
    "disableDocsMs": true,
    "productName": "Azure Template",
    "productSlugs": [],
    "apiRefLink": "https://docs.microsoft.com/javascript/api/",
    "requiredResources": {
      "Azure App Configuration": "https://docs.microsoft.com/azure/azure-app-configuration/"
    }
  }
}<|MERGE_RESOLUTION|>--- conflicted
+++ resolved
@@ -7,10 +7,6 @@
   "module": "dist-esm/src/index.js",
   "types": "types/latest/functions-authentication-events.d.ts",
   "scripts": {
-<<<<<<< HEAD
-    "audit": "skipped",
-=======
->>>>>>> 1b240a90
     "build": "npm run build:test && dev-tool run extract-api",
     "build:samples": "echo Obsolete",
     "build:test": "npm run clean && tsc -p . && dev-tool run bundle",
