--- conflicted
+++ resolved
@@ -64,7 +64,6 @@
     "tslib": "catalog:"
   },
   "devDependencies": {
-<<<<<<< HEAD
     "@azure-tools/test-credential": "catalog:test-credentialV1",
     "@azure-tools/test-recorder": "catalog:test-recorderV3",
     "@azure-tools/test-utils": "workspace:~",
@@ -73,28 +72,13 @@
     "@azure/functions": "^3.2.0",
     "@azure/identity": "workspace:~",
     "@microsoft/api-extractor": "catalog:",
-=======
-    "@azure-tools/test-credential": "^1.0.4",
-    "@azure-tools/test-recorder": "^3.0.0",
-    "@azure-tools/test-utils": "^1.0.1",
-    "@azure/dev-tool": "^1.0.0",
-    "@azure/eslint-plugin-azure-sdk": "^3.0.0",
-    "@azure/functions": "^3.2.0",
-    "@azure/identity": "^4.0.1",
-    "@microsoft/api-extractor": "^7.31.1",
->>>>>>> e460e3b0
     "@types/chai": "^4.1.6",
     "@types/mocha": "^10.0.0",
     "@types/node": "catalog:",
     "chai": "^4.2.0",
-    "cross-env": "^7.0.2",
-<<<<<<< HEAD
+    "cross-env": "^7.0.3",
     "dotenv": "catalog:",
     "eslint": "catalog:",
-=======
-    "dotenv": "^16.0.0",
-    "eslint": "^9.9.0",
->>>>>>> e460e3b0
     "inherits": "^2.0.3",
     "karma": "^6.2.0",
     "karma-chrome-launcher": "^3.0.0",
@@ -111,11 +95,7 @@
     "rimraf": "catalog:",
     "source-map-support": "^0.5.9",
     "ts-node": "^10.0.0",
-<<<<<<< HEAD
     "typescript": "catalog:",
-=======
-    "typescript": "~5.6.2",
->>>>>>> e460e3b0
     "util": "^0.12.1"
   },
   "//sampleConfiguration": {
