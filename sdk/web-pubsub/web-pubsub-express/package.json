--- conflicted
+++ resolved
@@ -77,11 +77,7 @@
     "express": "^4.16.3",
     "mocha": "^10.0.0",
     "c8": "^8.0.0",
-<<<<<<< HEAD
-    "puppeteer": "^19.2.2",
-=======
     "puppeteer": "^22.0.0",
->>>>>>> e01e73ae
     "rimraf": "^3.0.0",
     "sinon": "^17.0.0",
     "source-map-support": "^0.5.9",
