{
  "name": "stress-test-track-2",
  "version": "1.0.0",
  "description": "",
  "main": "index.js",
  "scripts": {
    "build": "tsc -p .",
    "test": "ts-node src/scenarioBatchReceive.ts --testDurationInMs=10000 --receiveMode=receiveAndDelete"
  },
  "keywords": [],
  "author": "",
  "license": "ISC",
  "dependencies": {
    "applicationinsights": "^1.8.8",
    "@azure/service-bus": "latest",
    "dotenv": "catalog:",
    "minimist": "^1.2.8",
    "uuid": "^8.3.0"
  },
  "devDependencies": {
    "@types/minimist": "^1.2.1",
    "@types/node": "catalog:",
    "@types/uuid": "^8.3.0",
<<<<<<< HEAD
    "typescript": "catalog:"
=======
    "typescript": "~5.6.2"
>>>>>>> e460e3b0
  }
}<|MERGE_RESOLUTION|>--- conflicted
+++ resolved
@@ -21,10 +21,6 @@
     "@types/minimist": "^1.2.1",
     "@types/node": "catalog:",
     "@types/uuid": "^8.3.0",
-<<<<<<< HEAD
-    "typescript": "catalog:"
-=======
     "typescript": "~5.6.2"
->>>>>>> e460e3b0
   }
 }