--- conflicted
+++ resolved
@@ -79,12 +79,7 @@
     "@types/mocha": "catalog:legacy",
     "@types/node": "catalog:",
     "autorest": "latest",
-<<<<<<< HEAD
     "chai": "catalog:legacy",
-    "cross-env": "catalog:legacy",
-=======
-    "chai": "^4.2.0",
->>>>>>> 790d2d6c
     "csv-parse": "^5.0.3",
     "dotenv": "catalog:",
     "eslint": "catalog:",
