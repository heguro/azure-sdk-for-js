--- conflicted
+++ resolved
@@ -64,7 +64,6 @@
     "tslib": "catalog:"
   },
   "devDependencies": {
-<<<<<<< HEAD
     "@azure-tools/test-credential": "catalog:test-credentialV1",
     "@azure-tools/test-recorder": "catalog:test-recorderV3",
     "@azure-tools/test-utils": "workspace:*",
@@ -76,7 +75,6 @@
     "@types/mocha": "catalog:legacy",
     "@types/node": "catalog:",
     "chai": "catalog:legacy",
-    "cross-env": "catalog:legacy",
     "dotenv": "catalog:",
     "eslint": "catalog:",
     "karma": "catalog:legacy",
@@ -117,34 +115,4 @@
   },
   "autoPublish": false,
   "sdk-type": "client"
-=======
-    "@azure-tools/test-credential": "^1.0.0",
-    "@azure-tools/test-recorder": "^3.0.0",
-    "@azure-tools/test-utils": "^1.0.1",
-    "@azure/dev-tool": "^1.0.0",
-    "@azure/eslint-plugin-azure-sdk": "^3.0.0",
-    "@azure/identity": "^4.0.1",
-    "@types/chai": "^4.1.6",
-    "@types/mocha": "^10.0.0",
-    "@types/node": "^18.0.0",
-    "chai": "^4.2.0",
-    "dotenv": "^16.0.0",
-    "eslint": "^9.9.0",
-    "karma": "^6.2.0",
-    "karma-chrome-launcher": "^3.0.0",
-    "karma-coverage": "^2.0.0",
-    "karma-env-preprocessor": "^0.1.1",
-    "karma-firefox-launcher": "^1.1.0",
-    "karma-junit-reporter": "^2.0.1",
-    "karma-mocha": "^2.0.1",
-    "karma-mocha-reporter": "^2.2.5",
-    "karma-source-map-support": "~1.4.0",
-    "karma-sourcemap-loader": "^0.3.8",
-    "mocha": "^10.0.0",
-    "nyc": "^17.0.0",
-    "source-map-support": "^0.5.9",
-    "ts-node": "^10.0.0",
-    "typescript": "~5.6.2"
-  }
->>>>>>> 790d2d6c
 }