--- conflicted
+++ resolved
@@ -64,7 +64,6 @@
     "url": "https://github.com/Azure/azure-sdk-for-js/issues"
   },
   "dependencies": {
-<<<<<<< HEAD
     "@azure/core-auth": "workspace:~",
     "@azure/core-client": "workspace:~",
     "@azure/core-paging": "workspace:~",
@@ -82,39 +81,15 @@
     "@azure/eslint-plugin-azure-sdk": "workspace:~",
     "@azure/identity": "workspace:~",
     "@microsoft/api-extractor": "catalog:",
-=======
-    "@azure/core-auth": "^1.3.0",
-    "@azure/core-client": "^1.7.1",
-    "@azure/core-paging": "^1.1.1",
-    "@azure/core-rest-pipeline": "^1.8.1",
-    "@azure/core-tracing": "^1.0.0",
-    "@azure/core-util": "^1.0.0",
-    "@azure/logger": "^1.0.0",
-    "tslib": "^2.2.0",
-    "uuid": "^8.3.0"
-  },
-  "devDependencies": {
-    "@azure-tools/test-credential": "^1.0.0",
-    "@azure-tools/test-recorder": "^3.0.0",
-    "@azure/dev-tool": "^1.0.0",
-    "@azure/eslint-plugin-azure-sdk": "^3.0.0",
-    "@azure/identity": "^4.0.1",
-    "@microsoft/api-extractor": "^7.31.1",
->>>>>>> e460e3b0
     "@types/chai": "^4.1.6",
     "@types/mocha": "^10.0.0",
     "@types/node": "catalog:",
     "@types/sinon": "^17.0.0",
     "@types/uuid": "^8.0.0",
     "chai": "^4.2.0",
-    "cross-env": "^7.0.2",
-<<<<<<< HEAD
+    "cross-env": "^7.0.3",
     "dotenv": "catalog:",
     "eslint": "catalog:",
-=======
-    "dotenv": "^16.0.0",
-    "eslint": "^9.9.0",
->>>>>>> e460e3b0
     "inherits": "^2.0.3",
     "karma": "^6.2.0",
     "karma-chrome-launcher": "^3.0.0",
@@ -130,11 +105,7 @@
     "rimraf": "catalog:",
     "sinon": "^17.0.0",
     "ts-node": "^10.0.0",
-<<<<<<< HEAD
     "typescript": "catalog:",
-=======
-    "typescript": "~5.6.2",
->>>>>>> e460e3b0
     "util": "^0.12.1",
     "uuid": "^8.3.0"
   },
