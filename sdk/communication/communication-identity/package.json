{
  "name": "@azure/communication-identity",
  "version": "1.3.2",
  "description": "SDK for Azure Communication service which facilitates user token administration.",
  "sdk-type": "client",
  "main": "dist/index.js",
  "module": "dist-esm/src/index.js",
  "types": "types/communication-identity.d.ts",
  "scripts": {
<<<<<<< HEAD
    "audit": "skipped",
=======
    "audit": "node ../../../common/scripts/rush-audit.js && dev-tool run vendored rimraf node_modules package-lock.json && npm i --package-lock-only 2>&1 && npm audit",
>>>>>>> cae1265f
    "build": "npm run clean && tsc -p . && dev-tool run bundle && dev-tool run extract-api",
    "build:browser": "tsc -p . && dev-tool run bundle",
    "build:clean": "rush update --recheck && rush rebuild && npm run build",
    "build:node": "tsc -p . && dev-tool run bundle",
    "build:samples": "echo Obsolete.",
    "build:test": "tsc -p . && dev-tool run bundle",
    "check-format": "dev-tool run vendored prettier --list-different --config ../../../.prettierrc.json --ignore-path ../../../.prettierignore \"src/**/*.ts\" \"test/**/*.ts\" \"samples-dev/**/*.ts\" \"*.{js,json}\"",
    "clean": "dev-tool run vendored rimraf --glob dist dist-* temp types *.tgz *.log",
    "execute:js-samples": "dev-tool samples run dist-samples/javascript",
    "execute:samples": "dev-tool samples run samples-dev",
    "execute:ts-samples": "dev-tool samples run dist-samples/typescript/dist/dist-samples/typescript/src/",
    "extract-api": "tsc -p . && dev-tool run extract-api",
    "format": "dev-tool run vendored prettier --write --config ../../../.prettierrc.json --ignore-path ../../../.prettierignore \"src/**/*.ts\" \"test/**/*.ts\" \"samples-dev/**/*.ts\" \"*.{js,json}\"",
    "generate:client": "autorest --typescript ./swagger/README.md && rushx format",
    "integration-test": "npm run integration-test:node && npm run integration-test:browser",
    "integration-test:browser": "dev-tool run test:browser",
    "integration-test:node": "dev-tool run test:node-js-input -- --timeout 5000000 --exclude 'dist-esm/test/**/browser/*.spec.js' 'dist-esm/test/**/*.spec.js'",
    "lint": "dev-tool run vendored eslintpackage.json api-extractor.json README.md src test",
    "lint:fix": "dev-tool run vendored eslintpackage.json api-extractor.json README.md src test --fix --fix-type [problem,suggestion]",
    "pack": "npm pack 2>&1",
    "test": "npm run build:test && npm run unit-test && npm run integration-test",
    "test:browser": "npm run build:test && npm run unit-test:browser && npm run integration-test:browser",
    "test:node": "npm run build:test && npm run unit-test:node && npm run integration-test:node",
    "test:watch": "npm run test -- --watch --reporter min",
    "unit-test": "npm run unit-test:node && npm run unit-test:browser",
    "unit-test:browser": "dev-tool run test:browser",
    "unit-test:node": "dev-tool run test:node-ts-input -- --timeout 1200000 --exclude 'test/**/browser/*.spec.ts' 'test/**/*.spec.ts'",
    "update-snippets": "echo skipped"
  },
  "//metadata": {
    "constantPaths": [
      {
        "path": "src/generated/src/identityRestClient.ts",
        "prefix": "packageDetails"
      },
      {
        "path": "src/generated/src/tracing.ts",
        "prefix": "packageVersion"
      },
      {
        "path": "src/constants.ts",
        "prefix": "SDK_VERSION"
      },
      {
        "path": "swagger/README.md",
        "prefix": "package-version"
      }
    ]
  },
  "//sampleConfiguration": {
    "productName": "Azure Communication Services - Identity",
    "productSlugs": [
      "azure",
      "azure-communication-services"
    ],
    "skip": [
      "getTokenForTeamsUser.js"
    ],
    "requiredResources": {
      "Azure Communication Services account": "https://docs.microsoft.com/azure/communication-services/quickstarts/create-communication-resource"
    }
  },
  "files": [
    "dist/",
    "dist-esm/src/",
    "types/communication-identity.d.ts",
    "README.md",
    "LICENSE"
  ],
  "keywords": [
    "azure",
    "cloud",
    "communication"
  ],
  "author": "Microsoft Corporation",
  "license": "MIT",
  "engines": {
    "node": ">=18.0.0"
  },
  "homepage": "https://github.com/Azure/azure-sdk-for-js/tree/main/sdk/communication/communication-identity/",
  "repository": "github:Azure/azure-sdk-for-js",
  "bugs": {
    "url": "https://github.com/Azure/azure-sdk-for-js/issues"
  },
  "sideEffects": false,
  "prettier": "@azure/eslint-plugin-azure-sdk/prettier.json",
  "dependencies": {
    "@azure/abort-controller": "workspace:*",
    "@azure/communication-common": "workspace:*",
    "@azure/core-auth": "workspace:*",
    "@azure/core-client": "workspace:*",
    "@azure/core-lro": "catalog:core-lroV2",
    "@azure/core-paging": "workspace:*",
    "@azure/core-rest-pipeline": "workspace:*",
    "@azure/core-tracing": "workspace:*",
    "@azure/logger": "workspace:*",
    "events": "^3.0.0",
    "tslib": "catalog:"
  },
  "devDependencies": {
    "@azure-tools/test-credential": "catalog:test-credentialV1",
    "@azure-tools/test-recorder": "catalog:test-recorderV3",
    "@azure-tools/test-utils": "workspace:*",
    "@azure/core-util": "workspace:*",
    "@azure/dev-tool": "workspace:*",
    "@azure/eslint-plugin-azure-sdk": "workspace:*",
    "@azure/identity": "catalog:internal",
    "@azure/msal-node": "^2.9.2",
<<<<<<< HEAD
    "@types/chai": "catalog:legacy",
    "@types/mocha": "catalog:legacy",
    "@types/node": "catalog:",
    "@types/sinon": "catalog:legacy",
    "chai": "catalog:legacy",
    "cross-env": "catalog:legacy",
    "dotenv": "catalog:",
    "eslint": "catalog:",
=======
    "@types/chai": "^4.1.6",
    "@types/mocha": "^10.0.0",
    "@types/node": "^18.0.0",
    "@types/sinon": "^17.0.0",
    "chai": "^4.2.0",
    "cross-env": "^7.0.2",
    "dotenv": "^16.0.0",
    "eslint": "^9.9.0",
>>>>>>> cae1265f
    "inherits": "^2.0.3",
    "karma": "catalog:legacy",
    "karma-chrome-launcher": "catalog:legacy",
    "karma-coverage": "catalog:legacy",
    "karma-env-preprocessor": "catalog:legacy",
    "karma-firefox-launcher": "catalog:legacy",
    "karma-junit-reporter": "catalog:legacy",
    "karma-mocha": "catalog:legacy",
    "karma-mocha-reporter": "catalog:legacy",
    "karma-sourcemap-loader": "catalog:legacy",
    "mocha": "catalog:legacy",
    "nyc": "catalog:legacy",
    "process": "^0.11.10",
<<<<<<< HEAD
    "sinon": "catalog:legacy",
    "typescript": "catalog:"
=======
    "sinon": "^17.0.0",
    "ts-node": "^10.0.0",
    "typescript": "~5.6.2"
>>>>>>> cae1265f
  }
}<|MERGE_RESOLUTION|>--- conflicted
+++ resolved
@@ -7,11 +7,7 @@
   "module": "dist-esm/src/index.js",
   "types": "types/communication-identity.d.ts",
   "scripts": {
-<<<<<<< HEAD
     "audit": "skipped",
-=======
-    "audit": "node ../../../common/scripts/rush-audit.js && dev-tool run vendored rimraf node_modules package-lock.json && npm i --package-lock-only 2>&1 && npm audit",
->>>>>>> cae1265f
     "build": "npm run clean && tsc -p . && dev-tool run bundle && dev-tool run extract-api",
     "build:browser": "tsc -p . && dev-tool run bundle",
     "build:clean": "rush update --recheck && rush rebuild && npm run build",
@@ -29,8 +25,8 @@
     "integration-test": "npm run integration-test:node && npm run integration-test:browser",
     "integration-test:browser": "dev-tool run test:browser",
     "integration-test:node": "dev-tool run test:node-js-input -- --timeout 5000000 --exclude 'dist-esm/test/**/browser/*.spec.js' 'dist-esm/test/**/*.spec.js'",
-    "lint": "dev-tool run vendored eslintpackage.json api-extractor.json README.md src test",
-    "lint:fix": "dev-tool run vendored eslintpackage.json api-extractor.json README.md src test --fix --fix-type [problem,suggestion]",
+    "lint": "dev-tool run vendored eslint package.json api-extractor.json README.md src test",
+    "lint:fix": "dev-tool run vendored eslint package.json api-extractor.json README.md src test --fix --fix-type [problem,suggestion]",
     "pack": "npm pack 2>&1",
     "test": "npm run build:test && npm run unit-test && npm run integration-test",
     "test:browser": "npm run build:test && npm run unit-test:browser && npm run integration-test:browser",
@@ -120,7 +116,6 @@
     "@azure/eslint-plugin-azure-sdk": "workspace:*",
     "@azure/identity": "catalog:internal",
     "@azure/msal-node": "^2.9.2",
-<<<<<<< HEAD
     "@types/chai": "catalog:legacy",
     "@types/mocha": "catalog:legacy",
     "@types/node": "catalog:",
@@ -129,17 +124,6 @@
     "cross-env": "catalog:legacy",
     "dotenv": "catalog:",
     "eslint": "catalog:",
-=======
-    "@types/chai": "^4.1.6",
-    "@types/mocha": "^10.0.0",
-    "@types/node": "^18.0.0",
-    "@types/sinon": "^17.0.0",
-    "chai": "^4.2.0",
-    "cross-env": "^7.0.2",
-    "dotenv": "^16.0.0",
-    "eslint": "^9.9.0",
->>>>>>> cae1265f
-    "inherits": "^2.0.3",
     "karma": "catalog:legacy",
     "karma-chrome-launcher": "catalog:legacy",
     "karma-coverage": "catalog:legacy",
@@ -152,13 +136,7 @@
     "mocha": "catalog:legacy",
     "nyc": "catalog:legacy",
     "process": "^0.11.10",
-<<<<<<< HEAD
     "sinon": "catalog:legacy",
     "typescript": "catalog:"
-=======
-    "sinon": "^17.0.0",
-    "ts-node": "^10.0.0",
-    "typescript": "~5.6.2"
->>>>>>> cae1265f
   }
 }