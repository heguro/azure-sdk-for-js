{
  "name": "@azure/communication-common",
  "version": "2.3.2",
  "description": "Common package for Azure Communication services.",
  "sdk-type": "client",
  "main": "./dist/commonjs/index.js",
  "module": "./dist/esm/index.js",
  "types": "./dist/commonjs/index.d.ts",
  "browser": "./dist/browser/index.js",
  "scripts": {
<<<<<<< HEAD
    "audit": "skipped",
=======
>>>>>>> 1b240a90
    "build": "npm run clean && dev-tool run build-package && dev-tool run extract-api",
    "build:browser": "dev-tool run build-package && dev-tool run bundle",
    "build:node": "dev-tool run build-package && dev-tool run bundle",
    "build:samples": "echo Skipped.",
    "build:test": "dev-tool run build-package && dev-tool run bundle",
    "check-format": "dev-tool run vendored prettier --list-different --config ../../../.prettierrc.json --ignore-path ../../../.prettierignore \"src/**/*.ts\" \"test/**/*.ts\" \"*.{js,json}\"",
    "clean": "dev-tool run vendored rimraf --glob dist dist-* temp types *.tgz *.log",
    "execute:samples": "echo skipped",
    "extract-api": "dev-tool run build-package && dev-tool run extract-api",
    "format": "dev-tool run vendored prettier --write --config ../../../.prettierrc.json --ignore-path ../../../.prettierignore \"src/**/*.ts\" \"test/**/*.ts\" \"*.{js,json}\"",
    "integration-test": "npm run integration-test:node && npm run integration-test:browser",
    "integration-test:browser": "npm run clean && dev-tool run build-package && dev-tool run build-test && dev-tool run test:vitest --no-test-proxy --browser",
    "integration-test:node": "dev-tool run test:vitest --no-test-proxy",
    "lint": "dev-tool run vendored eslint package.json api-extractor.json README.md src test",
    "lint:fix": "dev-tool run vendored eslint package.json api-extractor.json README.md src test --fix --fix-type [problem,suggestion]",
    "pack": "npm pack 2>&1",
    "test": "npm run build:test && npm run unit-test && npm run integration-test",
    "test:browser": "npm run build:test && npm run unit-test:browser && npm run integration-test:browser",
    "test:node": "npm run build:test && npm run unit-test:node && npm run integration-test:node",
    "unit-test": "npm run unit-test:node && npm run unit-test:browser",
    "unit-test:browser": "npm run clean && dev-tool run build-package && dev-tool run build-test && dev-tool run test:vitest --no-test-proxy --browser",
    "unit-test:node": "dev-tool run test:vitest --no-test-proxy",
    "update-snippets": "echo skipped"
  },
  "files": [
    "dist/",
    "README.md",
    "LICENSE"
  ],
  "repository": "github:Azure/azure-sdk-for-js",
  "keywords": [
    "azure",
    "cloud",
    "Azure",
    "communication",
    "common"
  ],
  "author": "Microsoft Corporation",
  "license": "MIT",
  "bugs": {
    "url": "https://github.com/Azure/azure-sdk-for-js/issues"
  },
  "engines": {
    "node": ">=18.0.0"
  },
  "homepage": "https://github.com/Azure/azure-sdk-for-js/tree/main/sdk/communication/communication-common/",
  "sideEffects": false,
  "prettier": "@azure/eslint-plugin-azure-sdk/prettier.json",
  "dependencies": {
    "@azure/abort-controller": "workspace:*",
    "@azure/core-auth": "workspace:*",
    "@azure/core-rest-pipeline": "workspace:*",
    "@azure/core-tracing": "workspace:*",
    "@azure/core-util": "workspace:*",
    "events": "^3.0.0",
    "jwt-decode": "^4.0.0",
    "tslib": "catalog:"
  },
  "devDependencies": {
    "@azure-tools/test-utils-vitest": "workspace:*",
    "@azure/dev-tool": "workspace:*",
    "@azure/eslint-plugin-azure-sdk": "workspace:*",
    "@types/node": "catalog:",
    "@vitest/browser": "catalog:",
    "@vitest/coverage-istanbul": "catalog:",
    "eslint": "catalog:",
    "mockdate": "^3.0.5",
    "playwright": "catalog:",
    "typescript": "catalog:",
    "vitest": "catalog:"
  },
  "type": "module",
  "tshy": {
    "exports": {
      "./package.json": "./package.json",
      ".": "./src/index.ts"
    },
    "dialects": [
      "esm",
      "commonjs"
    ],
    "esmDialects": [
      "browser",
      "react-native"
    ],
    "selfLink": false
  },
  "exports": {
    "./package.json": "./package.json",
    ".": {
      "browser": {
        "types": "./dist/browser/index.d.ts",
        "default": "./dist/browser/index.js"
      },
      "react-native": {
        "types": "./dist/react-native/index.d.ts",
        "default": "./dist/react-native/index.js"
      },
      "import": {
        "types": "./dist/esm/index.d.ts",
        "default": "./dist/esm/index.js"
      },
      "require": {
        "types": "./dist/commonjs/index.d.ts",
        "default": "./dist/commonjs/index.js"
      }
    }
  }
}<|MERGE_RESOLUTION|>--- conflicted
+++ resolved
@@ -8,10 +8,6 @@
   "types": "./dist/commonjs/index.d.ts",
   "browser": "./dist/browser/index.js",
   "scripts": {
-<<<<<<< HEAD
-    "audit": "skipped",
-=======
->>>>>>> 1b240a90
     "build": "npm run clean && dev-tool run build-package && dev-tool run extract-api",
     "build:browser": "dev-tool run build-package && dev-tool run bundle",
     "build:node": "dev-tool run build-package && dev-tool run bundle",
