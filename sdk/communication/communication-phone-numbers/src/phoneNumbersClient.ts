--- conflicted
+++ resolved
@@ -288,12 +288,8 @@
    */
   public beginPurchasePhoneNumbers(
     searchId: string,
-<<<<<<< HEAD
     consentToNotResellNumbers: boolean = false,
     options: BeginPurchasePhoneNumbersOptions = {}
-=======
-    options: BeginPurchasePhoneNumbersOptions = {},
->>>>>>> 93ee4111
   ): Promise<
     PollerLike<PollOperationState<PurchasePhoneNumbersResult>, PurchasePhoneNumbersResult>
   > {
@@ -301,17 +297,12 @@
       "PhoneNumbersClient-beginPurchasePhoneNumbers",
       options,
       (updatedOptions) => {
-<<<<<<< HEAD
         return this.client.phoneNumbers.beginPurchasePhoneNumbers({
           ...updatedOptions,
           searchId,
           consentToNotResellNumbers,
         });
       }
-=======
-        return this.client.phoneNumbers.beginPurchasePhoneNumbers({ ...updatedOptions, searchId });
-      },
->>>>>>> 93ee4111
     );
   }
 
