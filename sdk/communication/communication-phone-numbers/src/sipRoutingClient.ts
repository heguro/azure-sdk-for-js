--- conflicted
+++ resolved
@@ -7,18 +7,10 @@
   parseClientArguments,
 } from "@azure/communication-common";
 import { KeyCredential, TokenCredential, isTokenCredential } from "@azure/core-auth";
-<<<<<<< HEAD
+import { PagedAsyncIterableIterator } from "@azure/core-paging";
 import { SipRoutingClient as SipRoutingGeneratedClient } from "./generated/src/siprouting/sipRoutingClient";
 import { SipConfigurationPatch, SipRoutingError } from "./generated/src/siprouting/models";
-import { SipTrunk, SipTrunkRoute, GetSipTrunksOptions } from "./models";
-=======
-import { PagedAsyncIterableIterator } from "@azure/core-paging";
-import { InternalPipelineOptions } from "@azure/core-rest-pipeline";
-import { logger } from "./utils";
-import { SipRoutingClient as SipRoutingGeneratedClient } from "./generated/src/siprouting/sipRoutingClient";
-import { SipConfigurationPatch, SipRoutingError } from "./generated/src/siprouting/models";
-import { ListSipRoutesOptions, ListSipTrunksOptions, SipTrunk, SipTrunkRoute } from "./models";
->>>>>>> 0f6d5f41
+import { ListSipRoutesOptions, ListSipTrunksOptions, SipTrunk, SipTrunkRoute, GetSipTrunksOptions } from "./models";
 import { transformFromRestModel, transformIntoRestModel } from "./mappers";
 import { CommonClientOptions, OperationOptions } from "@azure/core-client";
 import { InternalPipelineOptions } from "@azure/core-rest-pipeline";
@@ -111,14 +103,7 @@
    * Lists the SIP trunks.
    * @param options - The options parameters.
    */
-<<<<<<< HEAD
-  public async getTrunks(options: GetSipTrunksOptions = {}): Promise<SipTrunk[]> {
-    return tracingClient.withSpan("SipRoutingClient-getTrunks", options, async (updatedOptions) => {
-      const config = await this.client.sipRouting.get(updatedOptions);
-      return transformFromRestModel(config.trunks);
-    });
-=======
-  public listTrunks(options: OperationOptions = {}): PagedAsyncIterableIterator<SipTrunk> {
+  public listTrunks(options: GetSipTrunksOptions = {}): PagedAsyncIterableIterator<SipTrunk> {
     const iter = this.listTrunksPagingAll(options);
     return {
       next() {
@@ -131,7 +116,6 @@
         return this.listTrunksPagingPage(options);
       }
     };
->>>>>>> 0f6d5f41
   }
 
   /**
@@ -155,13 +139,6 @@
    * Gets the SIP trunk routes.
    * @param options - The options parameters.
    */
-<<<<<<< HEAD
-  public async getRoutes(options: OperationOptions = {}): Promise<SipTrunkRoute[]> {
-    return tracingClient.withSpan("SipRoutingClient-getRoutes", options, async (updatedOptions) => {
-      const config = await this.client.sipRouting.get(updatedOptions);
-      return config.routes || [];
-    });
-=======
   public listRoutes(options: ListSipRoutesOptions = {}): PagedAsyncIterableIterator<SipTrunkRoute>  {
     const iter = this.listRoutesPagingAll(options);
     return {
@@ -175,7 +152,6 @@
         return this.listRoutesPagingPage(options);
       }
     };
->>>>>>> 0f6d5f41
   }
 
   /**
@@ -252,13 +228,8 @@
         ...updatedOptions,
         ...patch,
       };
-<<<<<<< HEAD
       const config = await this.client.sipRouting.patch(payload);
-      const storedRoutes = config.routes || (await this.getRoutes(updatedOptions));
-=======
-      const config = await this.client.patchSipConfiguration(payload);
       const storedRoutes = config.routes || (await this.getRoutesInternal(updatedOptions));
->>>>>>> 0f6d5f41
       return storedRoutes;
     });
   }
@@ -291,7 +262,7 @@
   private async getRoutesInternal(options :OperationOptions)
   {
     return await tracingClient.withSpan("SipRoutingClient-getRoutes", options, async (updatedOptions) => {
-      const config = await this.client.getSipConfiguration(updatedOptions);
+      const config = await this.client.sipRouting.get(updatedOptions);
       return config.routes || [];
     });
   }
@@ -299,7 +270,7 @@
   private async getTrunksInternal(options :OperationOptions)
   {
     return tracingClient.withSpan("SipRoutingClient-getTrunks", options, async (updatedOptions) => {
-      const config = await this.client.getSipConfiguration(updatedOptions);
+      const config = await this.client.sipRouting.get(updatedOptions);
       return transformFromRestModel(config.trunks);
     });
   }
