--- conflicted
+++ resolved
@@ -89,17 +89,10 @@
   PhoneNumberSearchRequest,
   PhoneNumberSearchResult,
   PhoneNumberType,
-<<<<<<< HEAD
-  PhoneNumberSource,
-} from "./generated/src/models/";
-
-export { SipTrunkRoute, CommunicationError } from "./generated/src/siprouting/models";
-=======
   PurchasedPhoneNumber,
 } from "./generated/src/models/";
 
 export { SipRoutingError, SipTrunkRoute } from "./generated/src/siprouting/models";
->>>>>>> 0210975f
 
 /**
  * Represents a SIP trunk for routing calls. See RFC 4904.
@@ -113,7 +106,6 @@
    * Gets or sets SIP signaling port of the trunk.
    */
   sipSignalingPort: number;
-<<<<<<< HEAD
 }
 
 /**
@@ -153,7 +145,4 @@
 export type OverallStatus = "unknown" | "active" | "inactive";
 
 /** Possible values of the overall status of SBC*/
-export type InactiveStatusReason = "noRecentCalls" | "noRecentPings" | "noRecentCallsAndPings";
-=======
-}
->>>>>>> 0210975f
+export type InactiveStatusReason = "noRecentCalls" | "noRecentPings" | "noRecentCallsAndPings";