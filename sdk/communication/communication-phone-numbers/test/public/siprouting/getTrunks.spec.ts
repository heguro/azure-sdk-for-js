// Copyright (c) Microsoft Corporation.
// Licensed under the MIT license.

import { assert } from "chai";
import { Context } from "mocha";

import { SipRoutingClient } from "../../../src";

<<<<<<< HEAD
import { isPlaybackMode, Recorder } from "@azure-tools/test-recorder";
import {
  ActivityStatus,
  PingStatus,
  SipTrunk,
  SipTrunkHealth,
  TlsStatus,
} from "../../../src/models";
=======
import { Recorder, isPlaybackMode } from "@azure-tools/test-recorder";
import { SipTrunk } from "../../../src/models";
>>>>>>> 1945ef02
import {
  clearSipConfiguration,
  createRecordedClient,
  createRecordedClientWithToken,
  getUniqueFqdn,
  listAllTrunks,
  resetUniqueFqdns,
} from "./utils/recordedClient";
import { matrix } from "@azure/test-utils";

matrix([[true, false]], async function (useAad) {
  describe(`SipRoutingClient - get trunks${useAad ? " [AAD]" : ""}`, function () {
    let client: SipRoutingClient;
    let recorder: Recorder;
    let firstFqdn = "";
    let secondFqdn = "";
    let thirdFqdn = "";
    let fourthFqdn = "";

    before(async function (this: Context) {
      if (!isPlaybackMode()) {
        await clearSipConfiguration();
      }
    });

    beforeEach(async function (this: Context) {
      ({ client, recorder } = useAad
        ? await createRecordedClientWithToken(this)
        : await createRecordedClient(this));
      firstFqdn = getUniqueFqdn(recorder);
      secondFqdn = getUniqueFqdn(recorder);
      thirdFqdn = getUniqueFqdn(recorder);
      fourthFqdn = getUniqueFqdn(recorder);
    });

    afterEach(async function (this: Context) {
      if (!this.currentTest?.isPending()) {
        await recorder.stop();
      }
      resetUniqueFqdns();
    });

    it("cannot retrieve a not existing trunk", async () => {
      try {
        await client.getTrunk("not.existing.fqdn");
      } catch (error: any) {
        assert.equal(error.code, "NotFound");
        return;
      }
      assert.fail("NotFound expected.");
    });

    it("can retrieve an existing trunk", async () => {
      await client.setTrunk({ fqdn: fourthFqdn, sipSignalingPort: 4567 } as SipTrunk);

      const trunk = await client.getTrunk(fourthFqdn);

      assert.isNotNull(trunk);
      assert.equal(trunk?.sipSignalingPort, 4567);
    });

    it("can retrieve trunks", async () => {
      assert.isArray(await listAllTrunks(client));
    });

    it("can retrieve empty trunks", async () => {
      await client.setTrunks([]);

      const trunks = await listAllTrunks(client);

      assert.isNotNull(trunks);
      assert.isArray(trunks);
      assert.isEmpty(trunks);
    });

    it("can retrieve not empty trunks", async () => {
      const expectedTrunks = [
        { fqdn: firstFqdn, sipSignalingPort: 1239 },
        { fqdn: secondFqdn, sipSignalingPort: 2348 },
        { fqdn: thirdFqdn, sipSignalingPort: 3457 },
      ];
      await client.setTrunks(expectedTrunks);

      const trunks = await listAllTrunks(client);
<<<<<<< HEAD

      assert.isNotNull(trunks);
      assert.isArray(trunks);
      assert.deepEqual(trunks, expectedTrunks);
    });

    it("can retrieve a mocked trunk with health status", async () => {
      const expectedHealth = {
        tls: { status: "unknown" as TlsStatus },
        ping: { status: "unknown" as PingStatus },
        activity: { status: "unknown" as ActivityStatus },
      } as SipTrunkHealth;
      await client.setTrunk({ fqdn: fourthFqdn, sipSignalingPort: 4567 } as SipTrunk);

      const trunk = await client.getTrunk(fourthFqdn, { includeHealth: true });

      assert.isNotNull(trunk);
      assert.isNotNull(trunk.health);
      assert.deepEqual(trunk.health, expectedHealth);
    });

    it("can retrieve multiple mocked trunks with health statuses", async () => {
      const expectedHealth = {
        tls: { status: "unknown" as TlsStatus },
        ping: { status: "unknown" as PingStatus },
        activity: { status: "unknown" as ActivityStatus },
      } as SipTrunkHealth;
      const expectedTrunks = [
        {
          fqdn: firstFqdn,
          sipSignalingPort: 1239,
          enabled: true,
          health: expectedHealth,
        } as SipTrunk,
        {
          fqdn: secondFqdn,
          sipSignalingPort: 2348,
          enabled: true,
          health: expectedHealth,
        } as SipTrunk,
        {
          fqdn: thirdFqdn,
          sipSignalingPort: 3457,
          enabled: true,
          health: expectedHealth,
        } as SipTrunk,
      ];

      const createdTrunks = [
        { fqdn: firstFqdn, sipSignalingPort: 1239 },
        { fqdn: secondFqdn, sipSignalingPort: 2348 },
        { fqdn: thirdFqdn, sipSignalingPort: 3457 },
      ];

      await client.setTrunks(createdTrunks);

      const trunks = await listAllTrunks(client, true);
=======
>>>>>>> 1945ef02

      assert.isNotNull(trunks);
      assert.isArray(trunks);
      assert.deepEqual(trunks, expectedTrunks);
    });
  });
});<|MERGE_RESOLUTION|>--- conflicted
+++ resolved
@@ -6,8 +6,7 @@
 
 import { SipRoutingClient } from "../../../src";
 
-<<<<<<< HEAD
-import { isPlaybackMode, Recorder } from "@azure-tools/test-recorder";
+import { Recorder, isPlaybackMode } from "@azure-tools/test-recorder";
 import {
   ActivityStatus,
   PingStatus,
@@ -15,10 +14,6 @@
   SipTrunkHealth,
   TlsStatus,
 } from "../../../src/models";
-=======
-import { Recorder, isPlaybackMode } from "@azure-tools/test-recorder";
-import { SipTrunk } from "../../../src/models";
->>>>>>> 1945ef02
 import {
   clearSipConfiguration,
   createRecordedClient,
@@ -103,7 +98,6 @@
       await client.setTrunks(expectedTrunks);
 
       const trunks = await listAllTrunks(client);
-<<<<<<< HEAD
 
       assert.isNotNull(trunks);
       assert.isArray(trunks);
@@ -161,8 +155,6 @@
       await client.setTrunks(createdTrunks);
 
       const trunks = await listAllTrunks(client, true);
-=======
->>>>>>> 1945ef02
 
       assert.isNotNull(trunks);
       assert.isArray(trunks);
