--- conflicted
+++ resolved
@@ -135,7 +135,6 @@
   return recorder.variable(`fqdn-${fqdnNumber}`, `test${fqdnNumber}.contoso1.com`);
 }
 export function resetUniqueFqdns(): void {
-<<<<<<< HEAD
   fqdnNumber = 0;
 }
 
@@ -146,8 +145,16 @@
   let result = [];
   for await (const trunk of client.listTrunks({ includeHealth })) {
     result.push(trunk);
-=======
-  fqdnNumber = 1;
+  }
+  return result;
+}
+
+export async function listAllRoutes(client: SipRoutingClient): Promise<SipTrunkRoute[]> {
+  let result = [];
+  for await (const route of client.listRoutes()) {
+    result.push(route);
+  }
+  return result;
 }
 
 export async function listAllTrunks(client: SipRoutingClient): Promise<SipTrunk[]> {
@@ -157,23 +164,16 @@
     if (trunk) {
       result.push(trunk);
     }
->>>>>>> 1945ef02
   }
   return result;
 }
 
 export async function listAllRoutes(client: SipRoutingClient): Promise<SipTrunkRoute[]> {
-<<<<<<< HEAD
-  let result = [];
-  for await (const route of client.listRoutes()) {
-    result.push(route);
-=======
   const result: SipTrunkRoute[] = [];
   for await (const route of client.listRoutes()) {
     if (route) {
       result.push(route);
     }
->>>>>>> 1945ef02
   }
   return result;
 }