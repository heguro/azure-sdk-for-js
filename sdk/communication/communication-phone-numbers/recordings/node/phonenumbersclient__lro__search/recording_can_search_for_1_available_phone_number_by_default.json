--- conflicted
+++ resolved
@@ -1,11 +1,7 @@
 {
   "Entries": [
     {
-<<<<<<< HEAD
       "RequestUri": "https://endpoint/availablePhoneNumbers/countries/US/:search?api-version=2023-10-01-preview",
-=======
-      "RequestUri": "https://endpoint/availablePhoneNumbers/countries/US/:search?api-version=2023-05-01-preview",
->>>>>>> 0cde5fec
       "RequestMethod": "POST",
       "RequestHeaders": {
         "Accept": "application/json",
@@ -33,19 +29,11 @@
         "Access-Control-Expose-Headers": "Location,Operation-Location,operation-id,search-id",
         "api-supported-versions": "2021-03-07, 2022-01-11-preview2, 2022-06-01-preview, 2022-12-01, 2022-12-02-preview2, 2023-05-01-preview",
         "Content-Length": "0",
-<<<<<<< HEAD
         "Date": "Wed, 22 Nov 2023 10:03:48 GMT",
         "Location": "/availablePhoneNumbers/searchResults/sanitized?api-version=2023-10-01-preview",
         "MS-CV": "8Qa8Dl0LCUCsE7mch9Th3w.0",
         "operation-id": "search_sanitized",
         "Operation-Location": "/phoneNumbers/operations/search_sanitized?api-version=2023-10-01-preview",
-=======
-        "Date": "Fri, 14 Jul 2023 05:01:10 GMT",
-        "Location": "/availablePhoneNumbers/searchResults/sanitized?api-version=2023-05-01-preview",
-        "MS-CV": "i3pOCc2dl0ShQfvZdxevWQ.0",
-        "operation-id": "search_sanitized",
-        "Operation-Location": "/phoneNumbers/operations/search_sanitized?api-version=2023-05-01-preview",
->>>>>>> 0cde5fec
         "search-id": "sanitized",
         "Strict-Transport-Security": "max-age=2592000",
         "X-Azure-Ref": "0ldawZAAAAADE2OyHbnUKTI7XToC40QCsV1NURURHRTA4MjAAOWZjN2I1MTktYThjYy00Zjg5LTkzNWUtYzkxNDhhZTA5ZTgx",
@@ -55,11 +43,7 @@
       "ResponseBody": null
     },
     {
-<<<<<<< HEAD
       "RequestUri": "https://endpoint/phoneNumbers/operations/search_sanitized?api-version=2023-10-01-preview",
-=======
-      "RequestUri": "https://endpoint/phoneNumbers/operations/search_sanitized?api-version=2023-05-01-preview",
->>>>>>> 0cde5fec
       "RequestMethod": "GET",
       "RequestHeaders": {
         "Accept": "application/json",
@@ -78,15 +62,9 @@
         "Access-Control-Expose-Headers": "Location",
         "api-supported-versions": "2021-03-07, 2022-01-11-preview2, 2022-06-01-preview, 2022-11-15-preview, 2022-12-01, 2022-12-02-preview2, 2023-05-01-preview",
         "Content-Type": "application/json; charset=utf-8",
-<<<<<<< HEAD
         "Date": "Wed, 22 Nov 2023 10:03:49 GMT",
         "Location": "/availablePhoneNumbers/searchResults/sanitized?api-version=2023-10-01-preview",
         "MS-CV": "rocVAUQMTUKZ3ySRSM9B4g.0",
-=======
-        "Date": "Fri, 14 Jul 2023 05:01:10 GMT",
-        "Location": "/availablePhoneNumbers/searchResults/sanitized?api-version=2023-05-01-preview",
-        "MS-CV": "TM\u002BdwEPEdEmSQBqySNKNrw.0",
->>>>>>> 0cde5fec
         "Strict-Transport-Security": "max-age=2592000",
         "Transfer-Encoding": "chunked",
         "X-Azure-Ref": "0ltawZAAAAADoxei16CjqS5ZTMsouh5G1V1NURURHRTA4MjAAOWZjN2I1MTktYThjYy00Zjg5LTkzNWUtYzkxNDhhZTA5ZTgx",
@@ -95,25 +73,15 @@
       },
       "ResponseBody": {
         "operationType": "search",
-<<<<<<< HEAD
         "status": "running",
         "resourceLocation": "/availablePhoneNumbers/searchResults/sanitized?api-version=2023-10-01-preview",
         "createdDateTime": "2023-11-22T10:03:48.8374982\u002B00:00",
-=======
-        "status": "notStarted",
-        "resourceLocation": "/availablePhoneNumbers/searchResults/sanitized?api-version=2023-05-01-preview",
-        "createdDateTime": "2023-07-14T05:01:10.5355834\u002B00:00",
->>>>>>> 0cde5fec
         "id": "search_sanitized",
         "lastActionDateTime": "0001-01-01T00:00:00\u002B00:00"
       }
     },
     {
-<<<<<<< HEAD
       "RequestUri": "https://endpoint/phoneNumbers/operations/search_sanitized?api-version=2023-10-01-preview",
-=======
-      "RequestUri": "https://endpoint/phoneNumbers/operations/search_sanitized?api-version=2023-05-01-preview",
->>>>>>> 0cde5fec
       "RequestMethod": "GET",
       "RequestHeaders": {
         "Accept": "application/json",
@@ -132,15 +100,9 @@
         "Access-Control-Expose-Headers": "Location",
         "api-supported-versions": "2021-03-07, 2022-01-11-preview2, 2022-06-01-preview, 2022-11-15-preview, 2022-12-01, 2022-12-02-preview2, 2023-05-01-preview",
         "Content-Type": "application/json; charset=utf-8",
-<<<<<<< HEAD
         "Date": "Wed, 22 Nov 2023 10:03:49 GMT",
         "Location": "/availablePhoneNumbers/searchResults/sanitized?api-version=2023-10-01-preview",
         "MS-CV": "8YkiapgW002512cUDmoiKQ.0",
-=======
-        "Date": "Fri, 14 Jul 2023 05:01:10 GMT",
-        "Location": "/availablePhoneNumbers/searchResults/sanitized?api-version=2023-05-01-preview",
-        "MS-CV": "pDbhF4Tdske0Q6dhuFABvg.0",
->>>>>>> 0cde5fec
         "Strict-Transport-Security": "max-age=2592000",
         "Transfer-Encoding": "chunked",
         "X-Azure-Ref": "0l9awZAAAAADFckR2/0JLQI9OrFXYWRNnV1NURURHRTA4MjAAOWZjN2I1MTktYThjYy00Zjg5LTkzNWUtYzkxNDhhZTA5ZTgx",
@@ -150,23 +112,14 @@
       "ResponseBody": {
         "operationType": "search",
         "status": "running",
-<<<<<<< HEAD
         "resourceLocation": "/availablePhoneNumbers/searchResults/sanitized?api-version=2023-10-01-preview",
         "createdDateTime": "2023-11-22T10:03:48.8374982\u002B00:00",
-=======
-        "resourceLocation": "/availablePhoneNumbers/searchResults/sanitized?api-version=2023-05-01-preview",
-        "createdDateTime": "2023-07-14T05:01:10.5355834\u002B00:00",
->>>>>>> 0cde5fec
         "id": "search_sanitized",
         "lastActionDateTime": "0001-01-01T00:00:00\u002B00:00"
       }
     },
     {
-<<<<<<< HEAD
       "RequestUri": "https://endpoint/phoneNumbers/operations/search_sanitized?api-version=2023-10-01-preview",
-=======
-      "RequestUri": "https://endpoint/phoneNumbers/operations/search_sanitized?api-version=2023-05-01-preview",
->>>>>>> 0cde5fec
       "RequestMethod": "GET",
       "RequestHeaders": {
         "Accept": "application/json",
@@ -185,15 +138,9 @@
         "Access-Control-Expose-Headers": "Location",
         "api-supported-versions": "2021-03-07, 2022-01-11-preview2, 2022-06-01-preview, 2022-11-15-preview, 2022-12-01, 2022-12-02-preview2, 2023-05-01-preview",
         "Content-Type": "application/json; charset=utf-8",
-<<<<<<< HEAD
         "Date": "Wed, 22 Nov 2023 10:03:52 GMT",
         "Location": "/availablePhoneNumbers/searchResults/sanitized?api-version=2023-10-01-preview",
         "MS-CV": "3EpC2bFjfE2ByaVeXenwzA.0",
-=======
-        "Date": "Fri, 14 Jul 2023 05:01:12 GMT",
-        "Location": "/availablePhoneNumbers/searchResults/sanitized?api-version=2023-05-01-preview",
-        "MS-CV": "RzF08i1EgUWiyD/mBT/xZg.0",
->>>>>>> 0cde5fec
         "Strict-Transport-Security": "max-age=2592000",
         "Transfer-Encoding": "chunked",
         "X-Azure-Ref": "0mdawZAAAAAC1mjLYDgaXS6sPwXcYYGWVV1NURURHRTA4MjAAOWZjN2I1MTktYThjYy00Zjg5LTkzNWUtYzkxNDhhZTA5ZTgx",
@@ -203,23 +150,14 @@
       "ResponseBody": {
         "operationType": "search",
         "status": "succeeded",
-<<<<<<< HEAD
         "resourceLocation": "/availablePhoneNumbers/searchResults/sanitized?api-version=2023-10-01-preview",
         "createdDateTime": "2023-11-22T10:03:48.8374982\u002B00:00",
-=======
-        "resourceLocation": "/availablePhoneNumbers/searchResults/sanitized?api-version=2023-05-01-preview",
-        "createdDateTime": "2023-07-14T05:01:10.5355834\u002B00:00",
->>>>>>> 0cde5fec
         "id": "search_sanitized",
         "lastActionDateTime": "0001-01-01T00:00:00\u002B00:00"
       }
     },
     {
-<<<<<<< HEAD
       "RequestUri": "https://endpoint/availablePhoneNumbers/searchResults/sanitized?api-version=2023-10-01-preview",
-=======
-      "RequestUri": "https://endpoint/availablePhoneNumbers/searchResults/sanitized?api-version=2023-05-01-preview",
->>>>>>> 0cde5fec
       "RequestMethod": "GET",
       "RequestHeaders": {
         "Accept": "application/json",
