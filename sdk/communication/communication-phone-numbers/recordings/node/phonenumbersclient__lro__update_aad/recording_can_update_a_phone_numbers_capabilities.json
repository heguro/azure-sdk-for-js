--- conflicted
+++ resolved
@@ -1,11 +1,7 @@
 {
   "Entries": [
     {
-<<<<<<< HEAD
       "RequestUri": "https://endpoint/phoneNumbers/%2B14155550100/capabilities?api-version=2023-10-01-preview",
-=======
-      "RequestUri": "https://endpoint/phoneNumbers/%2B14155550100/capabilities?api-version=2023-05-01-preview",
->>>>>>> 0cde5fec
       "RequestMethod": "PATCH",
       "RequestHeaders": {
         "Accept": "application/json",
@@ -28,19 +24,11 @@
         "capabilities-id": "sanitized",
         "Content-Length": "36",
         "Content-Type": "application/json; charset=utf-8",
-<<<<<<< HEAD
         "Date": "Wed, 22 Nov 2023 10:03:58 GMT",
         "Location": "/phoneNumbers/\u002B14155550100?api-version=2023-10-01-preview",
         "MS-CV": "Cvc/gF1QgEyEwOZ8g5NVXA.0",
         "operation-id": "capabilities_sanitized",
         "Operation-Location": "/phoneNumbers/operations/capabilities_sanitized?api-version=2023-10-01-preview",
-=======
-        "Date": "Fri, 14 Jul 2023 05:01:16 GMT",
-        "Location": "/phoneNumbers/\u002B14155550100?api-version=2023-05-01-preview",
-        "MS-CV": "p2Z2mxpzu0ORJ9saJcrKXA.0",
-        "operation-id": "capabilities_sanitized",
-        "Operation-Location": "/phoneNumbers/operations/capabilities_sanitized?api-version=2023-05-01-preview",
->>>>>>> 0cde5fec
         "Strict-Transport-Security": "max-age=2592000",
         "X-Azure-Ref": "0mtawZAAAAADn6Su4c28xRYcuCfvMt\u002BzGV1NURURHRTA4MjAAOWZjN2I1MTktYThjYy00Zjg5LTkzNWUtYzkxNDhhZTA5ZTgx",
         "X-Cache": "CONFIG_NOCACHE",
@@ -51,36 +39,26 @@
       }
     },
     {
-<<<<<<< HEAD
-      "RequestUri": "https://endpoint/phoneNumbers/operations/capabilities_sanitized?api-version=2023-10-01-preview",
-=======
-      "RequestUri": "https://endpoint/phoneNumbers/operations/capabilities_sanitized?api-version=2023-05-01-preview",
->>>>>>> 0cde5fec
-      "RequestMethod": "GET",
-      "RequestHeaders": {
-        "Accept": "application/json",
-        "Accept-Encoding": "gzip,deflate",
-        "Authorization": "Sanitized",
-        "Connection": "keep-alive",
-        "Content-Type": "application/merge-patch\u002Bjson",
-        "User-Agent": "azsdk-js-communication-phone-numbers/1.2.0 core-rest-pipeline/1.11.1 Node/v14.17.5 OS/(x64-Windows_NT-10.0.22621)",
-        "x-ms-client-request-id": "sanitized"
-      },
-      "RequestBody": null,
-      "StatusCode": 200,
-      "ResponseHeaders": {
-        "Access-Control-Expose-Headers": "Location",
-        "api-supported-versions": "2021-03-07, 2022-01-11-preview2, 2022-06-01-preview, 2022-11-15-preview, 2022-12-01, 2022-12-02-preview2, 2023-05-01-preview",
-        "Content-Type": "application/json; charset=utf-8",
-<<<<<<< HEAD
+      "RequestUri": "https://endpoint/phoneNumbers/operations/capabilities_sanitized?api-version=2023-10-01-preview",
+      "RequestMethod": "GET",
+      "RequestHeaders": {
+        "Accept": "application/json",
+        "Accept-Encoding": "gzip,deflate",
+        "Authorization": "Sanitized",
+        "Connection": "keep-alive",
+        "Content-Type": "application/merge-patch\u002Bjson",
+        "User-Agent": "azsdk-js-communication-phone-numbers/1.2.0 core-rest-pipeline/1.11.1 Node/v14.17.5 OS/(x64-Windows_NT-10.0.22621)",
+        "x-ms-client-request-id": "sanitized"
+      },
+      "RequestBody": null,
+      "StatusCode": 200,
+      "ResponseHeaders": {
+        "Access-Control-Expose-Headers": "Location",
+        "api-supported-versions": "2021-03-07, 2022-01-11-preview2, 2022-06-01-preview, 2022-11-15-preview, 2022-12-01, 2022-12-02-preview2, 2023-05-01-preview",
+        "Content-Type": "application/json; charset=utf-8",
         "Date": "Wed, 22 Nov 2023 10:03:59 GMT",
         "Location": "/phoneNumbers/\u002B14155550100?api-version=2023-10-01-preview",
         "MS-CV": "iZsjMtvvuUCJWJxWsDHZgw.0",
-=======
-        "Date": "Fri, 14 Jul 2023 05:01:16 GMT",
-        "Location": "/phoneNumbers/\u002B14155550100?api-version=2023-05-01-preview",
-        "MS-CV": "9FBIZqH1LU6lq6LfBgZTmg.0",
->>>>>>> 0cde5fec
         "Strict-Transport-Security": "max-age=2592000",
         "Transfer-Encoding": "chunked",
         "X-Azure-Ref": "0nNawZAAAAABY3d/KvhY2SLvLmPiahVkoV1NURURHRTA4MjAAOWZjN2I1MTktYThjYy00Zjg5LTkzNWUtYzkxNDhhZTA5ZTgx",
@@ -90,48 +68,33 @@
       "ResponseBody": {
         "operationType": "updatePhoneNumberCapabilities",
         "status": "running",
-<<<<<<< HEAD
-        "resourceLocation": "/phoneNumbers/\u002B14155550100?api-version=2023-10-01-preview",
-        "createdDateTime": "2023-11-22T10:03:59.4805712\u002B00:00",
-=======
-        "resourceLocation": "/phoneNumbers/\u002B14155550100?api-version=2023-05-01-preview",
-        "createdDateTime": "2023-07-14T05:01:16.6358147\u002B00:00",
->>>>>>> 0cde5fec
-        "id": "capabilities_sanitized",
-        "lastActionDateTime": "0001-01-01T00:00:00\u002B00:00"
-      }
-    },
-    {
-<<<<<<< HEAD
-      "RequestUri": "https://endpoint/phoneNumbers/operations/capabilities_sanitized?api-version=2023-10-01-preview",
-=======
-      "RequestUri": "https://endpoint/phoneNumbers/operations/capabilities_sanitized?api-version=2023-05-01-preview",
->>>>>>> 0cde5fec
-      "RequestMethod": "GET",
-      "RequestHeaders": {
-        "Accept": "application/json",
-        "Accept-Encoding": "gzip,deflate",
-        "Authorization": "Sanitized",
-        "Connection": "keep-alive",
-        "Content-Type": "application/merge-patch\u002Bjson",
-        "User-Agent": "azsdk-js-communication-phone-numbers/1.2.0 core-rest-pipeline/1.11.1 Node/v14.17.5 OS/(x64-Windows_NT-10.0.22621)",
-        "x-ms-client-request-id": "sanitized"
-      },
-      "RequestBody": null,
-      "StatusCode": 200,
-      "ResponseHeaders": {
-        "Access-Control-Expose-Headers": "Location",
-        "api-supported-versions": "2021-03-07, 2022-01-11-preview2, 2022-06-01-preview, 2022-11-15-preview, 2022-12-01, 2022-12-02-preview2, 2023-05-01-preview",
-        "Content-Type": "application/json; charset=utf-8",
-<<<<<<< HEAD
+        "resourceLocation": "/phoneNumbers/\u002B14155550100?api-version=2023-10-01-preview",
+        "createdDateTime": "2023-11-22T10:03:59.4805712\u002B00:00",
+        "id": "capabilities_sanitized",
+        "lastActionDateTime": "0001-01-01T00:00:00\u002B00:00"
+      }
+    },
+    {
+      "RequestUri": "https://endpoint/phoneNumbers/operations/capabilities_sanitized?api-version=2023-10-01-preview",
+      "RequestMethod": "GET",
+      "RequestHeaders": {
+        "Accept": "application/json",
+        "Accept-Encoding": "gzip,deflate",
+        "Authorization": "Sanitized",
+        "Connection": "keep-alive",
+        "Content-Type": "application/merge-patch\u002Bjson",
+        "User-Agent": "azsdk-js-communication-phone-numbers/1.2.0 core-rest-pipeline/1.11.1 Node/v14.17.5 OS/(x64-Windows_NT-10.0.22621)",
+        "x-ms-client-request-id": "sanitized"
+      },
+      "RequestBody": null,
+      "StatusCode": 200,
+      "ResponseHeaders": {
+        "Access-Control-Expose-Headers": "Location",
+        "api-supported-versions": "2021-03-07, 2022-01-11-preview2, 2022-06-01-preview, 2022-11-15-preview, 2022-12-01, 2022-12-02-preview2, 2023-05-01-preview",
+        "Content-Type": "application/json; charset=utf-8",
         "Date": "Wed, 22 Nov 2023 10:03:59 GMT",
         "Location": "/phoneNumbers/\u002B14155550100?api-version=2023-10-01-preview",
         "MS-CV": "42H3Cd10IUaa7vMIwBlYgQ.0",
-=======
-        "Date": "Fri, 14 Jul 2023 05:01:16 GMT",
-        "Location": "/phoneNumbers/\u002B14155550100?api-version=2023-05-01-preview",
-        "MS-CV": "D7Qbt8xGQkeh30WGIEmh3Q.0",
->>>>>>> 0cde5fec
         "Strict-Transport-Security": "max-age=2592000",
         "Transfer-Encoding": "chunked",
         "X-Azure-Ref": "0ndawZAAAAAAMRU4ienQGTZRNr02QTL4TV1NURURHRTA4MjAAOWZjN2I1MTktYThjYy00Zjg5LTkzNWUtYzkxNDhhZTA5ZTgx",
@@ -141,48 +104,33 @@
       "ResponseBody": {
         "operationType": "updatePhoneNumberCapabilities",
         "status": "running",
-<<<<<<< HEAD
-        "resourceLocation": "/phoneNumbers/\u002B14155550100?api-version=2023-10-01-preview",
-        "createdDateTime": "2023-11-22T10:03:59.4805712\u002B00:00",
-=======
-        "resourceLocation": "/phoneNumbers/\u002B14155550100?api-version=2023-05-01-preview",
-        "createdDateTime": "2023-07-14T05:01:16.6358147\u002B00:00",
->>>>>>> 0cde5fec
-        "id": "capabilities_sanitized",
-        "lastActionDateTime": "0001-01-01T00:00:00\u002B00:00"
-      }
-    },
-    {
-<<<<<<< HEAD
-      "RequestUri": "https://endpoint/phoneNumbers/operations/capabilities_sanitized?api-version=2023-10-01-preview",
-=======
-      "RequestUri": "https://endpoint/phoneNumbers/operations/capabilities_sanitized?api-version=2023-05-01-preview",
->>>>>>> 0cde5fec
-      "RequestMethod": "GET",
-      "RequestHeaders": {
-        "Accept": "application/json",
-        "Accept-Encoding": "gzip,deflate",
-        "Authorization": "Sanitized",
-        "Connection": "keep-alive",
-        "Content-Type": "application/merge-patch\u002Bjson",
-        "User-Agent": "azsdk-js-communication-phone-numbers/1.2.0 core-rest-pipeline/1.11.1 Node/v14.17.5 OS/(x64-Windows_NT-10.0.22621)",
-        "x-ms-client-request-id": "sanitized"
-      },
-      "RequestBody": null,
-      "StatusCode": 200,
-      "ResponseHeaders": {
-        "Access-Control-Expose-Headers": "Location",
-        "api-supported-versions": "2021-03-07, 2022-01-11-preview2, 2022-06-01-preview, 2022-11-15-preview, 2022-12-01, 2022-12-02-preview2, 2023-05-01-preview",
-        "Content-Type": "application/json; charset=utf-8",
-<<<<<<< HEAD
+        "resourceLocation": "/phoneNumbers/\u002B14155550100?api-version=2023-10-01-preview",
+        "createdDateTime": "2023-11-22T10:03:59.4805712\u002B00:00",
+        "id": "capabilities_sanitized",
+        "lastActionDateTime": "0001-01-01T00:00:00\u002B00:00"
+      }
+    },
+    {
+      "RequestUri": "https://endpoint/phoneNumbers/operations/capabilities_sanitized?api-version=2023-10-01-preview",
+      "RequestMethod": "GET",
+      "RequestHeaders": {
+        "Accept": "application/json",
+        "Accept-Encoding": "gzip,deflate",
+        "Authorization": "Sanitized",
+        "Connection": "keep-alive",
+        "Content-Type": "application/merge-patch\u002Bjson",
+        "User-Agent": "azsdk-js-communication-phone-numbers/1.2.0 core-rest-pipeline/1.11.1 Node/v14.17.5 OS/(x64-Windows_NT-10.0.22621)",
+        "x-ms-client-request-id": "sanitized"
+      },
+      "RequestBody": null,
+      "StatusCode": 200,
+      "ResponseHeaders": {
+        "Access-Control-Expose-Headers": "Location",
+        "api-supported-versions": "2021-03-07, 2022-01-11-preview2, 2022-06-01-preview, 2022-11-15-preview, 2022-12-01, 2022-12-02-preview2, 2023-05-01-preview",
+        "Content-Type": "application/json; charset=utf-8",
         "Date": "Wed, 22 Nov 2023 10:04:02 GMT",
         "Location": "/phoneNumbers/\u002B14155550100?api-version=2023-10-01-preview",
         "MS-CV": "pIa7O2BsV06kSeU6f70AUQ.0",
-=======
-        "Date": "Fri, 14 Jul 2023 05:01:18 GMT",
-        "Location": "/phoneNumbers/\u002B14155550100?api-version=2023-05-01-preview",
-        "MS-CV": "g77JgfVUXkSTVnnwb9ZAyg.0",
->>>>>>> 0cde5fec
         "Strict-Transport-Security": "max-age=2592000",
         "Transfer-Encoding": "chunked",
         "X-Azure-Ref": "0n9awZAAAAACo/r05CxOuS6YHZ50Udw\u002BlV1NURURHRTA4MjAAOWZjN2I1MTktYThjYy00Zjg5LTkzNWUtYzkxNDhhZTA5ZTgx",
@@ -192,48 +140,33 @@
       "ResponseBody": {
         "operationType": "updatePhoneNumberCapabilities",
         "status": "running",
-<<<<<<< HEAD
-        "resourceLocation": "/phoneNumbers/\u002B14155550100?api-version=2023-10-01-preview",
-        "createdDateTime": "2023-11-22T10:03:59.4805712\u002B00:00",
-=======
-        "resourceLocation": "/phoneNumbers/\u002B14155550100?api-version=2023-05-01-preview",
-        "createdDateTime": "2023-07-14T05:01:16.6358147\u002B00:00",
->>>>>>> 0cde5fec
-        "id": "capabilities_sanitized",
-        "lastActionDateTime": "0001-01-01T00:00:00\u002B00:00"
-      }
-    },
-    {
-<<<<<<< HEAD
-      "RequestUri": "https://endpoint/phoneNumbers/operations/capabilities_sanitized?api-version=2023-10-01-preview",
-=======
-      "RequestUri": "https://endpoint/phoneNumbers/operations/capabilities_sanitized?api-version=2023-05-01-preview",
->>>>>>> 0cde5fec
-      "RequestMethod": "GET",
-      "RequestHeaders": {
-        "Accept": "application/json",
-        "Accept-Encoding": "gzip,deflate",
-        "Authorization": "Sanitized",
-        "Connection": "keep-alive",
-        "Content-Type": "application/merge-patch\u002Bjson",
-        "User-Agent": "azsdk-js-communication-phone-numbers/1.2.0 core-rest-pipeline/1.11.1 Node/v14.17.5 OS/(x64-Windows_NT-10.0.22621)",
-        "x-ms-client-request-id": "sanitized"
-      },
-      "RequestBody": null,
-      "StatusCode": 200,
-      "ResponseHeaders": {
-        "Access-Control-Expose-Headers": "Location",
-        "api-supported-versions": "2021-03-07, 2022-01-11-preview2, 2022-06-01-preview, 2022-11-15-preview, 2022-12-01, 2022-12-02-preview2, 2023-05-01-preview",
-        "Content-Type": "application/json; charset=utf-8",
-<<<<<<< HEAD
+        "resourceLocation": "/phoneNumbers/\u002B14155550100?api-version=2023-10-01-preview",
+        "createdDateTime": "2023-11-22T10:03:59.4805712\u002B00:00",
+        "id": "capabilities_sanitized",
+        "lastActionDateTime": "0001-01-01T00:00:00\u002B00:00"
+      }
+    },
+    {
+      "RequestUri": "https://endpoint/phoneNumbers/operations/capabilities_sanitized?api-version=2023-10-01-preview",
+      "RequestMethod": "GET",
+      "RequestHeaders": {
+        "Accept": "application/json",
+        "Accept-Encoding": "gzip,deflate",
+        "Authorization": "Sanitized",
+        "Connection": "keep-alive",
+        "Content-Type": "application/merge-patch\u002Bjson",
+        "User-Agent": "azsdk-js-communication-phone-numbers/1.2.0 core-rest-pipeline/1.11.1 Node/v14.17.5 OS/(x64-Windows_NT-10.0.22621)",
+        "x-ms-client-request-id": "sanitized"
+      },
+      "RequestBody": null,
+      "StatusCode": 200,
+      "ResponseHeaders": {
+        "Access-Control-Expose-Headers": "Location",
+        "api-supported-versions": "2021-03-07, 2022-01-11-preview2, 2022-06-01-preview, 2022-11-15-preview, 2022-12-01, 2022-12-02-preview2, 2023-05-01-preview",
+        "Content-Type": "application/json; charset=utf-8",
         "Date": "Wed, 22 Nov 2023 10:04:04 GMT",
         "Location": "/phoneNumbers/\u002B14155550100?api-version=2023-10-01-preview",
         "MS-CV": "yMfcAil7lUC/7tWrCMEDTQ.0",
-=======
-        "Date": "Fri, 14 Jul 2023 05:01:21 GMT",
-        "Location": "/phoneNumbers/\u002B14155550100?api-version=2023-05-01-preview",
-        "MS-CV": "ohbZzLyFCUGQmmTP0Wobxw.0",
->>>>>>> 0cde5fec
         "Strict-Transport-Security": "max-age=2592000",
         "Transfer-Encoding": "chunked",
         "X-Azure-Ref": "0odawZAAAAABNuitNAeMDQqZ0Xdo9nTegV1NURURHRTA4MjAAOWZjN2I1MTktYThjYy00Zjg5LTkzNWUtYzkxNDhhZTA5ZTgx",
@@ -243,23 +176,14 @@
       "ResponseBody": {
         "operationType": "updatePhoneNumberCapabilities",
         "status": "succeeded",
-<<<<<<< HEAD
-        "resourceLocation": "/phoneNumbers/\u002B14155550100?api-version=2023-10-01-preview",
-        "createdDateTime": "2023-11-22T10:03:59.4805712\u002B00:00",
-=======
-        "resourceLocation": "/phoneNumbers/\u002B14155550100?api-version=2023-05-01-preview",
-        "createdDateTime": "2023-07-14T05:01:16.6358147\u002B00:00",
->>>>>>> 0cde5fec
-        "id": "capabilities_sanitized",
-        "lastActionDateTime": "0001-01-01T00:00:00\u002B00:00"
-      }
-    },
-    {
-<<<<<<< HEAD
+        "resourceLocation": "/phoneNumbers/\u002B14155550100?api-version=2023-10-01-preview",
+        "createdDateTime": "2023-11-22T10:03:59.4805712\u002B00:00",
+        "id": "capabilities_sanitized",
+        "lastActionDateTime": "0001-01-01T00:00:00\u002B00:00"
+      }
+    },
+    {
       "RequestUri": "https://endpoint/phoneNumbers/\u002B14155550100?api-version=2023-10-01-preview",
-=======
-      "RequestUri": "https://endpoint/phoneNumbers/\u002B14155550100?api-version=2023-05-01-preview",
->>>>>>> 0cde5fec
       "RequestMethod": "GET",
       "RequestHeaders": {
         "Accept": "application/json",
