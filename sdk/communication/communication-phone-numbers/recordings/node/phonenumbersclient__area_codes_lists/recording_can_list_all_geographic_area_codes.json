--- conflicted
+++ resolved
@@ -1,41 +1,22 @@
 {
   "Entries": [
     {
-      "RequestUri": "https://endpoint/availablePhoneNumbers/countries/US/localities?skip=0\u0026maxPageSize=100\u0026api-version=2023-05-01-preview",
+      "RequestUri": "https://endpoint/availablePhoneNumbers/countries/US/localities?skip=0\u0026maxPageSize=100\u0026api-version=2022-12-01",
       "RequestMethod": "GET",
       "RequestHeaders": {
         "Accept": "application/json",
         "Accept-Encoding": "gzip,deflate",
         "Authorization": "Sanitized",
         "Connection": "keep-alive",
-<<<<<<< HEAD
-        "User-Agent": "azsdk-js-communication-phone-numbers/1.2.0 core-rest-pipeline/1.11.1 Node/v14.17.5 OS/(x64-Windows_NT-10.0.22621)",
-        "x-ms-client-request-id": "sanitized",
-        "x-ms-content-sha256": "47DEQpj8HBSa\u002B/TImW\u002B5JCeuQeRkm5NMpJWZG3hSuFU=",
-        "x-ms-date": "Fri, 14 Jul 2023 05:00:35 GMT"
-=======
         "User-Agent": "azsdk-js-communication-phone-numbers/1.2.1 core-rest-pipeline/1.12.3 Node/v18.18.0 OS/(x64-Windows_NT-10.0.22621)",
         "x-ms-client-request-id": "sanitized",
         "x-ms-content-sha256": "47DEQpj8HBSa\u002B/TImW\u002B5JCeuQeRkm5NMpJWZG3hSuFU=",
         "x-ms-date": "Wed, 22 Nov 2023 10:01:33 GMT",
         "x-ms-useragent": "fake-useragent"
->>>>>>> 4862c6d8
       },
       "RequestBody": null,
       "StatusCode": 200,
       "ResponseHeaders": {
-<<<<<<< HEAD
-        "api-supported-versions": "2022-12-01, 2022-12-02-preview2, 2023-05-01-preview",
-        "Cache-Control": "max-age=21600, private, stale-while-revalidate=86400",
-        "Content-Length": "10214",
-        "Content-Type": "application/json; charset=utf-8",
-        "Date": "Fri, 14 Jul 2023 05:00:35 GMT",
-        "MS-CV": "A6hETOk7CkKyt7Ph\u002BOc0\u002BQ.0",
-        "Strict-Transport-Security": "max-age=2592000",
-        "X-Azure-Ref": "0dNawZAAAAAC\u002BqyR4AZAhS5jIrIl8FIhMV1NURURHRTA4MjAAOWZjN2I1MTktYThjYy00Zjg5LTkzNWUtYzkxNDhhZTA5ZTgx",
-        "X-Cache": "CONFIG_NOCACHE",
-        "X-Processing-Time": "312ms"
-=======
         "api-supported-versions": "2022-12-01, 2022-12-02-preview2, 2023-05-01-preview, 2023-10-01-preview, 2024-01-31-preview",
         "Cache-Control": "max-age=21600, private, stale-while-revalidate=86400",
         "Content-Length": "10217",
@@ -46,7 +27,6 @@
         "X-Azure-Ref": "0fNFdZQAAAAAnxLOUrYGASrgGqwIxGm5fUFJHMDFFREdFMDkxNgA5ZmM3YjUxOS1hOGNjLTRmODktOTM1ZS1jOTE0OGFlMDllODE=",
         "X-Cache": "CONFIG_NOCACHE",
         "X-Processing-Time": "952ms"
->>>>>>> 4862c6d8
       },
       "ResponseBody": {
         "phoneNumberLocalities": [
@@ -163,13 +143,6 @@
             }
           },
           {
-            "localizedName": "Salinas",
-            "administrativeDivision": {
-              "localizedName": "CA",
-              "abbreviatedName": "CA"
-            }
-          },
-          {
             "localizedName": "San Diego",
             "administrativeDivision": {
               "localizedName": "CA",
@@ -275,16 +248,6 @@
             }
           },
           {
-<<<<<<< HEAD
-            "localizedName": "Cape Coral",
-            "administrativeDivision": {
-              "localizedName": "FL",
-              "abbreviatedName": "FL"
-            }
-          },
-          {
-=======
->>>>>>> 4862c6d8
             "localizedName": "Daytona Beach",
             "administrativeDivision": {
               "localizedName": "FL",
@@ -328,6 +291,13 @@
           },
           {
             "localizedName": "Orlando",
+            "administrativeDivision": {
+              "localizedName": "FL",
+              "abbreviatedName": "FL"
+            }
+          },
+          {
+            "localizedName": "Port St Lucie",
             "administrativeDivision": {
               "localizedName": "FL",
               "abbreviatedName": "FL"
@@ -425,7 +395,7 @@
             }
           },
           {
-            "localizedName": "Mason City",
+            "localizedName": "Iowa City",
             "administrativeDivision": {
               "localizedName": "IA",
               "abbreviatedName": "IA"
@@ -733,13 +703,6 @@
             }
           },
           {
-            "localizedName": "Pontiac",
-            "administrativeDivision": {
-              "localizedName": "MI",
-              "abbreviatedName": "MI"
-            }
-          },
-          {
             "localizedName": "Saginaw",
             "administrativeDivision": {
               "localizedName": "MI",
@@ -747,7 +710,6 @@
             }
           },
           {
-<<<<<<< HEAD
             "localizedName": "Sault Ste Marie",
             "administrativeDivision": {
               "localizedName": "MI",
@@ -755,8 +717,6 @@
             }
           },
           {
-=======
->>>>>>> 4862c6d8
             "localizedName": "Troy",
             "administrativeDivision": {
               "localizedName": "MI",
@@ -769,61 +729,28 @@
               "localizedName": "MI",
               "abbreviatedName": "MI"
             }
-<<<<<<< HEAD
-          },
-          {
-            "localizedName": "Alexandria",
-            "administrativeDivision": {
-              "localizedName": "MN",
-              "abbreviatedName": "MN"
-            }
-=======
->>>>>>> 4862c6d8
           }
         ],
-        "nextLink": "/availablePhoneNumbers/countries/US/localities?skip=100\u0026maxPageSize=100\u0026api-version=2023-05-01-preview"
+        "nextLink": "/availablePhoneNumbers/countries/US/localities?skip=100\u0026maxPageSize=100\u0026api-version=2022-12-01"
       }
     },
     {
-<<<<<<< HEAD
-      "RequestUri": "https://endpoint/availablePhoneNumbers/countries/US/areaCodes?phoneNumberType=geographic\u0026skip=0\u0026maxPageSize=100\u0026locality=Anchorage\u0026administrativeDivision=AK\u0026api-version=2023-05-01-preview",
-=======
       "RequestUri": "https://endpoint/availablePhoneNumbers/countries/US/areaCodes?phoneNumberType=geographic\u0026skip=0\u0026maxPageSize=100\u0026locality=Anchorage\u0026administrativeDivision=AK\u0026api-version=2022-12-01",
->>>>>>> 4862c6d8
       "RequestMethod": "GET",
       "RequestHeaders": {
         "Accept": "application/json",
         "Accept-Encoding": "gzip,deflate",
         "Authorization": "Sanitized",
         "Connection": "keep-alive",
-<<<<<<< HEAD
-        "User-Agent": "azsdk-js-communication-phone-numbers/1.2.0 core-rest-pipeline/1.11.1 Node/v14.17.5 OS/(x64-Windows_NT-10.0.22621)",
-        "x-ms-client-request-id": "sanitized",
-        "x-ms-content-sha256": "47DEQpj8HBSa\u002B/TImW\u002B5JCeuQeRkm5NMpJWZG3hSuFU=",
-        "x-ms-date": "Fri, 14 Jul 2023 05:00:35 GMT"
-=======
         "User-Agent": "azsdk-js-communication-phone-numbers/1.2.1 core-rest-pipeline/1.12.3 Node/v18.18.0 OS/(x64-Windows_NT-10.0.22621)",
         "x-ms-client-request-id": "sanitized",
         "x-ms-content-sha256": "47DEQpj8HBSa\u002B/TImW\u002B5JCeuQeRkm5NMpJWZG3hSuFU=",
         "x-ms-date": "Wed, 22 Nov 2023 10:01:34 GMT",
         "x-ms-useragent": "fake-useragent"
->>>>>>> 4862c6d8
       },
       "RequestBody": null,
       "StatusCode": 200,
       "ResponseHeaders": {
-<<<<<<< HEAD
-        "api-supported-versions": "2021-03-07, 2022-12-01, 2022-12-02-preview2, 2023-05-01-preview",
-        "Cache-Control": "max-age=21600, private, stale-while-revalidate=86400",
-        "Content-Length": "50",
-        "Content-Type": "application/json; charset=utf-8",
-        "Date": "Fri, 14 Jul 2023 05:00:38 GMT",
-        "MS-CV": "6jN/wnMAxka/1r3WQ\u002B\u002Bkbg.0",
-        "Strict-Transport-Security": "max-age=2592000",
-        "X-Azure-Ref": "0dNawZAAAAAA6dFbjy6WHSrWtVAdwwH9uV1NURURHRTA4MjAAOWZjN2I1MTktYThjYy00Zjg5LTkzNWUtYzkxNDhhZTA5ZTgx",
-        "X-Cache": "CONFIG_NOCACHE",
-        "X-Processing-Time": "2362ms"
-=======
         "api-supported-versions": "2021-03-07, 2022-12-01, 2022-12-02-preview2, 2023-05-01-preview, 2023-10-01-preview, 2024-01-31-preview",
         "Cache-Control": "max-age=21600, private, stale-while-revalidate=86400",
         "Content-Length": "50",
@@ -834,7 +761,6 @@
         "X-Azure-Ref": "0fdFdZQAAAADQZsxrxwpdRIuy4eI7\u002BRHXUFJHMDFFREdFMDkxNgA5ZmM3YjUxOS1hOGNjLTRmODktOTM1ZS1jOTE0OGFlMDllODE=",
         "X-Cache": "CONFIG_NOCACHE",
         "X-Processing-Time": "2897ms"
->>>>>>> 4862c6d8
       },
       "ResponseBody": {
         "areaCodes": [
