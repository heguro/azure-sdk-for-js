{
  "Entries": [
    {
      "RequestUri": "https://endpoint/availablePhoneNumbers/countries/US/:search?api-version=2023-05-01-preview",
      "RequestMethod": "POST",
      "RequestHeaders": {
        "Accept": "application/json",
        "Accept-Encoding": "gzip,deflate",
        "Authorization": "Sanitized",
        "Connection": "keep-alive",
        "Content-Length": "125",
        "Content-Type": "application/json",
<<<<<<< HEAD
        "User-Agent": "azsdk-js-communication-phone-numbers/1.2.0 core-rest-pipeline/1.11.1 Node/v14.17.5 OS/(x64-Windows_NT-10.0.22621)",
        "x-ms-client-request-id": "sanitized"
=======
        "User-Agent": "azsdk-js-communication-phone-numbers/1.2.1 core-rest-pipeline/1.12.3 Node/v18.18.0 OS/(x64-Windows_NT-10.0.22621)",
        "x-ms-client-request-id": "sanitized",
        "x-ms-useragent": "fake-useragent"
>>>>>>> 4862c6d8
      },
      "RequestBody": {
        "phoneNumberType": "tollFree",
        "assignmentType": "application",
        "capabilities": {
          "calling": "outbound",
          "sms": "none"
        },
        "quantity": 1
      },
      "StatusCode": 202,
      "ResponseHeaders": {
        "Access-Control-Expose-Headers": "Location,Operation-Location,operation-id,search-id",
<<<<<<< HEAD
        "api-supported-versions": "2021-03-07, 2022-01-11-preview2, 2022-06-01-preview, 2022-12-01, 2022-12-02-preview2, 2023-05-01-preview",
        "Content-Length": "0",
        "Date": "Fri, 14 Jul 2023 05:01:05 GMT",
        "Location": "/availablePhoneNumbers/searchResults/sanitized?api-version=2023-05-01-preview",
        "MS-CV": "LJZAu7afaE2Du9otBsUmVw.0",
=======
        "api-supported-versions": "2021-03-07, 2022-01-11-preview2, 2022-06-01-preview, 2022-12-01, 2022-12-02-preview2, 2023-05-01-preview, 2023-10-01-preview, 2024-01-31-preview",
        "Content-Length": "0",
        "Date": "Wed, 22 Nov 2023 10:03:39 GMT",
        "Location": "/availablePhoneNumbers/searchResults/sanitized?api-version=2022-12-01",
        "MS-CV": "V/3zZeVW00eo7Q0DcTlsyQ.0",
>>>>>>> 4862c6d8
        "operation-id": "search_sanitized",
        "Operation-Location": "/phoneNumbers/operations/search_sanitized?api-version=2023-05-01-preview",
        "search-id": "sanitized",
        "Strict-Transport-Security": "max-age=2592000",
<<<<<<< HEAD
        "X-Azure-Ref": "0kNawZAAAAAA373E28oOqS5qxWnvHhQzVV1NURURHRTA4MjAAOWZjN2I1MTktYThjYy00Zjg5LTkzNWUtYzkxNDhhZTA5ZTgx",
        "X-Cache": "CONFIG_NOCACHE",
        "X-Processing-Time": "1054ms"
=======
        "X-Azure-Ref": "0\u002BtFdZQAAAAAUvVptWn2RT5GH4BPtU6DZUFJHMDFFREdFMDkxNgA5ZmM3YjUxOS1hOGNjLTRmODktOTM1ZS1jOTE0OGFlMDllODE=",
        "X-Cache": "CONFIG_NOCACHE",
        "X-Processing-Time": "2542ms"
>>>>>>> 4862c6d8
      },
      "ResponseBody": null
    },
    {
      "RequestUri": "https://endpoint/phoneNumbers/operations/search_sanitized?api-version=2023-05-01-preview",
      "RequestMethod": "GET",
      "RequestHeaders": {
        "Accept": "application/json",
        "Accept-Encoding": "gzip,deflate",
        "Authorization": "Sanitized",
        "Connection": "keep-alive",
        "Content-Type": "application/json",
<<<<<<< HEAD
        "User-Agent": "azsdk-js-communication-phone-numbers/1.2.0 core-rest-pipeline/1.11.1 Node/v14.17.5 OS/(x64-Windows_NT-10.0.22621)",
        "x-ms-client-request-id": "sanitized"
=======
        "User-Agent": "azsdk-js-communication-phone-numbers/1.2.1 core-rest-pipeline/1.12.3 Node/v18.18.0 OS/(x64-Windows_NT-10.0.22621)",
        "x-ms-client-request-id": "sanitized",
        "x-ms-useragent": "fake-useragent"
>>>>>>> 4862c6d8
      },
      "RequestBody": null,
      "StatusCode": 200,
      "ResponseHeaders": {
        "Access-Control-Expose-Headers": "Location",
<<<<<<< HEAD
        "api-supported-versions": "2021-03-07, 2022-01-11-preview2, 2022-06-01-preview, 2022-11-15-preview, 2022-12-01, 2022-12-02-preview2, 2023-05-01-preview",
        "Content-Type": "application/json; charset=utf-8",
        "Date": "Fri, 14 Jul 2023 05:01:05 GMT",
        "Location": "/availablePhoneNumbers/searchResults/sanitized?api-version=2023-05-01-preview",
        "MS-CV": "zA8t642a20G4q89yvtvf4Q.0",
        "Strict-Transport-Security": "max-age=2592000",
        "Transfer-Encoding": "chunked",
        "X-Azure-Ref": "0kdawZAAAAAA8hds7rqIKSL7xfZdrDyB0V1NURURHRTA4MjAAOWZjN2I1MTktYThjYy00Zjg5LTkzNWUtYzkxNDhhZTA5ZTgx",
        "X-Cache": "CONFIG_NOCACHE",
        "X-Processing-Time": "253ms"
      },
      "ResponseBody": {
        "operationType": "search",
        "status": "notStarted",
        "resourceLocation": "/availablePhoneNumbers/searchResults/sanitized?api-version=2023-05-01-preview",
        "createdDateTime": "2023-07-14T05:01:05.391824\u002B00:00",
=======
        "api-supported-versions": "2021-03-07, 2022-01-11-preview2, 2022-06-01-preview, 2022-11-15-preview, 2022-12-01, 2022-12-02-preview2, 2023-05-01-preview, 2023-10-01-preview, 2024-01-31-preview",
        "Content-Type": "application/json; charset=utf-8",
        "Date": "Wed, 22 Nov 2023 10:03:40 GMT",
        "Location": "/availablePhoneNumbers/searchResults/sanitized?api-version=2022-12-01",
        "MS-CV": "/hpyCGodNEOLo2uIcXWlDg.0",
        "Strict-Transport-Security": "max-age=2592000",
        "Transfer-Encoding": "chunked",
        "X-Azure-Ref": "0/NFdZQAAAAA\u002BRRzjcs7JSrgH0\u002BshI\u002BhsUFJHMDFFREdFMDkxNgA5ZmM3YjUxOS1hOGNjLTRmODktOTM1ZS1jOTE0OGFlMDllODE=",
        "X-Cache": "CONFIG_NOCACHE",
        "X-Processing-Time": "817ms"
      },
      "ResponseBody": {
        "operationType": "search",
        "status": "running",
        "resourceLocation": "/availablePhoneNumbers/searchResults/sanitized?api-version=2022-12-01",
        "createdDateTime": "2023-11-22T10:03:40.364438\u002B00:00",
>>>>>>> 4862c6d8
        "id": "search_sanitized",
        "lastActionDateTime": "0001-01-01T00:00:00\u002B00:00"
      }
    },
    {
      "RequestUri": "https://endpoint/phoneNumbers/operations/search_sanitized?api-version=2023-05-01-preview",
      "RequestMethod": "GET",
      "RequestHeaders": {
        "Accept": "application/json",
        "Accept-Encoding": "gzip,deflate",
        "Authorization": "Sanitized",
        "Connection": "keep-alive",
        "Content-Type": "application/json",
<<<<<<< HEAD
        "User-Agent": "azsdk-js-communication-phone-numbers/1.2.0 core-rest-pipeline/1.11.1 Node/v14.17.5 OS/(x64-Windows_NT-10.0.22621)",
        "x-ms-client-request-id": "sanitized"
=======
        "User-Agent": "azsdk-js-communication-phone-numbers/1.2.1 core-rest-pipeline/1.12.3 Node/v18.18.0 OS/(x64-Windows_NT-10.0.22621)",
        "x-ms-client-request-id": "sanitized",
        "x-ms-useragent": "fake-useragent"
>>>>>>> 4862c6d8
      },
      "RequestBody": null,
      "StatusCode": 200,
      "ResponseHeaders": {
        "Access-Control-Expose-Headers": "Location",
<<<<<<< HEAD
        "api-supported-versions": "2021-03-07, 2022-01-11-preview2, 2022-06-01-preview, 2022-11-15-preview, 2022-12-01, 2022-12-02-preview2, 2023-05-01-preview",
        "Content-Type": "application/json; charset=utf-8",
        "Date": "Fri, 14 Jul 2023 05:01:05 GMT",
        "Location": "/availablePhoneNumbers/searchResults/sanitized?api-version=2023-05-01-preview",
        "MS-CV": "KtAIeOU96Emx/vhyBofSIw.0",
        "Strict-Transport-Security": "max-age=2592000",
        "Transfer-Encoding": "chunked",
        "X-Azure-Ref": "0ktawZAAAAAB1z6gDN2VHSJOlFnSDH6UDV1NURURHRTA4MjAAOWZjN2I1MTktYThjYy00Zjg5LTkzNWUtYzkxNDhhZTA5ZTgx",
        "X-Cache": "CONFIG_NOCACHE",
        "X-Processing-Time": "257ms"
      },
      "ResponseBody": {
        "operationType": "search",
        "status": "running",
        "resourceLocation": "/availablePhoneNumbers/searchResults/sanitized?api-version=2023-05-01-preview",
        "createdDateTime": "2023-07-14T05:01:05.391824\u002B00:00",
=======
        "api-supported-versions": "2021-03-07, 2022-01-11-preview2, 2022-06-01-preview, 2022-11-15-preview, 2022-12-01, 2022-12-02-preview2, 2023-05-01-preview, 2023-10-01-preview, 2024-01-31-preview",
        "Content-Type": "application/json; charset=utf-8",
        "Date": "Wed, 22 Nov 2023 10:03:41 GMT",
        "Location": "/availablePhoneNumbers/searchResults/sanitized?api-version=2022-12-01",
        "MS-CV": "fOYn8Qxtc0275tBv37Y2uA.0",
        "Strict-Transport-Security": "max-age=2592000",
        "Transfer-Encoding": "chunked",
        "X-Azure-Ref": "0/dFdZQAAAABBrLZjZhWuTIrtIE\u002B22h8TUFJHMDFFREdFMDkxNgA5ZmM3YjUxOS1hOGNjLTRmODktOTM1ZS1jOTE0OGFlMDllODE=",
        "X-Cache": "CONFIG_NOCACHE",
        "X-Processing-Time": "549ms"
      },
      "ResponseBody": {
        "operationType": "search",
        "status": "notStarted",
        "resourceLocation": "/availablePhoneNumbers/searchResults/sanitized?api-version=2022-12-01",
        "createdDateTime": "2023-11-22T10:03:40.364438\u002B00:00",
>>>>>>> 4862c6d8
        "id": "search_sanitized",
        "lastActionDateTime": "0001-01-01T00:00:00\u002B00:00"
      }
    },
    {
      "RequestUri": "https://endpoint/phoneNumbers/operations/search_sanitized?api-version=2023-05-01-preview",
      "RequestMethod": "GET",
      "RequestHeaders": {
        "Accept": "application/json",
        "Accept-Encoding": "gzip,deflate",
        "Authorization": "Sanitized",
        "Connection": "keep-alive",
        "Content-Type": "application/json",
<<<<<<< HEAD
        "User-Agent": "azsdk-js-communication-phone-numbers/1.2.0 core-rest-pipeline/1.11.1 Node/v14.17.5 OS/(x64-Windows_NT-10.0.22621)",
        "x-ms-client-request-id": "sanitized"
=======
        "User-Agent": "azsdk-js-communication-phone-numbers/1.2.1 core-rest-pipeline/1.12.3 Node/v18.18.0 OS/(x64-Windows_NT-10.0.22621)",
        "x-ms-client-request-id": "sanitized",
        "x-ms-useragent": "fake-useragent"
>>>>>>> 4862c6d8
      },
      "RequestBody": null,
      "StatusCode": 200,
      "ResponseHeaders": {
        "Access-Control-Expose-Headers": "Location",
<<<<<<< HEAD
        "api-supported-versions": "2021-03-07, 2022-01-11-preview2, 2022-06-01-preview, 2022-11-15-preview, 2022-12-01, 2022-12-02-preview2, 2023-05-01-preview",
        "Content-Type": "application/json; charset=utf-8",
        "Date": "Fri, 14 Jul 2023 05:01:07 GMT",
        "Location": "/availablePhoneNumbers/searchResults/sanitized?api-version=2023-05-01-preview",
        "MS-CV": "0\u002BwkLAFu6kS7OcZJxw7yZg.0",
        "Strict-Transport-Security": "max-age=2592000",
        "Transfer-Encoding": "chunked",
        "X-Azure-Ref": "0lNawZAAAAAASL8oK8vAgRakPU/2ldxlKV1NURURHRTA4MjAAOWZjN2I1MTktYThjYy00Zjg5LTkzNWUtYzkxNDhhZTA5ZTgx",
        "X-Cache": "CONFIG_NOCACHE",
        "X-Processing-Time": "256ms"
=======
        "api-supported-versions": "2021-03-07, 2022-01-11-preview2, 2022-06-01-preview, 2022-11-15-preview, 2022-12-01, 2022-12-02-preview2, 2023-05-01-preview, 2023-10-01-preview, 2024-01-31-preview",
        "Content-Type": "application/json; charset=utf-8",
        "Date": "Wed, 22 Nov 2023 10:03:44 GMT",
        "Location": "/availablePhoneNumbers/searchResults/sanitized?api-version=2022-12-01",
        "MS-CV": "L7stPt/IpUerlihtkulQdQ.0",
        "Strict-Transport-Security": "max-age=2592000",
        "Transfer-Encoding": "chunked",
        "X-Azure-Ref": "0ANJdZQAAAADmTlTJomtuSJf/FdgD31hoUFJHMDFFREdFMDkxNgA5ZmM3YjUxOS1hOGNjLTRmODktOTM1ZS1jOTE0OGFlMDllODE=",
        "X-Cache": "CONFIG_NOCACHE",
        "X-Processing-Time": "633ms"
>>>>>>> 4862c6d8
      },
      "ResponseBody": {
        "operationType": "search",
        "status": "succeeded",
<<<<<<< HEAD
        "resourceLocation": "/availablePhoneNumbers/searchResults/sanitized?api-version=2023-05-01-preview",
        "createdDateTime": "2023-07-14T05:01:05.391824\u002B00:00",
=======
        "resourceLocation": "/availablePhoneNumbers/searchResults/sanitized?api-version=2022-12-01",
        "createdDateTime": "2023-11-22T10:03:40.364438\u002B00:00",
>>>>>>> 4862c6d8
        "id": "search_sanitized",
        "lastActionDateTime": "0001-01-01T00:00:00\u002B00:00"
      }
    },
    {
      "RequestUri": "https://endpoint/availablePhoneNumbers/searchResults/sanitized?api-version=2023-05-01-preview",
      "RequestMethod": "GET",
      "RequestHeaders": {
        "Accept": "application/json",
        "Accept-Encoding": "gzip,deflate",
        "Authorization": "Sanitized",
        "Connection": "keep-alive",
        "Content-Type": "application/json",
<<<<<<< HEAD
        "User-Agent": "azsdk-js-communication-phone-numbers/1.2.0 core-rest-pipeline/1.11.1 Node/v14.17.5 OS/(x64-Windows_NT-10.0.22621)",
        "x-ms-client-request-id": "sanitized"
=======
        "User-Agent": "azsdk-js-communication-phone-numbers/1.2.1 core-rest-pipeline/1.12.3 Node/v18.18.0 OS/(x64-Windows_NT-10.0.22621)",
        "x-ms-client-request-id": "sanitized",
        "x-ms-useragent": "fake-useragent"
>>>>>>> 4862c6d8
      },
      "RequestBody": null,
      "StatusCode": 200,
      "ResponseHeaders": {
<<<<<<< HEAD
        "api-supported-versions": "2021-03-07, 2022-01-11-preview2, 2022-06-01-preview, 2022-12-01, 2022-12-02-preview2, 2023-05-01-preview",
        "Content-Length": "311",
        "Content-Type": "application/json; charset=utf-8",
        "Date": "Fri, 14 Jul 2023 05:01:08 GMT",
        "MS-CV": "HmzHVp52N0yHDmoQOx9/XQ.0",
        "Strict-Transport-Security": "max-age=2592000",
        "X-Azure-Ref": "0lNawZAAAAAAfPZUQgzckRa0KVWiqSwCsV1NURURHRTA4MjAAOWZjN2I1MTktYThjYy00Zjg5LTkzNWUtYzkxNDhhZTA5ZTgx",
        "X-Cache": "CONFIG_NOCACHE",
        "X-Processing-Time": "449ms"
=======
        "api-supported-versions": "2021-03-07, 2022-01-11-preview2, 2022-06-01-preview, 2022-12-01, 2022-12-02-preview2, 2023-05-01-preview, 2023-10-01-preview, 2024-01-31-preview",
        "Content-Length": "311",
        "Content-Type": "application/json; charset=utf-8",
        "Date": "Wed, 22 Nov 2023 10:03:45 GMT",
        "MS-CV": "A0J6wIk47UKOKlBZBhVx8A.0",
        "Strict-Transport-Security": "max-age=2592000",
        "X-Azure-Ref": "0ANJdZQAAAADKbZHDAGGORIW8btPR/bvGUFJHMDFFREdFMDkxNgA5ZmM3YjUxOS1hOGNjLTRmODktOTM1ZS1jOTE0OGFlMDllODE=",
        "X-Cache": "CONFIG_NOCACHE",
        "X-Processing-Time": "911ms"
>>>>>>> 4862c6d8
      },
      "ResponseBody": {
        "searchId": "sanitized",
        "phoneNumbers": [
          "\u002B14155550100"
        ],
        "phoneNumberType": "tollFree",
        "assignmentType": "application",
        "capabilities": {
          "calling": "outbound",
          "sms": "none"
        },
        "cost": {
          "amount": 2.0,
          "currencyCode": "USD",
          "billingFrequency": "monthly"
        },
<<<<<<< HEAD
        "searchExpiresBy": "2023-07-14T05:17:07.3409179\u002B00:00",
=======
        "searchExpiresBy": "2023-11-22T10:19:41.8202928\u002B00:00",
>>>>>>> 4862c6d8
        "error": "NoError"
      }
    }
  ],
  "Variables": {}
}<|MERGE_RESOLUTION|>--- conflicted
+++ resolved
@@ -1,7 +1,7 @@
 {
   "Entries": [
     {
-      "RequestUri": "https://endpoint/availablePhoneNumbers/countries/US/:search?api-version=2023-05-01-preview",
+      "RequestUri": "https://endpoint/availablePhoneNumbers/countries/US/:search?api-version=2022-12-01",
       "RequestMethod": "POST",
       "RequestHeaders": {
         "Accept": "application/json",
@@ -10,14 +10,9 @@
         "Connection": "keep-alive",
         "Content-Length": "125",
         "Content-Type": "application/json",
-<<<<<<< HEAD
-        "User-Agent": "azsdk-js-communication-phone-numbers/1.2.0 core-rest-pipeline/1.11.1 Node/v14.17.5 OS/(x64-Windows_NT-10.0.22621)",
-        "x-ms-client-request-id": "sanitized"
-=======
-        "User-Agent": "azsdk-js-communication-phone-numbers/1.2.1 core-rest-pipeline/1.12.3 Node/v18.18.0 OS/(x64-Windows_NT-10.0.22621)",
-        "x-ms-client-request-id": "sanitized",
-        "x-ms-useragent": "fake-useragent"
->>>>>>> 4862c6d8
+        "User-Agent": "azsdk-js-communication-phone-numbers/1.2.1 core-rest-pipeline/1.12.3 Node/v18.18.0 OS/(x64-Windows_NT-10.0.22621)",
+        "x-ms-client-request-id": "sanitized",
+        "x-ms-useragent": "fake-useragent"
       },
       "RequestBody": {
         "phoneNumberType": "tollFree",
@@ -31,75 +26,38 @@
       "StatusCode": 202,
       "ResponseHeaders": {
         "Access-Control-Expose-Headers": "Location,Operation-Location,operation-id,search-id",
-<<<<<<< HEAD
-        "api-supported-versions": "2021-03-07, 2022-01-11-preview2, 2022-06-01-preview, 2022-12-01, 2022-12-02-preview2, 2023-05-01-preview",
-        "Content-Length": "0",
-        "Date": "Fri, 14 Jul 2023 05:01:05 GMT",
-        "Location": "/availablePhoneNumbers/searchResults/sanitized?api-version=2023-05-01-preview",
-        "MS-CV": "LJZAu7afaE2Du9otBsUmVw.0",
-=======
         "api-supported-versions": "2021-03-07, 2022-01-11-preview2, 2022-06-01-preview, 2022-12-01, 2022-12-02-preview2, 2023-05-01-preview, 2023-10-01-preview, 2024-01-31-preview",
         "Content-Length": "0",
         "Date": "Wed, 22 Nov 2023 10:03:39 GMT",
         "Location": "/availablePhoneNumbers/searchResults/sanitized?api-version=2022-12-01",
         "MS-CV": "V/3zZeVW00eo7Q0DcTlsyQ.0",
->>>>>>> 4862c6d8
         "operation-id": "search_sanitized",
-        "Operation-Location": "/phoneNumbers/operations/search_sanitized?api-version=2023-05-01-preview",
+        "Operation-Location": "/phoneNumbers/operations/search_sanitized?api-version=2022-12-01",
         "search-id": "sanitized",
         "Strict-Transport-Security": "max-age=2592000",
-<<<<<<< HEAD
-        "X-Azure-Ref": "0kNawZAAAAAA373E28oOqS5qxWnvHhQzVV1NURURHRTA4MjAAOWZjN2I1MTktYThjYy00Zjg5LTkzNWUtYzkxNDhhZTA5ZTgx",
-        "X-Cache": "CONFIG_NOCACHE",
-        "X-Processing-Time": "1054ms"
-=======
         "X-Azure-Ref": "0\u002BtFdZQAAAAAUvVptWn2RT5GH4BPtU6DZUFJHMDFFREdFMDkxNgA5ZmM3YjUxOS1hOGNjLTRmODktOTM1ZS1jOTE0OGFlMDllODE=",
         "X-Cache": "CONFIG_NOCACHE",
         "X-Processing-Time": "2542ms"
->>>>>>> 4862c6d8
       },
       "ResponseBody": null
     },
     {
-      "RequestUri": "https://endpoint/phoneNumbers/operations/search_sanitized?api-version=2023-05-01-preview",
-      "RequestMethod": "GET",
-      "RequestHeaders": {
-        "Accept": "application/json",
-        "Accept-Encoding": "gzip,deflate",
-        "Authorization": "Sanitized",
-        "Connection": "keep-alive",
-        "Content-Type": "application/json",
-<<<<<<< HEAD
-        "User-Agent": "azsdk-js-communication-phone-numbers/1.2.0 core-rest-pipeline/1.11.1 Node/v14.17.5 OS/(x64-Windows_NT-10.0.22621)",
-        "x-ms-client-request-id": "sanitized"
-=======
-        "User-Agent": "azsdk-js-communication-phone-numbers/1.2.1 core-rest-pipeline/1.12.3 Node/v18.18.0 OS/(x64-Windows_NT-10.0.22621)",
-        "x-ms-client-request-id": "sanitized",
-        "x-ms-useragent": "fake-useragent"
->>>>>>> 4862c6d8
+      "RequestUri": "https://endpoint/phoneNumbers/operations/search_sanitized?api-version=2022-12-01",
+      "RequestMethod": "GET",
+      "RequestHeaders": {
+        "Accept": "application/json",
+        "Accept-Encoding": "gzip,deflate",
+        "Authorization": "Sanitized",
+        "Connection": "keep-alive",
+        "Content-Type": "application/json",
+        "User-Agent": "azsdk-js-communication-phone-numbers/1.2.1 core-rest-pipeline/1.12.3 Node/v18.18.0 OS/(x64-Windows_NT-10.0.22621)",
+        "x-ms-client-request-id": "sanitized",
+        "x-ms-useragent": "fake-useragent"
       },
       "RequestBody": null,
       "StatusCode": 200,
       "ResponseHeaders": {
         "Access-Control-Expose-Headers": "Location",
-<<<<<<< HEAD
-        "api-supported-versions": "2021-03-07, 2022-01-11-preview2, 2022-06-01-preview, 2022-11-15-preview, 2022-12-01, 2022-12-02-preview2, 2023-05-01-preview",
-        "Content-Type": "application/json; charset=utf-8",
-        "Date": "Fri, 14 Jul 2023 05:01:05 GMT",
-        "Location": "/availablePhoneNumbers/searchResults/sanitized?api-version=2023-05-01-preview",
-        "MS-CV": "zA8t642a20G4q89yvtvf4Q.0",
-        "Strict-Transport-Security": "max-age=2592000",
-        "Transfer-Encoding": "chunked",
-        "X-Azure-Ref": "0kdawZAAAAAA8hds7rqIKSL7xfZdrDyB0V1NURURHRTA4MjAAOWZjN2I1MTktYThjYy00Zjg5LTkzNWUtYzkxNDhhZTA5ZTgx",
-        "X-Cache": "CONFIG_NOCACHE",
-        "X-Processing-Time": "253ms"
-      },
-      "ResponseBody": {
-        "operationType": "search",
-        "status": "notStarted",
-        "resourceLocation": "/availablePhoneNumbers/searchResults/sanitized?api-version=2023-05-01-preview",
-        "createdDateTime": "2023-07-14T05:01:05.391824\u002B00:00",
-=======
         "api-supported-versions": "2021-03-07, 2022-01-11-preview2, 2022-06-01-preview, 2022-11-15-preview, 2022-12-01, 2022-12-02-preview2, 2023-05-01-preview, 2023-10-01-preview, 2024-01-31-preview",
         "Content-Type": "application/json; charset=utf-8",
         "Date": "Wed, 22 Nov 2023 10:03:40 GMT",
@@ -116,51 +74,27 @@
         "status": "running",
         "resourceLocation": "/availablePhoneNumbers/searchResults/sanitized?api-version=2022-12-01",
         "createdDateTime": "2023-11-22T10:03:40.364438\u002B00:00",
->>>>>>> 4862c6d8
         "id": "search_sanitized",
         "lastActionDateTime": "0001-01-01T00:00:00\u002B00:00"
       }
     },
     {
-      "RequestUri": "https://endpoint/phoneNumbers/operations/search_sanitized?api-version=2023-05-01-preview",
-      "RequestMethod": "GET",
-      "RequestHeaders": {
-        "Accept": "application/json",
-        "Accept-Encoding": "gzip,deflate",
-        "Authorization": "Sanitized",
-        "Connection": "keep-alive",
-        "Content-Type": "application/json",
-<<<<<<< HEAD
-        "User-Agent": "azsdk-js-communication-phone-numbers/1.2.0 core-rest-pipeline/1.11.1 Node/v14.17.5 OS/(x64-Windows_NT-10.0.22621)",
-        "x-ms-client-request-id": "sanitized"
-=======
-        "User-Agent": "azsdk-js-communication-phone-numbers/1.2.1 core-rest-pipeline/1.12.3 Node/v18.18.0 OS/(x64-Windows_NT-10.0.22621)",
-        "x-ms-client-request-id": "sanitized",
-        "x-ms-useragent": "fake-useragent"
->>>>>>> 4862c6d8
+      "RequestUri": "https://endpoint/phoneNumbers/operations/search_sanitized?api-version=2022-12-01",
+      "RequestMethod": "GET",
+      "RequestHeaders": {
+        "Accept": "application/json",
+        "Accept-Encoding": "gzip,deflate",
+        "Authorization": "Sanitized",
+        "Connection": "keep-alive",
+        "Content-Type": "application/json",
+        "User-Agent": "azsdk-js-communication-phone-numbers/1.2.1 core-rest-pipeline/1.12.3 Node/v18.18.0 OS/(x64-Windows_NT-10.0.22621)",
+        "x-ms-client-request-id": "sanitized",
+        "x-ms-useragent": "fake-useragent"
       },
       "RequestBody": null,
       "StatusCode": 200,
       "ResponseHeaders": {
         "Access-Control-Expose-Headers": "Location",
-<<<<<<< HEAD
-        "api-supported-versions": "2021-03-07, 2022-01-11-preview2, 2022-06-01-preview, 2022-11-15-preview, 2022-12-01, 2022-12-02-preview2, 2023-05-01-preview",
-        "Content-Type": "application/json; charset=utf-8",
-        "Date": "Fri, 14 Jul 2023 05:01:05 GMT",
-        "Location": "/availablePhoneNumbers/searchResults/sanitized?api-version=2023-05-01-preview",
-        "MS-CV": "KtAIeOU96Emx/vhyBofSIw.0",
-        "Strict-Transport-Security": "max-age=2592000",
-        "Transfer-Encoding": "chunked",
-        "X-Azure-Ref": "0ktawZAAAAAB1z6gDN2VHSJOlFnSDH6UDV1NURURHRTA4MjAAOWZjN2I1MTktYThjYy00Zjg5LTkzNWUtYzkxNDhhZTA5ZTgx",
-        "X-Cache": "CONFIG_NOCACHE",
-        "X-Processing-Time": "257ms"
-      },
-      "ResponseBody": {
-        "operationType": "search",
-        "status": "running",
-        "resourceLocation": "/availablePhoneNumbers/searchResults/sanitized?api-version=2023-05-01-preview",
-        "createdDateTime": "2023-07-14T05:01:05.391824\u002B00:00",
-=======
         "api-supported-versions": "2021-03-07, 2022-01-11-preview2, 2022-06-01-preview, 2022-11-15-preview, 2022-12-01, 2022-12-02-preview2, 2023-05-01-preview, 2023-10-01-preview, 2024-01-31-preview",
         "Content-Type": "application/json; charset=utf-8",
         "Date": "Wed, 22 Nov 2023 10:03:41 GMT",
@@ -177,45 +111,27 @@
         "status": "notStarted",
         "resourceLocation": "/availablePhoneNumbers/searchResults/sanitized?api-version=2022-12-01",
         "createdDateTime": "2023-11-22T10:03:40.364438\u002B00:00",
->>>>>>> 4862c6d8
         "id": "search_sanitized",
         "lastActionDateTime": "0001-01-01T00:00:00\u002B00:00"
       }
     },
     {
-      "RequestUri": "https://endpoint/phoneNumbers/operations/search_sanitized?api-version=2023-05-01-preview",
-      "RequestMethod": "GET",
-      "RequestHeaders": {
-        "Accept": "application/json",
-        "Accept-Encoding": "gzip,deflate",
-        "Authorization": "Sanitized",
-        "Connection": "keep-alive",
-        "Content-Type": "application/json",
-<<<<<<< HEAD
-        "User-Agent": "azsdk-js-communication-phone-numbers/1.2.0 core-rest-pipeline/1.11.1 Node/v14.17.5 OS/(x64-Windows_NT-10.0.22621)",
-        "x-ms-client-request-id": "sanitized"
-=======
-        "User-Agent": "azsdk-js-communication-phone-numbers/1.2.1 core-rest-pipeline/1.12.3 Node/v18.18.0 OS/(x64-Windows_NT-10.0.22621)",
-        "x-ms-client-request-id": "sanitized",
-        "x-ms-useragent": "fake-useragent"
->>>>>>> 4862c6d8
+      "RequestUri": "https://endpoint/phoneNumbers/operations/search_sanitized?api-version=2022-12-01",
+      "RequestMethod": "GET",
+      "RequestHeaders": {
+        "Accept": "application/json",
+        "Accept-Encoding": "gzip,deflate",
+        "Authorization": "Sanitized",
+        "Connection": "keep-alive",
+        "Content-Type": "application/json",
+        "User-Agent": "azsdk-js-communication-phone-numbers/1.2.1 core-rest-pipeline/1.12.3 Node/v18.18.0 OS/(x64-Windows_NT-10.0.22621)",
+        "x-ms-client-request-id": "sanitized",
+        "x-ms-useragent": "fake-useragent"
       },
       "RequestBody": null,
       "StatusCode": 200,
       "ResponseHeaders": {
         "Access-Control-Expose-Headers": "Location",
-<<<<<<< HEAD
-        "api-supported-versions": "2021-03-07, 2022-01-11-preview2, 2022-06-01-preview, 2022-11-15-preview, 2022-12-01, 2022-12-02-preview2, 2023-05-01-preview",
-        "Content-Type": "application/json; charset=utf-8",
-        "Date": "Fri, 14 Jul 2023 05:01:07 GMT",
-        "Location": "/availablePhoneNumbers/searchResults/sanitized?api-version=2023-05-01-preview",
-        "MS-CV": "0\u002BwkLAFu6kS7OcZJxw7yZg.0",
-        "Strict-Transport-Security": "max-age=2592000",
-        "Transfer-Encoding": "chunked",
-        "X-Azure-Ref": "0lNawZAAAAAASL8oK8vAgRakPU/2ldxlKV1NURURHRTA4MjAAOWZjN2I1MTktYThjYy00Zjg5LTkzNWUtYzkxNDhhZTA5ZTgx",
-        "X-Cache": "CONFIG_NOCACHE",
-        "X-Processing-Time": "256ms"
-=======
         "api-supported-versions": "2021-03-07, 2022-01-11-preview2, 2022-06-01-preview, 2022-11-15-preview, 2022-12-01, 2022-12-02-preview2, 2023-05-01-preview, 2023-10-01-preview, 2024-01-31-preview",
         "Content-Type": "application/json; charset=utf-8",
         "Date": "Wed, 22 Nov 2023 10:03:44 GMT",
@@ -226,54 +142,32 @@
         "X-Azure-Ref": "0ANJdZQAAAADmTlTJomtuSJf/FdgD31hoUFJHMDFFREdFMDkxNgA5ZmM3YjUxOS1hOGNjLTRmODktOTM1ZS1jOTE0OGFlMDllODE=",
         "X-Cache": "CONFIG_NOCACHE",
         "X-Processing-Time": "633ms"
->>>>>>> 4862c6d8
       },
       "ResponseBody": {
         "operationType": "search",
         "status": "succeeded",
-<<<<<<< HEAD
-        "resourceLocation": "/availablePhoneNumbers/searchResults/sanitized?api-version=2023-05-01-preview",
-        "createdDateTime": "2023-07-14T05:01:05.391824\u002B00:00",
-=======
         "resourceLocation": "/availablePhoneNumbers/searchResults/sanitized?api-version=2022-12-01",
         "createdDateTime": "2023-11-22T10:03:40.364438\u002B00:00",
->>>>>>> 4862c6d8
         "id": "search_sanitized",
         "lastActionDateTime": "0001-01-01T00:00:00\u002B00:00"
       }
     },
     {
-      "RequestUri": "https://endpoint/availablePhoneNumbers/searchResults/sanitized?api-version=2023-05-01-preview",
-      "RequestMethod": "GET",
-      "RequestHeaders": {
-        "Accept": "application/json",
-        "Accept-Encoding": "gzip,deflate",
-        "Authorization": "Sanitized",
-        "Connection": "keep-alive",
-        "Content-Type": "application/json",
-<<<<<<< HEAD
-        "User-Agent": "azsdk-js-communication-phone-numbers/1.2.0 core-rest-pipeline/1.11.1 Node/v14.17.5 OS/(x64-Windows_NT-10.0.22621)",
-        "x-ms-client-request-id": "sanitized"
-=======
-        "User-Agent": "azsdk-js-communication-phone-numbers/1.2.1 core-rest-pipeline/1.12.3 Node/v18.18.0 OS/(x64-Windows_NT-10.0.22621)",
-        "x-ms-client-request-id": "sanitized",
-        "x-ms-useragent": "fake-useragent"
->>>>>>> 4862c6d8
-      },
-      "RequestBody": null,
-      "StatusCode": 200,
-      "ResponseHeaders": {
-<<<<<<< HEAD
-        "api-supported-versions": "2021-03-07, 2022-01-11-preview2, 2022-06-01-preview, 2022-12-01, 2022-12-02-preview2, 2023-05-01-preview",
-        "Content-Length": "311",
-        "Content-Type": "application/json; charset=utf-8",
-        "Date": "Fri, 14 Jul 2023 05:01:08 GMT",
-        "MS-CV": "HmzHVp52N0yHDmoQOx9/XQ.0",
-        "Strict-Transport-Security": "max-age=2592000",
-        "X-Azure-Ref": "0lNawZAAAAAAfPZUQgzckRa0KVWiqSwCsV1NURURHRTA4MjAAOWZjN2I1MTktYThjYy00Zjg5LTkzNWUtYzkxNDhhZTA5ZTgx",
-        "X-Cache": "CONFIG_NOCACHE",
-        "X-Processing-Time": "449ms"
-=======
+      "RequestUri": "https://endpoint/availablePhoneNumbers/searchResults/sanitized?api-version=2022-12-01",
+      "RequestMethod": "GET",
+      "RequestHeaders": {
+        "Accept": "application/json",
+        "Accept-Encoding": "gzip,deflate",
+        "Authorization": "Sanitized",
+        "Connection": "keep-alive",
+        "Content-Type": "application/json",
+        "User-Agent": "azsdk-js-communication-phone-numbers/1.2.1 core-rest-pipeline/1.12.3 Node/v18.18.0 OS/(x64-Windows_NT-10.0.22621)",
+        "x-ms-client-request-id": "sanitized",
+        "x-ms-useragent": "fake-useragent"
+      },
+      "RequestBody": null,
+      "StatusCode": 200,
+      "ResponseHeaders": {
         "api-supported-versions": "2021-03-07, 2022-01-11-preview2, 2022-06-01-preview, 2022-12-01, 2022-12-02-preview2, 2023-05-01-preview, 2023-10-01-preview, 2024-01-31-preview",
         "Content-Length": "311",
         "Content-Type": "application/json; charset=utf-8",
@@ -283,7 +177,6 @@
         "X-Azure-Ref": "0ANJdZQAAAADKbZHDAGGORIW8btPR/bvGUFJHMDFFREdFMDkxNgA5ZmM3YjUxOS1hOGNjLTRmODktOTM1ZS1jOTE0OGFlMDllODE=",
         "X-Cache": "CONFIG_NOCACHE",
         "X-Processing-Time": "911ms"
->>>>>>> 4862c6d8
       },
       "ResponseBody": {
         "searchId": "sanitized",
@@ -301,11 +194,7 @@
           "currencyCode": "USD",
           "billingFrequency": "monthly"
         },
-<<<<<<< HEAD
-        "searchExpiresBy": "2023-07-14T05:17:07.3409179\u002B00:00",
-=======
         "searchExpiresBy": "2023-11-22T10:19:41.8202928\u002B00:00",
->>>>>>> 4862c6d8
         "error": "NoError"
       }
     }
