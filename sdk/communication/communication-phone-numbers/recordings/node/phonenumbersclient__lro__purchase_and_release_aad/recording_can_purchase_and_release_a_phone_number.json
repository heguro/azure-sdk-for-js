--- conflicted
+++ resolved
@@ -1,11 +1,7 @@
 {
   "Entries": [
     {
-<<<<<<< HEAD
       "RequestUri": "https://endpoint/availablePhoneNumbers/countries/US/:search?api-version=2023-10-01-preview",
-=======
-      "RequestUri": "https://endpoint/availablePhoneNumbers/countries/US/:search?api-version=2023-05-01-preview",
->>>>>>> 0cde5fec
       "RequestMethod": "POST",
       "RequestHeaders": {
         "Accept": "application/json",
@@ -31,19 +27,11 @@
         "Access-Control-Expose-Headers": "Location,Operation-Location,operation-id,search-id",
         "api-supported-versions": "2021-03-07, 2022-01-11-preview2, 2022-06-01-preview, 2022-12-01, 2022-12-02-preview2, 2023-05-01-preview",
         "Content-Length": "0",
-<<<<<<< HEAD
         "Date": "Fri, 06 Jan 2023 17:31:00 GMT",
         "Location": "/availablePhoneNumbers/searchResults/sanitized?api-version=2023-10-01-preview",
         "MS-CV": "MW2DscfMuUG1UGKDUpgJiw.0",
         "operation-id": "search_sanitized",
         "Operation-Location": "/phoneNumbers/operations/search_sanitized?api-version=2023-10-01-preview",
-=======
-        "Date": "Fri, 14 Jul 2023 04:47:43 GMT",
-        "Location": "/availablePhoneNumbers/searchResults/sanitized?api-version=2023-05-01-preview",
-        "MS-CV": "DEhCSEXMqkuofl7Iig/URQ.0",
-        "operation-id": "search_sanitized",
-        "Operation-Location": "/phoneNumbers/operations/search_sanitized?api-version=2023-05-01-preview",
->>>>>>> 0cde5fec
         "search-id": "sanitized",
         "Strict-Transport-Security": "max-age=2592000",
         "X-Azure-Ref": "0btOwZAAAAAB1Vj6S4GlbT6CzndRB7mHUV1NURURHRTA4MTMAOWZjN2I1MTktYThjYy00Zjg5LTkzNWUtYzkxNDhhZTA5ZTgx",
@@ -53,11 +41,7 @@
       "ResponseBody": null
     },
     {
-<<<<<<< HEAD
       "RequestUri": "https://endpoint/phoneNumbers/operations/search_sanitized?api-version=2023-10-01-preview",
-=======
-      "RequestUri": "https://endpoint/phoneNumbers/operations/search_sanitized?api-version=2023-05-01-preview",
->>>>>>> 0cde5fec
       "RequestMethod": "GET",
       "RequestHeaders": {
         "Accept": "application/json",
@@ -74,15 +58,9 @@
         "Access-Control-Expose-Headers": "Location",
         "api-supported-versions": "2021-03-07, 2022-01-11-preview2, 2022-06-01-preview, 2022-11-15-preview, 2022-12-01, 2022-12-02-preview2, 2023-05-01-preview",
         "Content-Type": "application/json; charset=utf-8",
-<<<<<<< HEAD
         "Date": "Fri, 06 Jan 2023 17:31:00 GMT",
         "Location": "/availablePhoneNumbers/searchResults/sanitized?api-version=2023-10-01-preview",
         "MS-CV": "SV3c0UBjiky2Blxx5H/HTg.0",
-=======
-        "Date": "Fri, 14 Jul 2023 04:47:43 GMT",
-        "Location": "/availablePhoneNumbers/searchResults/sanitized?api-version=2023-05-01-preview",
-        "MS-CV": "dp7aK\u002BZlc02p0rUSsCc3Ew.0",
->>>>>>> 0cde5fec
         "Strict-Transport-Security": "max-age=2592000",
         "Transfer-Encoding": "chunked",
         "X-Azure-Ref": "0b9OwZAAAAACVR1FSmSnvQKCZpw0Z0VfLV1NURURHRTA4MTMAOWZjN2I1MTktYThjYy00Zjg5LTkzNWUtYzkxNDhhZTA5ZTgx",
@@ -92,23 +70,14 @@
       "ResponseBody": {
         "operationType": "search",
         "status": "notStarted",
-<<<<<<< HEAD
         "resourceLocation": "/availablePhoneNumbers/searchResults/sanitized?api-version=2023-10-01-preview",
         "createdDateTime": "2023-01-06T17:30:59.9772752\u002B00:00",
-=======
-        "resourceLocation": "/availablePhoneNumbers/searchResults/sanitized?api-version=2023-05-01-preview",
-        "createdDateTime": "2023-07-14T04:47:43.3385054\u002B00:00",
->>>>>>> 0cde5fec
         "id": "search_sanitized",
         "lastActionDateTime": "0001-01-01T00:00:00\u002B00:00"
       }
     },
     {
-<<<<<<< HEAD
       "RequestUri": "https://endpoint/phoneNumbers/operations/search_sanitized?api-version=2023-10-01-preview",
-=======
-      "RequestUri": "https://endpoint/phoneNumbers/operations/search_sanitized?api-version=2023-05-01-preview",
->>>>>>> 0cde5fec
       "RequestMethod": "GET",
       "RequestHeaders": {
         "Accept": "application/json",
@@ -125,15 +94,9 @@
         "Access-Control-Expose-Headers": "Location",
         "api-supported-versions": "2021-03-07, 2022-01-11-preview2, 2022-06-01-preview, 2022-11-15-preview, 2022-12-01, 2022-12-02-preview2, 2023-05-01-preview",
         "Content-Type": "application/json; charset=utf-8",
-<<<<<<< HEAD
         "Date": "Fri, 06 Jan 2023 17:31:01 GMT",
         "Location": "/availablePhoneNumbers/searchResults/sanitized?api-version=2023-10-01-preview",
         "MS-CV": "54w5qKIVR0\u002Bn2olgcROkpg.0",
-=======
-        "Date": "Fri, 14 Jul 2023 04:47:44 GMT",
-        "Location": "/availablePhoneNumbers/searchResults/sanitized?api-version=2023-05-01-preview",
-        "MS-CV": "Ed0F3iuW7Uy87XaNHu2cqQ.0",
->>>>>>> 0cde5fec
         "Strict-Transport-Security": "max-age=2592000",
         "Transfer-Encoding": "chunked",
         "X-Azure-Ref": "0cNOwZAAAAAAeAm3o8t3PQKbyFWYKJ10ZV1NURURHRTA4MTMAOWZjN2I1MTktYThjYy00Zjg5LTkzNWUtYzkxNDhhZTA5ZTgx",
@@ -143,23 +106,14 @@
       "ResponseBody": {
         "operationType": "search",
         "status": "running",
-<<<<<<< HEAD
         "resourceLocation": "/availablePhoneNumbers/searchResults/sanitized?api-version=2023-10-01-preview",
         "createdDateTime": "2023-01-06T17:30:59.9772752\u002B00:00",
-=======
-        "resourceLocation": "/availablePhoneNumbers/searchResults/sanitized?api-version=2023-05-01-preview",
-        "createdDateTime": "2023-07-14T04:47:43.3385054\u002B00:00",
->>>>>>> 0cde5fec
         "id": "search_sanitized",
         "lastActionDateTime": "0001-01-01T00:00:00\u002B00:00"
       }
     },
     {
-<<<<<<< HEAD
       "RequestUri": "https://endpoint/phoneNumbers/operations/search_sanitized?api-version=2023-10-01-preview",
-=======
-      "RequestUri": "https://endpoint/phoneNumbers/operations/search_sanitized?api-version=2023-05-01-preview",
->>>>>>> 0cde5fec
       "RequestMethod": "GET",
       "RequestHeaders": {
         "Accept": "application/json",
@@ -176,15 +130,9 @@
         "Access-Control-Expose-Headers": "Location",
         "api-supported-versions": "2021-03-07, 2022-01-11-preview2, 2022-06-01-preview, 2022-11-15-preview, 2022-12-01, 2022-12-02-preview2, 2023-05-01-preview",
         "Content-Type": "application/json; charset=utf-8",
-<<<<<<< HEAD
         "Date": "Fri, 06 Jan 2023 17:31:04 GMT",
         "Location": "/availablePhoneNumbers/searchResults/sanitized?api-version=2023-10-01-preview",
         "MS-CV": "BPWWGVrmVUG4616VMT/FjA.0",
-=======
-        "Date": "Fri, 14 Jul 2023 04:47:46 GMT",
-        "Location": "/availablePhoneNumbers/searchResults/sanitized?api-version=2023-05-01-preview",
-        "MS-CV": "LuBbW0JBhk6uY/rSZfRdfA.0",
->>>>>>> 0cde5fec
         "Strict-Transport-Security": "max-age=2592000",
         "Transfer-Encoding": "chunked",
         "X-Azure-Ref": "0ctOwZAAAAACSQWmlGkwfS7\u002B\u002BtRCUTXppV1NURURHRTA4MTMAOWZjN2I1MTktYThjYy00Zjg5LTkzNWUtYzkxNDhhZTA5ZTgx",
@@ -194,23 +142,14 @@
       "ResponseBody": {
         "operationType": "search",
         "status": "succeeded",
-<<<<<<< HEAD
         "resourceLocation": "/availablePhoneNumbers/searchResults/sanitized?api-version=2023-10-01-preview",
         "createdDateTime": "2023-01-06T17:30:59.9772752\u002B00:00",
-=======
-        "resourceLocation": "/availablePhoneNumbers/searchResults/sanitized?api-version=2023-05-01-preview",
-        "createdDateTime": "2023-07-14T04:47:43.3385054\u002B00:00",
->>>>>>> 0cde5fec
         "id": "search_sanitized",
         "lastActionDateTime": "0001-01-01T00:00:00\u002B00:00"
       }
     },
     {
-<<<<<<< HEAD
       "RequestUri": "https://endpoint/availablePhoneNumbers/searchResults/sanitized?api-version=2023-10-01-preview",
-=======
-      "RequestUri": "https://endpoint/availablePhoneNumbers/searchResults/sanitized?api-version=2023-05-01-preview",
->>>>>>> 0cde5fec
       "RequestMethod": "GET",
       "RequestHeaders": {
         "Accept": "application/json",
@@ -255,11 +194,7 @@
       }
     },
     {
-<<<<<<< HEAD
       "RequestUri": "https://endpoint/availablePhoneNumbers/:purchase?api-version=2023-10-01-preview",
-=======
-      "RequestUri": "https://endpoint/availablePhoneNumbers/:purchase?api-version=2023-05-01-preview",
->>>>>>> 0cde5fec
       "RequestMethod": "POST",
       "RequestHeaders": {
         "Accept": "application/json",
@@ -283,11 +218,7 @@
         "Date": "Fri, 14 Jul 2023 04:47:48 GMT",
         "MS-CV": "6y6T6OVKQkeXlhs1cSiWbA.0",
         "operation-id": "purchase_sanitized",
-<<<<<<< HEAD
         "Operation-Location": "/phoneNumbers/operations/purchase_sanitized?api-version=2023-10-01-preview",
-=======
-        "Operation-Location": "/phoneNumbers/operations/purchase_sanitized?api-version=2023-05-01-preview",
->>>>>>> 0cde5fec
         "purchase-id": "sanitized",
         "Strict-Transport-Security": "max-age=2592000",
         "X-Azure-Ref": "0c9OwZAAAAACEYnA\u002B4DzwTor9lKHzAA1BV1NURURHRTA4MTMAOWZjN2I1MTktYThjYy00Zjg5LTkzNWUtYzkxNDhhZTA5ZTgx",
@@ -297,11 +228,7 @@
       "ResponseBody": null
     },
     {
-<<<<<<< HEAD
       "RequestUri": "https://endpoint/phoneNumbers/operations/purchase_sanitized?api-version=2023-10-01-preview",
-=======
-      "RequestUri": "https://endpoint/phoneNumbers/operations/purchase_sanitized?api-version=2023-05-01-preview",
->>>>>>> 0cde5fec
       "RequestMethod": "GET",
       "RequestHeaders": {
         "Accept": "application/json",
@@ -335,11 +262,7 @@
       }
     },
     {
-<<<<<<< HEAD
       "RequestUri": "https://endpoint/phoneNumbers/operations/purchase_sanitized?api-version=2023-10-01-preview",
-=======
-      "RequestUri": "https://endpoint/phoneNumbers/operations/purchase_sanitized?api-version=2023-05-01-preview",
->>>>>>> 0cde5fec
       "RequestMethod": "GET",
       "RequestHeaders": {
         "Accept": "application/json",
@@ -373,11 +296,7 @@
       }
     },
     {
-<<<<<<< HEAD
       "RequestUri": "https://endpoint/phoneNumbers/operations/purchase_sanitized?api-version=2023-10-01-preview",
-=======
-      "RequestUri": "https://endpoint/phoneNumbers/operations/purchase_sanitized?api-version=2023-05-01-preview",
->>>>>>> 0cde5fec
       "RequestMethod": "GET",
       "RequestHeaders": {
         "Accept": "application/json",
@@ -411,11 +330,7 @@
       }
     },
     {
-<<<<<<< HEAD
       "RequestUri": "https://endpoint/phoneNumbers/operations/purchase_sanitized?api-version=2023-10-01-preview",
-=======
-      "RequestUri": "https://endpoint/phoneNumbers/operations/purchase_sanitized?api-version=2023-05-01-preview",
->>>>>>> 0cde5fec
       "RequestMethod": "GET",
       "RequestHeaders": {
         "Accept": "application/json",
@@ -449,11 +364,7 @@
       }
     },
     {
-<<<<<<< HEAD
       "RequestUri": "https://endpoint/phoneNumbers/operations/purchase_sanitized?api-version=2023-10-01-preview",
-=======
-      "RequestUri": "https://endpoint/phoneNumbers/operations/purchase_sanitized?api-version=2023-05-01-preview",
->>>>>>> 0cde5fec
       "RequestMethod": "GET",
       "RequestHeaders": {
         "Accept": "application/json",
@@ -487,11 +398,7 @@
       }
     },
     {
-<<<<<<< HEAD
       "RequestUri": "https://endpoint/phoneNumbers/operations/purchase_sanitized?api-version=2023-10-01-preview",
-=======
-      "RequestUri": "https://endpoint/phoneNumbers/operations/purchase_sanitized?api-version=2023-05-01-preview",
->>>>>>> 0cde5fec
       "RequestMethod": "GET",
       "RequestHeaders": {
         "Accept": "application/json",
@@ -525,11 +432,7 @@
       }
     },
     {
-<<<<<<< HEAD
       "RequestUri": "https://endpoint/phoneNumbers/operations/purchase_sanitized?api-version=2023-10-01-preview",
-=======
-      "RequestUri": "https://endpoint/phoneNumbers/operations/purchase_sanitized?api-version=2023-05-01-preview",
->>>>>>> 0cde5fec
       "RequestMethod": "GET",
       "RequestHeaders": {
         "Accept": "application/json",
@@ -563,11 +466,7 @@
       }
     },
     {
-<<<<<<< HEAD
       "RequestUri": "https://endpoint/phoneNumbers/operations/purchase_sanitized?api-version=2023-10-01-preview",
-=======
-      "RequestUri": "https://endpoint/phoneNumbers/operations/purchase_sanitized?api-version=2023-05-01-preview",
->>>>>>> 0cde5fec
       "RequestMethod": "GET",
       "RequestHeaders": {
         "Accept": "application/json",
@@ -635,11 +534,7 @@
       }
     },
     {
-<<<<<<< HEAD
-      "RequestUri": "https://endpoint/phoneNumbers/%2B14155550100?api-version=2023-10-01-preview",
-=======
       "RequestUri": "https://endpoint/phoneNumbers/operations/purchase_sanitized?api-version=2023-05-01-preview",
->>>>>>> 0cde5fec
       "RequestMethod": "GET",
       "RequestHeaders": {
         "Accept": "application/json",
@@ -673,7 +568,7 @@
       }
     },
     {
-      "RequestUri": "https://endpoint/phoneNumbers/%2B14155550100?api-version=2023-05-01-preview",
+      "RequestUri": "https://endpoint/phoneNumbers/%2B14155550100?api-version=2023-10-01-preview",
       "RequestMethod": "GET",
       "RequestHeaders": {
         "Accept": "application/json",
@@ -715,11 +610,7 @@
       }
     },
     {
-<<<<<<< HEAD
       "RequestUri": "https://endpoint/phoneNumbers/%2B14155550100?api-version=2023-10-01-preview",
-=======
-      "RequestUri": "https://endpoint/phoneNumbers/%2B14155550100?api-version=2023-05-01-preview",
->>>>>>> 0cde5fec
       "RequestMethod": "DELETE",
       "RequestHeaders": {
         "Accept": "application/json",
@@ -738,11 +629,7 @@
         "Date": "Fri, 14 Jul 2023 04:48:11 GMT",
         "MS-CV": "07V4\u002B8y80U\u002BcwleBPTDQWw.0",
         "operation-id": "release_sanitized",
-<<<<<<< HEAD
         "Operation-Location": "/phoneNumbers/operations/release_sanitized?api-version=2023-10-01-preview",
-=======
-        "Operation-Location": "/phoneNumbers/operations/release_sanitized?api-version=2023-05-01-preview",
->>>>>>> 0cde5fec
         "release-id": "sanitized",
         "Strict-Transport-Security": "max-age=2592000",
         "X-Azure-Ref": "0iNOwZAAAAADt\u002BDkw8gA5Qo\u002BGQV/ORZqkV1NURURHRTA4MTMAOWZjN2I1MTktYThjYy00Zjg5LTkzNWUtYzkxNDhhZTA5ZTgx",
@@ -752,10 +639,7 @@
       "ResponseBody": null
     },
     {
-<<<<<<< HEAD
       "RequestUri": "https://endpoint/phoneNumbers/operations/release_sanitized?api-version=2023-10-01-preview",
-=======
-      "RequestUri": "https://endpoint/phoneNumbers/operations/release_sanitized?api-version=2023-05-01-preview",
       "RequestMethod": "GET",
       "RequestHeaders": {
         "Accept": "application/json",
@@ -788,7 +672,7 @@
       }
     },
     {
-      "RequestUri": "https://endpoint/phoneNumbers/operations/release_sanitized?api-version=2023-05-01-preview",
+      "RequestUri": "https://endpoint/phoneNumbers/operations/release_sanitized?api-version=2023-10-01-preview",
       "RequestMethod": "GET",
       "RequestHeaders": {
         "Accept": "application/json",
@@ -821,8 +705,7 @@
       }
     },
     {
-      "RequestUri": "https://endpoint/phoneNumbers/operations/release_sanitized?api-version=2023-05-01-preview",
->>>>>>> 0cde5fec
+      "RequestUri": "https://endpoint/phoneNumbers/operations/release_sanitized?api-version=2023-10-01-preview",
       "RequestMethod": "GET",
       "RequestHeaders": {
         "Accept": "application/json",
@@ -855,11 +738,7 @@
       }
     },
     {
-<<<<<<< HEAD
       "RequestUri": "https://endpoint/phoneNumbers/operations/release_sanitized?api-version=2023-10-01-preview",
-=======
-      "RequestUri": "https://endpoint/phoneNumbers/operations/release_sanitized?api-version=2023-05-01-preview",
->>>>>>> 0cde5fec
       "RequestMethod": "GET",
       "RequestHeaders": {
         "Accept": "application/json",
@@ -892,11 +771,7 @@
       }
     },
     {
-<<<<<<< HEAD
-      "RequestUri": "https://endpoint/phoneNumbers/operations/release_sanitized?api-version=2023-10-01-preview",
-=======
       "RequestUri": "https://endpoint/phoneNumbers/operations/release_sanitized?api-version=2023-05-01-preview",
->>>>>>> 0cde5fec
       "RequestMethod": "GET",
       "RequestHeaders": {
         "Accept": "application/json",
@@ -929,11 +804,7 @@
       }
     },
     {
-<<<<<<< HEAD
-      "RequestUri": "https://endpoint/phoneNumbers/operations/release_sanitized?api-version=2023-10-01-preview",
-=======
       "RequestUri": "https://endpoint/phoneNumbers/operations/release_sanitized?api-version=2023-05-01-preview",
->>>>>>> 0cde5fec
       "RequestMethod": "GET",
       "RequestHeaders": {
         "Accept": "application/json",
