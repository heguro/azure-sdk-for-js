--- conflicted
+++ resolved
@@ -1,7 +1,7 @@
 {
   "Entries": [
     {
-      "RequestUri": "https://endpoint/phoneNumbers/%2B14155550100/capabilities?api-version=2023-05-01-preview",
+      "RequestUri": "https://endpoint/phoneNumbers/%2B14155550100/capabilities?api-version=2022-12-01",
       "RequestMethod": "PATCH",
       "RequestHeaders": {
         "Accept": "application/json",
@@ -10,18 +10,11 @@
         "Connection": "keep-alive",
         "Content-Length": "35",
         "Content-Type": "application/merge-patch\u002Bjson",
-<<<<<<< HEAD
-        "User-Agent": "azsdk-js-communication-phone-numbers/1.2.0 core-rest-pipeline/1.11.1 Node/v14.17.5 OS/(x64-Windows_NT-10.0.22621)",
-        "x-ms-client-request-id": "sanitized",
-        "x-ms-content-sha256": "UC9kRixTqGBHL8/8LDOWaZFJCLceepyhWJ\u002B/vn6WEYQ=",
-        "x-ms-date": "Fri, 14 Jul 2023 05:01:31 GMT"
-=======
         "User-Agent": "azsdk-js-communication-phone-numbers/1.2.1 core-rest-pipeline/1.12.3 Node/v18.18.0 OS/(x64-Windows_NT-10.0.22621)",
         "x-ms-client-request-id": "sanitized",
         "x-ms-content-sha256": "UC9kRixTqGBHL8/8LDOWaZFJCLceepyhWJ\u002B/vn6WEYQ=",
         "x-ms-date": "Wed, 22 Nov 2023 10:04:19 GMT",
         "x-ms-useragent": "fake-useragent"
->>>>>>> 4862c6d8
       },
       "RequestBody": {
         "calling": "none",
@@ -29,17 +22,6 @@
       },
       "StatusCode": 403,
       "ResponseHeaders": {
-<<<<<<< HEAD
-        "api-supported-versions": "2021-03-07, 2022-01-11-preview2, 2022-06-01-preview, 2022-12-01, 2022-12-02-preview2, 2023-05-01-preview",
-        "Content-Type": "application/json",
-        "Date": "Fri, 14 Jul 2023 05:01:31 GMT",
-        "MS-CV": "pxZ8ePsEFESRLfLP8XJvpg.0",
-        "Strict-Transport-Security": "max-age=2592000",
-        "Transfer-Encoding": "chunked",
-        "X-Azure-Ref": "0rNawZAAAAABuOuiS/2P3TolcEj0nRcSSV1NURURHRTA4MjAAOWZjN2I1MTktYThjYy00Zjg5LTkzNWUtYzkxNDhhZTA5ZTgx",
-        "X-Cache": "CONFIG_NOCACHE",
-        "X-Processing-Time": "193ms"
-=======
         "api-supported-versions": "2021-03-07, 2022-01-11-preview2, 2022-06-01-preview, 2022-12-01, 2022-12-02-preview2, 2023-05-01-preview, 2023-10-01-preview, 2024-01-31-preview",
         "Content-Type": "application/json",
         "Date": "Wed, 22 Nov 2023 10:04:18 GMT",
@@ -49,7 +31,6 @@
         "X-Azure-Ref": "0ItJdZQAAAAAZ10iby/9gR5cVNdiObwP1UFJHMDFFREdFMDkxNgA5ZmM3YjUxOS1hOGNjLTRmODktOTM1ZS1jOTE0OGFlMDllODE=",
         "X-Cache": "CONFIG_NOCACHE",
         "X-Processing-Time": "468ms"
->>>>>>> 4862c6d8
       },
       "ResponseBody": {
         "error": {
