{
  "Entries": [
    {
<<<<<<< HEAD
      "RequestUri": "https://endpoint/phoneNumbers/%2B14155550100/capabilities?api-version=2023-10-01-preview",
=======
      "RequestUri": "https://endpoint/phoneNumbers/%2B14155550100/capabilities?api-version=2023-05-01-preview",
>>>>>>> 0cde5fec
      "RequestMethod": "PATCH",
      "RequestHeaders": {
        "Accept": "application/json",
        "Accept-Encoding": "gzip,deflate",
        "Authorization": "Sanitized",
        "Connection": "keep-alive",
        "Content-Length": "35",
        "Content-Type": "application/merge-patch\u002Bjson",
        "User-Agent": "azsdk-js-communication-phone-numbers/1.2.0 core-rest-pipeline/1.11.1 Node/v14.17.5 OS/(x64-Windows_NT-10.0.22621)",
        "x-ms-client-request-id": "sanitized",
        "x-ms-content-sha256": "UC9kRixTqGBHL8/8LDOWaZFJCLceepyhWJ\u002B/vn6WEYQ=",
        "x-ms-date": "Fri, 14 Jul 2023 05:01:23 GMT"
      },
      "RequestBody": {
        "calling": "none",
        "sms": "outbound"
      },
      "StatusCode": 202,
      "ResponseHeaders": {
        "Access-Control-Expose-Headers": "Operation-Location,Location,operation-id,capabilities-id",
        "api-supported-versions": "2021-03-07, 2022-01-11-preview2, 2022-06-01-preview, 2022-12-01, 2022-12-02-preview2, 2023-05-01-preview",
        "capabilities-id": "sanitized",
        "Content-Length": "36",
        "Content-Type": "application/json; charset=utf-8",
<<<<<<< HEAD
        "Date": "Wed, 22 Nov 2023 10:04:11 GMT",
        "Location": "/phoneNumbers/\u002B14155550100?api-version=2023-10-01-preview",
        "MS-CV": "ErLnKFuM8EeOnUy0PSBTqQ.0",
        "operation-id": "capabilities_sanitized",
        "Operation-Location": "/phoneNumbers/operations/capabilities_sanitized?api-version=2023-10-01-preview",
=======
        "Date": "Fri, 14 Jul 2023 05:01:25 GMT",
        "Location": "/phoneNumbers/\u002B14155550100?api-version=2023-05-01-preview",
        "MS-CV": "eur9TWK030mYb/iYg832sw.0",
        "operation-id": "capabilities_sanitized",
        "Operation-Location": "/phoneNumbers/operations/capabilities_sanitized?api-version=2023-05-01-preview",
>>>>>>> 0cde5fec
        "Strict-Transport-Security": "max-age=2592000",
        "X-Azure-Ref": "0pNawZAAAAADWbDqgYDTzSacZQozHSI6DV1NURURHRTA4MjAAOWZjN2I1MTktYThjYy00Zjg5LTkzNWUtYzkxNDhhZTA5ZTgx",
        "X-Cache": "CONFIG_NOCACHE",
        "X-Processing-Time": "1908ms"
      },
      "ResponseBody": {
        "capabilitiesUpdateId": "sanitized"
      }
    },
    {
<<<<<<< HEAD
      "RequestUri": "https://endpoint/phoneNumbers/operations/capabilities_sanitized?api-version=2023-10-01-preview",
=======
      "RequestUri": "https://endpoint/phoneNumbers/operations/capabilities_sanitized?api-version=2023-05-01-preview",
>>>>>>> 0cde5fec
      "RequestMethod": "GET",
      "RequestHeaders": {
        "Accept": "application/json",
        "Accept-Encoding": "gzip,deflate",
        "Authorization": "Sanitized",
        "Connection": "keep-alive",
        "Content-Type": "application/merge-patch\u002Bjson",
        "User-Agent": "azsdk-js-communication-phone-numbers/1.2.0 core-rest-pipeline/1.11.1 Node/v14.17.5 OS/(x64-Windows_NT-10.0.22621)",
        "x-ms-client-request-id": "sanitized",
        "x-ms-content-sha256": "47DEQpj8HBSa\u002B/TImW\u002B5JCeuQeRkm5NMpJWZG3hSuFU=",
        "x-ms-date": "Fri, 14 Jul 2023 05:01:25 GMT"
      },
      "RequestBody": null,
      "StatusCode": 200,
      "ResponseHeaders": {
        "Access-Control-Expose-Headers": "Location",
        "api-supported-versions": "2021-03-07, 2022-01-11-preview2, 2022-06-01-preview, 2022-11-15-preview, 2022-12-01, 2022-12-02-preview2, 2023-05-01-preview",
        "Content-Type": "application/json; charset=utf-8",
<<<<<<< HEAD
        "Date": "Wed, 22 Nov 2023 10:04:12 GMT",
        "Location": "/phoneNumbers/\u002B14155550100?api-version=2023-10-01-preview",
        "MS-CV": "v0hLTTAfn0OQ9D4ftBWdZA.0",
=======
        "Date": "Fri, 14 Jul 2023 05:01:25 GMT",
        "Location": "/phoneNumbers/\u002B14155550100?api-version=2023-05-01-preview",
        "MS-CV": "AraqRdro\u002BkGiWw5Un6g3pw.0",
>>>>>>> 0cde5fec
        "Strict-Transport-Security": "max-age=2592000",
        "Transfer-Encoding": "chunked",
        "X-Azure-Ref": "0ptawZAAAAACN/weD3qWxSJH9\u002B0eSho5IV1NURURHRTA4MjAAOWZjN2I1MTktYThjYy00Zjg5LTkzNWUtYzkxNDhhZTA5ZTgx",
        "X-Cache": "CONFIG_NOCACHE",
        "X-Processing-Time": "173ms"
      },
      "ResponseBody": {
        "operationType": "updatePhoneNumberCapabilities",
        "status": "running",
<<<<<<< HEAD
        "resourceLocation": "/phoneNumbers/\u002B14155550100?api-version=2023-10-01-preview",
        "createdDateTime": "2023-11-22T10:04:12.0058672\u002B00:00",
=======
        "resourceLocation": "/phoneNumbers/\u002B14155550100?api-version=2023-05-01-preview",
        "createdDateTime": "2023-07-14T05:01:25.728242\u002B00:00",
>>>>>>> 0cde5fec
        "id": "capabilities_sanitized",
        "lastActionDateTime": "0001-01-01T00:00:00\u002B00:00"
      }
    },
    {
<<<<<<< HEAD
      "RequestUri": "https://endpoint/phoneNumbers/operations/capabilities_sanitized?api-version=2023-10-01-preview",
=======
      "RequestUri": "https://endpoint/phoneNumbers/operations/capabilities_sanitized?api-version=2023-05-01-preview",
>>>>>>> 0cde5fec
      "RequestMethod": "GET",
      "RequestHeaders": {
        "Accept": "application/json",
        "Accept-Encoding": "gzip,deflate",
        "Authorization": "Sanitized",
        "Connection": "keep-alive",
        "Content-Type": "application/merge-patch\u002Bjson",
        "User-Agent": "azsdk-js-communication-phone-numbers/1.2.0 core-rest-pipeline/1.11.1 Node/v14.17.5 OS/(x64-Windows_NT-10.0.22621)",
        "x-ms-client-request-id": "sanitized",
        "x-ms-content-sha256": "47DEQpj8HBSa\u002B/TImW\u002B5JCeuQeRkm5NMpJWZG3hSuFU=",
        "x-ms-date": "Fri, 14 Jul 2023 05:01:25 GMT"
      },
      "RequestBody": null,
      "StatusCode": 200,
      "ResponseHeaders": {
        "Access-Control-Expose-Headers": "Location",
        "api-supported-versions": "2021-03-07, 2022-01-11-preview2, 2022-06-01-preview, 2022-11-15-preview, 2022-12-01, 2022-12-02-preview2, 2023-05-01-preview",
        "Content-Type": "application/json; charset=utf-8",
<<<<<<< HEAD
        "Date": "Wed, 22 Nov 2023 10:04:13 GMT",
        "Location": "/phoneNumbers/\u002B14155550100?api-version=2023-10-01-preview",
        "MS-CV": "XjhYemN1zUyrQ\u002B00lxfqUg.0",
=======
        "Date": "Fri, 14 Jul 2023 05:01:25 GMT",
        "Location": "/phoneNumbers/\u002B14155550100?api-version=2023-05-01-preview",
        "MS-CV": "BqdKfD4YsUC\u002B0JT6VpEwGQ.0",
>>>>>>> 0cde5fec
        "Strict-Transport-Security": "max-age=2592000",
        "Transfer-Encoding": "chunked",
        "X-Azure-Ref": "0ptawZAAAAAAId\u002B8OGUYxSrnXpUJxBk7SV1NURURHRTA4MjAAOWZjN2I1MTktYThjYy00Zjg5LTkzNWUtYzkxNDhhZTA5ZTgx",
        "X-Cache": "CONFIG_NOCACHE",
        "X-Processing-Time": "193ms"
      },
      "ResponseBody": {
        "operationType": "updatePhoneNumberCapabilities",
        "status": "running",
<<<<<<< HEAD
        "resourceLocation": "/phoneNumbers/\u002B14155550100?api-version=2023-10-01-preview",
        "createdDateTime": "2023-11-22T10:04:12.0058672\u002B00:00",
=======
        "resourceLocation": "/phoneNumbers/\u002B14155550100?api-version=2023-05-01-preview",
        "createdDateTime": "2023-07-14T05:01:25.728242\u002B00:00",
>>>>>>> 0cde5fec
        "id": "capabilities_sanitized",
        "lastActionDateTime": "0001-01-01T00:00:00\u002B00:00"
      }
    },
    {
<<<<<<< HEAD
      "RequestUri": "https://endpoint/phoneNumbers/operations/capabilities_sanitized?api-version=2023-10-01-preview",
=======
      "RequestUri": "https://endpoint/phoneNumbers/operations/capabilities_sanitized?api-version=2023-05-01-preview",
>>>>>>> 0cde5fec
      "RequestMethod": "GET",
      "RequestHeaders": {
        "Accept": "application/json",
        "Accept-Encoding": "gzip,deflate",
        "Authorization": "Sanitized",
        "Connection": "keep-alive",
        "Content-Type": "application/merge-patch\u002Bjson",
        "User-Agent": "azsdk-js-communication-phone-numbers/1.2.0 core-rest-pipeline/1.11.1 Node/v14.17.5 OS/(x64-Windows_NT-10.0.22621)",
        "x-ms-client-request-id": "sanitized",
        "x-ms-content-sha256": "47DEQpj8HBSa\u002B/TImW\u002B5JCeuQeRkm5NMpJWZG3hSuFU=",
        "x-ms-date": "Fri, 14 Jul 2023 05:01:28 GMT"
      },
      "RequestBody": null,
      "StatusCode": 200,
      "ResponseHeaders": {
        "Access-Control-Expose-Headers": "Location",
        "api-supported-versions": "2021-03-07, 2022-01-11-preview2, 2022-06-01-preview, 2022-11-15-preview, 2022-12-01, 2022-12-02-preview2, 2023-05-01-preview",
        "Content-Type": "application/json; charset=utf-8",
<<<<<<< HEAD
        "Date": "Wed, 22 Nov 2023 10:04:15 GMT",
        "Location": "/phoneNumbers/\u002B14155550100?api-version=2023-10-01-preview",
        "MS-CV": "4prJu3HxLkuB3YN8GywIIA.0",
=======
        "Date": "Fri, 14 Jul 2023 05:01:27 GMT",
        "Location": "/phoneNumbers/\u002B14155550100?api-version=2023-05-01-preview",
        "MS-CV": "oH722SGmUEi2gQaRTfoI1w.0",
>>>>>>> 0cde5fec
        "Strict-Transport-Security": "max-age=2592000",
        "Transfer-Encoding": "chunked",
        "X-Azure-Ref": "0qNawZAAAAABgy8Ld1b36S484w7kPh0f9V1NURURHRTA4MjAAOWZjN2I1MTktYThjYy00Zjg5LTkzNWUtYzkxNDhhZTA5ZTgx",
        "X-Cache": "CONFIG_NOCACHE",
        "X-Processing-Time": "171ms"
      },
      "ResponseBody": {
        "operationType": "updatePhoneNumberCapabilities",
        "status": "running",
        "resourceLocation": "/phoneNumbers/\u002B14155550100?api-version=2023-05-01-preview",
        "createdDateTime": "2023-07-14T05:01:25.728242\u002B00:00",
        "id": "capabilities_sanitized",
        "lastActionDateTime": "0001-01-01T00:00:00\u002B00:00"
      }
    },
    {
      "RequestUri": "https://endpoint/phoneNumbers/operations/capabilities_sanitized?api-version=2023-05-01-preview",
      "RequestMethod": "GET",
      "RequestHeaders": {
        "Accept": "application/json",
        "Accept-Encoding": "gzip,deflate",
        "Authorization": "Sanitized",
        "Connection": "keep-alive",
        "Content-Type": "application/merge-patch\u002Bjson",
        "User-Agent": "azsdk-js-communication-phone-numbers/1.2.0 core-rest-pipeline/1.11.1 Node/v14.17.5 OS/(x64-Windows_NT-10.0.22621)",
        "x-ms-client-request-id": "sanitized",
        "x-ms-content-sha256": "47DEQpj8HBSa\u002B/TImW\u002B5JCeuQeRkm5NMpJWZG3hSuFU=",
        "x-ms-date": "Fri, 14 Jul 2023 05:01:30 GMT"
      },
      "RequestBody": null,
      "StatusCode": 200,
      "ResponseHeaders": {
        "Access-Control-Expose-Headers": "Location",
        "api-supported-versions": "2021-03-07, 2022-01-11-preview2, 2022-06-01-preview, 2022-11-15-preview, 2022-12-01, 2022-12-02-preview2, 2023-05-01-preview",
        "Content-Type": "application/json; charset=utf-8",
        "Date": "Fri, 14 Jul 2023 05:01:30 GMT",
        "Location": "/phoneNumbers/\u002B14155550100?api-version=2023-05-01-preview",
        "MS-CV": "8Kt8oYTe20idBmd2fmpK3A.0",
        "Strict-Transport-Security": "max-age=2592000",
        "Transfer-Encoding": "chunked",
        "X-Azure-Ref": "0qtawZAAAAAB9Y60tw3k/QZZhaxCHPqk2V1NURURHRTA4MjAAOWZjN2I1MTktYThjYy00Zjg5LTkzNWUtYzkxNDhhZTA5ZTgx",
        "X-Cache": "CONFIG_NOCACHE",
        "X-Processing-Time": "176ms"
      },
      "ResponseBody": {
        "operationType": "updatePhoneNumberCapabilities",
        "status": "succeeded",
<<<<<<< HEAD
        "resourceLocation": "/phoneNumbers/\u002B14155550100?api-version=2023-10-01-preview",
        "createdDateTime": "2023-11-22T10:04:12.0058672\u002B00:00",
=======
        "resourceLocation": "/phoneNumbers/\u002B14155550100?api-version=2023-05-01-preview",
        "createdDateTime": "2023-07-14T05:01:25.728242\u002B00:00",
>>>>>>> 0cde5fec
        "id": "capabilities_sanitized",
        "lastActionDateTime": "0001-01-01T00:00:00\u002B00:00"
      }
    },
    {
<<<<<<< HEAD
      "RequestUri": "https://endpoint/phoneNumbers/\u002B14155550100?api-version=2023-10-01-preview",
=======
      "RequestUri": "https://endpoint/phoneNumbers/\u002B14155550100?api-version=2023-05-01-preview",
>>>>>>> 0cde5fec
      "RequestMethod": "GET",
      "RequestHeaders": {
        "Accept": "application/json",
        "Accept-Encoding": "gzip,deflate",
        "Authorization": "Sanitized",
        "Connection": "keep-alive",
        "Content-Type": "application/merge-patch\u002Bjson",
        "User-Agent": "azsdk-js-communication-phone-numbers/1.2.0 core-rest-pipeline/1.11.1 Node/v14.17.5 OS/(x64-Windows_NT-10.0.22621)",
        "x-ms-client-request-id": "sanitized",
        "x-ms-content-sha256": "47DEQpj8HBSa\u002B/TImW\u002B5JCeuQeRkm5NMpJWZG3hSuFU=",
        "x-ms-date": "Fri, 14 Jul 2023 05:01:30 GMT"
      },
      "RequestBody": null,
      "StatusCode": 200,
      "ResponseHeaders": {
        "api-supported-versions": "2021-03-07, 2022-01-11-preview2, 2022-06-01-preview, 2022-12-01, 2022-12-02-preview2, 2023-05-01-preview",
        "Content-Length": "302",
        "Content-Type": "application/json; charset=utf-8",
        "Date": "Fri, 14 Jul 2023 05:01:31 GMT",
        "MS-CV": "rJ0aaTGHvU\u002BGIgRd3517bg.0",
        "Strict-Transport-Security": "max-age=2592000",
        "X-Azure-Ref": "0qtawZAAAAACTf5Ynrm1xQ5LH/oHgaz8fV1NURURHRTA4MjAAOWZjN2I1MTktYThjYy00Zjg5LTkzNWUtYzkxNDhhZTA5ZTgx",
        "X-Cache": "CONFIG_NOCACHE",
        "X-Processing-Time": "1196ms"
      },
      "ResponseBody": {
        "id": "14155550100",
        "phoneNumber": "\u002B14155550100",
        "countryCode": "US",
        "phoneNumberType": "tollFree",
        "capabilities": {
          "calling": "none",
          "sms": "outbound"
        },
        "assignmentType": "application",
        "purchaseDate": "2021-06-23T23:31:47.0550566\u002B00:00",
        "cost": {
          "amount": 2.0,
          "currencyCode": "USD",
          "billingFrequency": "monthly"
        }
      }
    }
  ],
  "Variables": {}
}<|MERGE_RESOLUTION|>--- conflicted
+++ resolved
@@ -1,11 +1,7 @@
 {
   "Entries": [
     {
-<<<<<<< HEAD
       "RequestUri": "https://endpoint/phoneNumbers/%2B14155550100/capabilities?api-version=2023-10-01-preview",
-=======
-      "RequestUri": "https://endpoint/phoneNumbers/%2B14155550100/capabilities?api-version=2023-05-01-preview",
->>>>>>> 0cde5fec
       "RequestMethod": "PATCH",
       "RequestHeaders": {
         "Accept": "application/json",
@@ -30,19 +26,11 @@
         "capabilities-id": "sanitized",
         "Content-Length": "36",
         "Content-Type": "application/json; charset=utf-8",
-<<<<<<< HEAD
         "Date": "Wed, 22 Nov 2023 10:04:11 GMT",
         "Location": "/phoneNumbers/\u002B14155550100?api-version=2023-10-01-preview",
         "MS-CV": "ErLnKFuM8EeOnUy0PSBTqQ.0",
         "operation-id": "capabilities_sanitized",
         "Operation-Location": "/phoneNumbers/operations/capabilities_sanitized?api-version=2023-10-01-preview",
-=======
-        "Date": "Fri, 14 Jul 2023 05:01:25 GMT",
-        "Location": "/phoneNumbers/\u002B14155550100?api-version=2023-05-01-preview",
-        "MS-CV": "eur9TWK030mYb/iYg832sw.0",
-        "operation-id": "capabilities_sanitized",
-        "Operation-Location": "/phoneNumbers/operations/capabilities_sanitized?api-version=2023-05-01-preview",
->>>>>>> 0cde5fec
         "Strict-Transport-Security": "max-age=2592000",
         "X-Azure-Ref": "0pNawZAAAAADWbDqgYDTzSacZQozHSI6DV1NURURHRTA4MjAAOWZjN2I1MTktYThjYy00Zjg5LTkzNWUtYzkxNDhhZTA5ZTgx",
         "X-Cache": "CONFIG_NOCACHE",
@@ -53,11 +41,7 @@
       }
     },
     {
-<<<<<<< HEAD
       "RequestUri": "https://endpoint/phoneNumbers/operations/capabilities_sanitized?api-version=2023-10-01-preview",
-=======
-      "RequestUri": "https://endpoint/phoneNumbers/operations/capabilities_sanitized?api-version=2023-05-01-preview",
->>>>>>> 0cde5fec
       "RequestMethod": "GET",
       "RequestHeaders": {
         "Accept": "application/json",
@@ -76,15 +60,9 @@
         "Access-Control-Expose-Headers": "Location",
         "api-supported-versions": "2021-03-07, 2022-01-11-preview2, 2022-06-01-preview, 2022-11-15-preview, 2022-12-01, 2022-12-02-preview2, 2023-05-01-preview",
         "Content-Type": "application/json; charset=utf-8",
-<<<<<<< HEAD
         "Date": "Wed, 22 Nov 2023 10:04:12 GMT",
         "Location": "/phoneNumbers/\u002B14155550100?api-version=2023-10-01-preview",
         "MS-CV": "v0hLTTAfn0OQ9D4ftBWdZA.0",
-=======
-        "Date": "Fri, 14 Jul 2023 05:01:25 GMT",
-        "Location": "/phoneNumbers/\u002B14155550100?api-version=2023-05-01-preview",
-        "MS-CV": "AraqRdro\u002BkGiWw5Un6g3pw.0",
->>>>>>> 0cde5fec
         "Strict-Transport-Security": "max-age=2592000",
         "Transfer-Encoding": "chunked",
         "X-Azure-Ref": "0ptawZAAAAACN/weD3qWxSJH9\u002B0eSho5IV1NURURHRTA4MjAAOWZjN2I1MTktYThjYy00Zjg5LTkzNWUtYzkxNDhhZTA5ZTgx",
@@ -94,23 +72,14 @@
       "ResponseBody": {
         "operationType": "updatePhoneNumberCapabilities",
         "status": "running",
-<<<<<<< HEAD
         "resourceLocation": "/phoneNumbers/\u002B14155550100?api-version=2023-10-01-preview",
         "createdDateTime": "2023-11-22T10:04:12.0058672\u002B00:00",
-=======
-        "resourceLocation": "/phoneNumbers/\u002B14155550100?api-version=2023-05-01-preview",
-        "createdDateTime": "2023-07-14T05:01:25.728242\u002B00:00",
->>>>>>> 0cde5fec
-        "id": "capabilities_sanitized",
-        "lastActionDateTime": "0001-01-01T00:00:00\u002B00:00"
-      }
-    },
-    {
-<<<<<<< HEAD
+        "id": "capabilities_sanitized",
+        "lastActionDateTime": "0001-01-01T00:00:00\u002B00:00"
+      }
+    },
+    {
       "RequestUri": "https://endpoint/phoneNumbers/operations/capabilities_sanitized?api-version=2023-10-01-preview",
-=======
-      "RequestUri": "https://endpoint/phoneNumbers/operations/capabilities_sanitized?api-version=2023-05-01-preview",
->>>>>>> 0cde5fec
       "RequestMethod": "GET",
       "RequestHeaders": {
         "Accept": "application/json",
@@ -129,15 +98,9 @@
         "Access-Control-Expose-Headers": "Location",
         "api-supported-versions": "2021-03-07, 2022-01-11-preview2, 2022-06-01-preview, 2022-11-15-preview, 2022-12-01, 2022-12-02-preview2, 2023-05-01-preview",
         "Content-Type": "application/json; charset=utf-8",
-<<<<<<< HEAD
         "Date": "Wed, 22 Nov 2023 10:04:13 GMT",
         "Location": "/phoneNumbers/\u002B14155550100?api-version=2023-10-01-preview",
         "MS-CV": "XjhYemN1zUyrQ\u002B00lxfqUg.0",
-=======
-        "Date": "Fri, 14 Jul 2023 05:01:25 GMT",
-        "Location": "/phoneNumbers/\u002B14155550100?api-version=2023-05-01-preview",
-        "MS-CV": "BqdKfD4YsUC\u002B0JT6VpEwGQ.0",
->>>>>>> 0cde5fec
         "Strict-Transport-Security": "max-age=2592000",
         "Transfer-Encoding": "chunked",
         "X-Azure-Ref": "0ptawZAAAAAAId\u002B8OGUYxSrnXpUJxBk7SV1NURURHRTA4MjAAOWZjN2I1MTktYThjYy00Zjg5LTkzNWUtYzkxNDhhZTA5ZTgx",
@@ -147,23 +110,14 @@
       "ResponseBody": {
         "operationType": "updatePhoneNumberCapabilities",
         "status": "running",
-<<<<<<< HEAD
         "resourceLocation": "/phoneNumbers/\u002B14155550100?api-version=2023-10-01-preview",
         "createdDateTime": "2023-11-22T10:04:12.0058672\u002B00:00",
-=======
-        "resourceLocation": "/phoneNumbers/\u002B14155550100?api-version=2023-05-01-preview",
-        "createdDateTime": "2023-07-14T05:01:25.728242\u002B00:00",
->>>>>>> 0cde5fec
-        "id": "capabilities_sanitized",
-        "lastActionDateTime": "0001-01-01T00:00:00\u002B00:00"
-      }
-    },
-    {
-<<<<<<< HEAD
+        "id": "capabilities_sanitized",
+        "lastActionDateTime": "0001-01-01T00:00:00\u002B00:00"
+      }
+    },
+    {
       "RequestUri": "https://endpoint/phoneNumbers/operations/capabilities_sanitized?api-version=2023-10-01-preview",
-=======
-      "RequestUri": "https://endpoint/phoneNumbers/operations/capabilities_sanitized?api-version=2023-05-01-preview",
->>>>>>> 0cde5fec
       "RequestMethod": "GET",
       "RequestHeaders": {
         "Accept": "application/json",
@@ -182,15 +136,9 @@
         "Access-Control-Expose-Headers": "Location",
         "api-supported-versions": "2021-03-07, 2022-01-11-preview2, 2022-06-01-preview, 2022-11-15-preview, 2022-12-01, 2022-12-02-preview2, 2023-05-01-preview",
         "Content-Type": "application/json; charset=utf-8",
-<<<<<<< HEAD
         "Date": "Wed, 22 Nov 2023 10:04:15 GMT",
         "Location": "/phoneNumbers/\u002B14155550100?api-version=2023-10-01-preview",
         "MS-CV": "4prJu3HxLkuB3YN8GywIIA.0",
-=======
-        "Date": "Fri, 14 Jul 2023 05:01:27 GMT",
-        "Location": "/phoneNumbers/\u002B14155550100?api-version=2023-05-01-preview",
-        "MS-CV": "oH722SGmUEi2gQaRTfoI1w.0",
->>>>>>> 0cde5fec
         "Strict-Transport-Security": "max-age=2592000",
         "Transfer-Encoding": "chunked",
         "X-Azure-Ref": "0qNawZAAAAABgy8Ld1b36S484w7kPh0f9V1NURURHRTA4MjAAOWZjN2I1MTktYThjYy00Zjg5LTkzNWUtYzkxNDhhZTA5ZTgx",
@@ -238,23 +186,14 @@
       "ResponseBody": {
         "operationType": "updatePhoneNumberCapabilities",
         "status": "succeeded",
-<<<<<<< HEAD
         "resourceLocation": "/phoneNumbers/\u002B14155550100?api-version=2023-10-01-preview",
         "createdDateTime": "2023-11-22T10:04:12.0058672\u002B00:00",
-=======
-        "resourceLocation": "/phoneNumbers/\u002B14155550100?api-version=2023-05-01-preview",
-        "createdDateTime": "2023-07-14T05:01:25.728242\u002B00:00",
->>>>>>> 0cde5fec
-        "id": "capabilities_sanitized",
-        "lastActionDateTime": "0001-01-01T00:00:00\u002B00:00"
-      }
-    },
-    {
-<<<<<<< HEAD
+        "id": "capabilities_sanitized",
+        "lastActionDateTime": "0001-01-01T00:00:00\u002B00:00"
+      }
+    },
+    {
       "RequestUri": "https://endpoint/phoneNumbers/\u002B14155550100?api-version=2023-10-01-preview",
-=======
-      "RequestUri": "https://endpoint/phoneNumbers/\u002B14155550100?api-version=2023-05-01-preview",
->>>>>>> 0cde5fec
       "RequestMethod": "GET",
       "RequestHeaders": {
         "Accept": "application/json",
