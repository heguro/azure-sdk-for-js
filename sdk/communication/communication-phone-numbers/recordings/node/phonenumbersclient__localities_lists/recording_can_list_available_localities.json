{
  "Entries": [
    {
      "RequestUri": "https://endpoint/availablePhoneNumbers/countries/US/localities?skip=0\u0026maxPageSize=100\u0026api-version=2023-05-01-preview",
      "RequestMethod": "GET",
      "RequestHeaders": {
        "Accept": "application/json",
        "Accept-Encoding": "gzip,deflate",
        "Authorization": "Sanitized",
        "Connection": "keep-alive",
<<<<<<< HEAD
        "User-Agent": "azsdk-js-communication-phone-numbers/1.2.0 core-rest-pipeline/1.11.1 Node/v14.17.5 OS/(x64-Windows_NT-10.0.22621)",
        "x-ms-client-request-id": "sanitized",
        "x-ms-content-sha256": "47DEQpj8HBSa\u002B/TImW\u002B5JCeuQeRkm5NMpJWZG3hSuFU=",
        "x-ms-date": "Fri, 14 Jul 2023 05:01:02 GMT"
=======
        "User-Agent": "azsdk-js-communication-phone-numbers/1.2.1 core-rest-pipeline/1.12.3 Node/v18.18.0 OS/(x64-Windows_NT-10.0.22621)",
        "x-ms-client-request-id": "sanitized",
        "x-ms-content-sha256": "47DEQpj8HBSa\u002B/TImW\u002B5JCeuQeRkm5NMpJWZG3hSuFU=",
        "x-ms-date": "Wed, 22 Nov 2023 10:02:00 GMT",
        "x-ms-useragent": "fake-useragent"
>>>>>>> 4862c6d8
      },
      "RequestBody": null,
      "StatusCode": 200,
      "ResponseHeaders": {
<<<<<<< HEAD
        "api-supported-versions": "2022-12-01, 2022-12-02-preview2, 2023-05-01-preview",
        "Cache-Control": "max-age=21600, private, stale-while-revalidate=86400",
        "Content-Length": "10214",
        "Content-Type": "application/json; charset=utf-8",
        "Date": "Fri, 14 Jul 2023 05:01:02 GMT",
        "MS-CV": "3pNd6AsuqkmTfdeH4tJB7A.0",
        "Strict-Transport-Security": "max-age=2592000",
        "X-Azure-Ref": "0j9awZAAAAAAfKXBS7MflTrjRncRj97W6V1NURURHRTA4MjAAOWZjN2I1MTktYThjYy00Zjg5LTkzNWUtYzkxNDhhZTA5ZTgx",
        "X-Cache": "CONFIG_NOCACHE",
        "X-Processing-Time": "246ms"
=======
        "api-supported-versions": "2022-12-01, 2022-12-02-preview2, 2023-05-01-preview, 2023-10-01-preview, 2024-01-31-preview",
        "Cache-Control": "max-age=21600, private, stale-while-revalidate=86400",
        "Content-Length": "10217",
        "Content-Type": "application/json; charset=utf-8",
        "Date": "Wed, 22 Nov 2023 10:01:58 GMT",
        "MS-CV": "1V5DVROumEWCKaHEhPr6gA.0",
        "Strict-Transport-Security": "max-age=2592000",
        "X-Azure-Ref": "0ltFdZQAAAACZDvVDFF//SLy\u002B4Nt79rsQUFJHMDFFREdFMDkxNgA5ZmM3YjUxOS1hOGNjLTRmODktOTM1ZS1jOTE0OGFlMDllODE=",
        "X-Cache": "CONFIG_NOCACHE",
        "X-Processing-Time": "737ms"
>>>>>>> 4862c6d8
      },
      "ResponseBody": {
        "phoneNumberLocalities": [
          {
            "localizedName": "Anchorage",
            "administrativeDivision": {
              "localizedName": "AK",
              "abbreviatedName": "AK"
            }
          },
          {
            "localizedName": "Birmingham",
            "administrativeDivision": {
              "localizedName": "AL",
              "abbreviatedName": "AL"
            }
          },
          {
            "localizedName": "Huntsville",
            "administrativeDivision": {
              "localizedName": "AL",
              "abbreviatedName": "AL"
            }
          },
          {
            "localizedName": "Mobile",
            "administrativeDivision": {
              "localizedName": "AL",
              "abbreviatedName": "AL"
            }
          },
          {
            "localizedName": "Montgomery",
            "administrativeDivision": {
              "localizedName": "AL",
              "abbreviatedName": "AL"
            }
          },
          {
            "localizedName": "Fort Smith",
            "administrativeDivision": {
              "localizedName": "AR",
              "abbreviatedName": "AR"
            }
          },
          {
            "localizedName": "Jonesboro",
            "administrativeDivision": {
              "localizedName": "AR",
              "abbreviatedName": "AR"
            }
          },
          {
            "localizedName": "Little Rock",
            "administrativeDivision": {
              "localizedName": "AR",
              "abbreviatedName": "AR"
            }
          },
          {
            "localizedName": "Phoenix",
            "administrativeDivision": {
              "localizedName": "AZ",
              "abbreviatedName": "AZ"
            }
          },
          {
            "localizedName": "Burbank",
            "administrativeDivision": {
              "localizedName": "CA",
              "abbreviatedName": "CA"
            }
          },
          {
            "localizedName": "Concord",
            "administrativeDivision": {
              "localizedName": "CA",
              "abbreviatedName": "CA"
            }
          },
          {
            "localizedName": "Fresno",
            "administrativeDivision": {
              "localizedName": "CA",
              "abbreviatedName": "CA"
            }
          },
          {
            "localizedName": "Los Angeles",
            "administrativeDivision": {
              "localizedName": "CA",
              "abbreviatedName": "CA"
            }
          },
          {
            "localizedName": "Riverside",
            "administrativeDivision": {
              "localizedName": "CA",
              "abbreviatedName": "CA"
            }
          },
          {
            "localizedName": "Sacramento",
            "administrativeDivision": {
              "localizedName": "CA",
              "abbreviatedName": "CA"
            }
          },
          {
            "localizedName": "Salinas",
            "administrativeDivision": {
              "localizedName": "CA",
              "abbreviatedName": "CA"
            }
          },
          {
            "localizedName": "San Diego",
            "administrativeDivision": {
              "localizedName": "CA",
              "abbreviatedName": "CA"
            }
          },
          {
            "localizedName": "San Francisco",
            "administrativeDivision": {
              "localizedName": "CA",
              "abbreviatedName": "CA"
            }
          },
          {
            "localizedName": "San Jose",
            "administrativeDivision": {
              "localizedName": "CA",
              "abbreviatedName": "CA"
            }
          },
          {
            "localizedName": "Santa Barbara",
            "administrativeDivision": {
              "localizedName": "CA",
              "abbreviatedName": "CA"
            }
          },
          {
            "localizedName": "Santa Clarita",
            "administrativeDivision": {
              "localizedName": "CA",
              "abbreviatedName": "CA"
            }
          },
          {
            "localizedName": "Santa Rosa",
            "administrativeDivision": {
              "localizedName": "CA",
              "abbreviatedName": "CA"
            }
          },
          {
            "localizedName": "Stockton",
            "administrativeDivision": {
              "localizedName": "CA",
              "abbreviatedName": "CA"
            }
          },
          {
            "localizedName": "Truckee",
            "administrativeDivision": {
              "localizedName": "CA",
              "abbreviatedName": "CA"
            }
          },
          {
            "localizedName": "Washington DC",
            "administrativeDivision": {
              "localizedName": "CL",
              "abbreviatedName": "CL"
            }
          },
          {
            "localizedName": "Denver",
            "administrativeDivision": {
              "localizedName": "CO",
              "abbreviatedName": "CO"
            }
          },
          {
            "localizedName": "Grand Junction",
            "administrativeDivision": {
              "localizedName": "CO",
              "abbreviatedName": "CO"
            }
          },
          {
            "localizedName": "Pueblo",
            "administrativeDivision": {
              "localizedName": "CO",
              "abbreviatedName": "CO"
            }
          },
          {
            "localizedName": "Bridgeport",
            "administrativeDivision": {
              "localizedName": "CT",
              "abbreviatedName": "CT"
            }
          },
          {
            "localizedName": "Hartford",
            "administrativeDivision": {
              "localizedName": "CT",
              "abbreviatedName": "CT"
            }
          },
          {
            "localizedName": "Wilmington",
            "administrativeDivision": {
              "localizedName": "DE",
              "abbreviatedName": "DE"
            }
          },
          {
            "localizedName": "Daytona Beach",
            "administrativeDivision": {
              "localizedName": "FL",
              "abbreviatedName": "FL"
            }
          },
          {
            "localizedName": "Fort Lauderdale",
            "administrativeDivision": {
              "localizedName": "FL",
              "abbreviatedName": "FL"
            }
          },
          {
            "localizedName": "Gainesville",
            "administrativeDivision": {
              "localizedName": "FL",
              "abbreviatedName": "FL"
            }
          },
          {
            "localizedName": "Jacksonville",
            "administrativeDivision": {
              "localizedName": "FL",
              "abbreviatedName": "FL"
            }
          },
          {
            "localizedName": "Lakeland",
            "administrativeDivision": {
              "localizedName": "FL",
              "abbreviatedName": "FL"
            }
          },
          {
            "localizedName": "Miami",
            "administrativeDivision": {
              "localizedName": "FL",
              "abbreviatedName": "FL"
            }
          },
          {
            "localizedName": "Orlando",
            "administrativeDivision": {
              "localizedName": "FL",
              "abbreviatedName": "FL"
            }
          },
          {
            "localizedName": "Port St Lucie",
            "administrativeDivision": {
              "localizedName": "FL",
              "abbreviatedName": "FL"
            }
          },
          {
            "localizedName": "Sarasota",
            "administrativeDivision": {
              "localizedName": "FL",
              "abbreviatedName": "FL"
            }
          },
          {
            "localizedName": "St. Petersburg",
            "administrativeDivision": {
              "localizedName": "FL",
              "abbreviatedName": "FL"
            }
          },
          {
<<<<<<< HEAD
            "localizedName": "Tampa",
=======
            "localizedName": "Tallahassee",
>>>>>>> 4862c6d8
            "administrativeDivision": {
              "localizedName": "FL",
              "abbreviatedName": "FL"
            }
          },
          {
            "localizedName": "Tampa",
            "administrativeDivision": {
              "localizedName": "FL",
              "abbreviatedName": "FL"
            }
          },
          {
            "localizedName": "West Palm Beach",
            "administrativeDivision": {
              "localizedName": "FL",
              "abbreviatedName": "FL"
            }
          },
          {
            "localizedName": "Albany",
            "administrativeDivision": {
              "localizedName": "GA",
              "abbreviatedName": "GA"
            }
          },
          {
            "localizedName": "Atlanta",
            "administrativeDivision": {
              "localizedName": "GA",
              "abbreviatedName": "GA"
            }
          },
          {
            "localizedName": "Augusta",
            "administrativeDivision": {
              "localizedName": "GA",
              "abbreviatedName": "GA"
            }
          },
          {
            "localizedName": "Macon",
            "administrativeDivision": {
              "localizedName": "GA",
              "abbreviatedName": "GA"
            }
          },
          {
            "localizedName": "Savannah",
            "administrativeDivision": {
              "localizedName": "GA",
              "abbreviatedName": "GA"
            }
          },
          {
            "localizedName": "Honolulu",
            "administrativeDivision": {
              "localizedName": "HI",
              "abbreviatedName": "HI"
            }
          },
          {
            "localizedName": "Cedar Rapids",
            "administrativeDivision": {
              "localizedName": "IA",
              "abbreviatedName": "IA"
            }
          },
          {
            "localizedName": "Davenport",
            "administrativeDivision": {
              "localizedName": "IA",
              "abbreviatedName": "IA"
            }
          },
          {
            "localizedName": "Iowa City",
            "administrativeDivision": {
              "localizedName": "IA",
              "abbreviatedName": "IA"
            }
          },
          {
            "localizedName": "Mason City",
            "administrativeDivision": {
              "localizedName": "IA",
              "abbreviatedName": "IA"
            }
          },
          {
            "localizedName": "Sioux City",
            "administrativeDivision": {
              "localizedName": "IA",
              "abbreviatedName": "IA"
            }
          },
          {
            "localizedName": "Boise",
            "administrativeDivision": {
              "localizedName": "ID",
              "abbreviatedName": "ID"
            }
          },
          {
            "localizedName": "Alton",
            "administrativeDivision": {
              "localizedName": "IL",
              "abbreviatedName": "IL"
            }
          },
          {
            "localizedName": "Aurora",
            "administrativeDivision": {
              "localizedName": "IL",
              "abbreviatedName": "IL"
            }
          },
          {
            "localizedName": "Bloomington",
            "administrativeDivision": {
              "localizedName": "IL",
              "abbreviatedName": "IL"
            }
          },
          {
            "localizedName": "Champaign",
            "administrativeDivision": {
              "localizedName": "IL",
              "abbreviatedName": "IL"
            }
          },
          {
            "localizedName": "Chicago",
            "administrativeDivision": {
              "localizedName": "IL",
              "abbreviatedName": "IL"
            }
          },
          {
            "localizedName": "Cicero",
            "administrativeDivision": {
              "localizedName": "IL",
              "abbreviatedName": "IL"
            }
          },
          {
            "localizedName": "Rock Island",
            "administrativeDivision": {
              "localizedName": "IL",
              "abbreviatedName": "IL"
            }
          },
          {
            "localizedName": "Rockford",
            "administrativeDivision": {
              "localizedName": "IL",
              "abbreviatedName": "IL"
            }
          },
          {
            "localizedName": "Waukegan",
            "administrativeDivision": {
              "localizedName": "IL",
              "abbreviatedName": "IL"
            }
          },
          {
            "localizedName": "Evansville",
            "administrativeDivision": {
              "localizedName": "IN",
              "abbreviatedName": "IN"
            }
          },
          {
            "localizedName": "Fort Wayne",
            "administrativeDivision": {
              "localizedName": "IN",
              "abbreviatedName": "IN"
            }
          },
          {
            "localizedName": "Gary",
            "administrativeDivision": {
              "localizedName": "IN",
              "abbreviatedName": "IN"
            }
          },
          {
            "localizedName": "Indianapolis",
            "administrativeDivision": {
              "localizedName": "IN",
              "abbreviatedName": "IN"
            }
          },
          {
            "localizedName": "South Bend",
            "administrativeDivision": {
              "localizedName": "IN",
              "abbreviatedName": "IN"
            }
          },
          {
            "localizedName": "Kansas City",
            "administrativeDivision": {
              "localizedName": "KS",
              "abbreviatedName": "KS"
            }
          },
          {
            "localizedName": "Topeka",
            "administrativeDivision": {
              "localizedName": "KS",
              "abbreviatedName": "KS"
            }
          },
          {
            "localizedName": "Wichita",
            "administrativeDivision": {
              "localizedName": "KS",
              "abbreviatedName": "KS"
            }
          },
          {
            "localizedName": "Ashland",
            "administrativeDivision": {
              "localizedName": "KY",
              "abbreviatedName": "KY"
            }
          },
          {
            "localizedName": "Lexington",
            "administrativeDivision": {
              "localizedName": "KY",
              "abbreviatedName": "KY"
            }
          },
          {
            "localizedName": "Louisville",
            "administrativeDivision": {
              "localizedName": "KY",
              "abbreviatedName": "KY"
            }
          },
          {
            "localizedName": "Owensboro",
            "administrativeDivision": {
              "localizedName": "KY",
              "abbreviatedName": "KY"
            }
          },
          {
            "localizedName": "Baton Rouge",
            "administrativeDivision": {
              "localizedName": "LA",
              "abbreviatedName": "LA"
            }
          },
          {
            "localizedName": "Lafayette",
            "administrativeDivision": {
              "localizedName": "LA",
              "abbreviatedName": "LA"
            }
          },
          {
            "localizedName": "New Orleans",
            "administrativeDivision": {
              "localizedName": "LA",
              "abbreviatedName": "LA"
            }
          },
          {
            "localizedName": "Shreveport",
            "administrativeDivision": {
              "localizedName": "LA",
              "abbreviatedName": "LA"
            }
          },
          {
            "localizedName": "Boston",
            "administrativeDivision": {
              "localizedName": "MA",
              "abbreviatedName": "MA"
            }
          },
          {
            "localizedName": "Chicopee",
            "administrativeDivision": {
              "localizedName": "MA",
              "abbreviatedName": "MA"
            }
          },
          {
            "localizedName": "Lowell",
            "administrativeDivision": {
              "localizedName": "MA",
              "abbreviatedName": "MA"
            }
          },
          {
            "localizedName": "Lynn",
            "administrativeDivision": {
              "localizedName": "MA",
              "abbreviatedName": "MA"
            }
          },
          {
            "localizedName": "Baltimore",
            "administrativeDivision": {
              "localizedName": "MD",
              "abbreviatedName": "MD"
            }
          },
          {
            "localizedName": "Bethesda",
            "administrativeDivision": {
              "localizedName": "MD",
              "abbreviatedName": "MD"
            }
          },
          {
            "localizedName": "Silver Spring",
            "administrativeDivision": {
              "localizedName": "MD",
              "abbreviatedName": "MD"
            }
          },
          {
            "localizedName": "Portland",
            "administrativeDivision": {
              "localizedName": "ME",
              "abbreviatedName": "ME"
            }
          },
          {
            "localizedName": "Ann Arbor",
            "administrativeDivision": {
              "localizedName": "MI",
              "abbreviatedName": "MI"
            }
          },
          {
            "localizedName": "Detroit",
            "administrativeDivision": {
              "localizedName": "MI",
              "abbreviatedName": "MI"
            }
          },
          {
            "localizedName": "Flint",
            "administrativeDivision": {
              "localizedName": "MI",
              "abbreviatedName": "MI"
            }
          },
          {
            "localizedName": "Grand Rapids",
            "administrativeDivision": {
              "localizedName": "MI",
              "abbreviatedName": "MI"
            }
          },
          {
            "localizedName": "Grant",
            "administrativeDivision": {
              "localizedName": "MI",
              "abbreviatedName": "MI"
            }
          },
          {
            "localizedName": "Lansing",
            "administrativeDivision": {
              "localizedName": "MI",
              "abbreviatedName": "MI"
            }
          },
          {
            "localizedName": "Otsego",
            "administrativeDivision": {
              "localizedName": "MI",
              "abbreviatedName": "MI"
            }
          },
          {
<<<<<<< HEAD
            "localizedName": "Pontiac",
            "administrativeDivision": {
              "localizedName": "MI",
              "abbreviatedName": "MI"
            }
          },
          {
=======
>>>>>>> 4862c6d8
            "localizedName": "Saginaw",
            "administrativeDivision": {
              "localizedName": "MI",
              "abbreviatedName": "MI"
            }
          },
          {
            "localizedName": "Sault Ste Marie",
            "administrativeDivision": {
              "localizedName": "MI",
              "abbreviatedName": "MI"
            }
          },
          {
            "localizedName": "Troy",
            "administrativeDivision": {
              "localizedName": "MI",
              "abbreviatedName": "MI"
            }
          },
          {
            "localizedName": "Warren",
            "administrativeDivision": {
              "localizedName": "MI",
              "abbreviatedName": "MI"
            }
          }
        ],
        "nextLink": "/availablePhoneNumbers/countries/US/localities?skip=100\u0026maxPageSize=100\u0026api-version=2022-12-01"
      }
    },
    {
      "RequestUri": "https://endpoint/availablePhoneNumbers/countries/US/localities?skip=100\u0026maxPageSize=100\u0026api-version=2022-12-01",
      "RequestMethod": "GET",
      "RequestHeaders": {
        "Accept": "application/json",
        "Accept-Encoding": "gzip,deflate",
        "Authorization": "Sanitized",
        "Connection": "keep-alive",
        "User-Agent": "azsdk-js-communication-phone-numbers/1.2.1 core-rest-pipeline/1.12.3 Node/v18.18.0 OS/(x64-Windows_NT-10.0.22621)",
        "x-ms-client-request-id": "sanitized",
        "x-ms-content-sha256": "47DEQpj8HBSa\u002B/TImW\u002B5JCeuQeRkm5NMpJWZG3hSuFU=",
        "x-ms-date": "Wed, 22 Nov 2023 10:02:00 GMT",
        "x-ms-useragent": "fake-useragent"
      },
      "RequestBody": null,
      "StatusCode": 200,
      "ResponseHeaders": {
        "api-supported-versions": "2022-12-01, 2022-12-02-preview2, 2023-05-01-preview, 2023-10-01-preview, 2024-01-31-preview",
        "Cache-Control": "max-age=21600, private, stale-while-revalidate=86400",
        "Content-Length": "10195",
        "Content-Type": "application/json; charset=utf-8",
        "Date": "Wed, 22 Nov 2023 10:01:59 GMT",
        "MS-CV": "pF8HCNeWvkuR/o74HuH0SA.0",
        "Strict-Transport-Security": "max-age=2592000",
        "X-Azure-Ref": "0l9FdZQAAAAC9hACuJEaxS5c8Op01adSsUFJHMDFFREdFMDkxNgA5ZmM3YjUxOS1hOGNjLTRmODktOTM1ZS1jOTE0OGFlMDllODE=",
        "X-Cache": "CONFIG_NOCACHE",
        "X-Processing-Time": "815ms"
      },
      "ResponseBody": {
        "phoneNumberLocalities": [
          {
            "localizedName": "Alexandria",
            "administrativeDivision": {
              "localizedName": "MN",
              "abbreviatedName": "MN"
            }
          }
        ],
        "nextLink": "/availablePhoneNumbers/countries/US/localities?skip=100\u0026maxPageSize=100\u0026api-version=2023-05-01-preview"
      }
    },
    {
      "RequestUri": "https://endpoint/availablePhoneNumbers/countries/US/localities?skip=100\u0026maxPageSize=100\u0026api-version=2023-05-01-preview",
      "RequestMethod": "GET",
      "RequestHeaders": {
        "Accept": "application/json",
        "Accept-Encoding": "gzip,deflate",
        "Authorization": "Sanitized",
        "Connection": "keep-alive",
        "User-Agent": "azsdk-js-communication-phone-numbers/1.2.0 core-rest-pipeline/1.11.1 Node/v14.17.5 OS/(x64-Windows_NT-10.0.22621)",
        "x-ms-client-request-id": "sanitized",
        "x-ms-content-sha256": "47DEQpj8HBSa\u002B/TImW\u002B5JCeuQeRkm5NMpJWZG3hSuFU=",
        "x-ms-date": "Fri, 14 Jul 2023 05:01:02 GMT"
      },
      "RequestBody": null,
      "StatusCode": 200,
      "ResponseHeaders": {
        "api-supported-versions": "2022-12-01, 2022-12-02-preview2, 2023-05-01-preview",
        "Cache-Control": "max-age=21600, private, stale-while-revalidate=86400",
        "Content-Length": "9909",
        "Content-Type": "application/json; charset=utf-8",
        "Date": "Fri, 14 Jul 2023 05:01:03 GMT",
        "MS-CV": "RPTT3dVysk\u002BBzmpyuZz9gw.0",
        "Strict-Transport-Security": "max-age=2592000",
        "X-Azure-Ref": "0j9awZAAAAAD0Wm06k3ZfTKmIP0AGjK4KV1NURURHRTA4MjAAOWZjN2I1MTktYThjYy00Zjg5LTkzNWUtYzkxNDhhZTA5ZTgx",
        "X-Cache": "CONFIG_NOCACHE",
        "X-Processing-Time": "243ms"
      },
      "ResponseBody": {
        "phoneNumberLocalities": [
          {
            "localizedName": "Bloomington",
            "administrativeDivision": {
              "localizedName": "MN",
              "abbreviatedName": "MN"
            }
          },
          {
            "localizedName": "Duluth",
            "administrativeDivision": {
              "localizedName": "MN",
              "abbreviatedName": "MN"
            }
          },
          {
            "localizedName": "Mankato",
            "administrativeDivision": {
              "localizedName": "MN",
              "abbreviatedName": "MN"
            }
          },
          {
            "localizedName": "Minneapolis",
            "administrativeDivision": {
              "localizedName": "MN",
              "abbreviatedName": "MN"
            }
          },
          {
            "localizedName": "Plymouth",
            "administrativeDivision": {
              "localizedName": "MN",
              "abbreviatedName": "MN"
            }
          },
          {
            "localizedName": "St. Paul",
            "administrativeDivision": {
              "localizedName": "MN",
              "abbreviatedName": "MN"
            }
          },
          {
            "localizedName": "Columbia",
            "administrativeDivision": {
              "localizedName": "MO",
              "abbreviatedName": "MO"
            }
          },
          {
            "localizedName": "Kansas City",
            "administrativeDivision": {
              "localizedName": "MO",
              "abbreviatedName": "MO"
            }
          },
          {
            "localizedName": "Marshall",
            "administrativeDivision": {
              "localizedName": "MO",
              "abbreviatedName": "MO"
            }
          },
          {
<<<<<<< HEAD
=======
            "localizedName": "Springfield",
            "administrativeDivision": {
              "localizedName": "MO",
              "abbreviatedName": "MO"
            }
          },
          {
>>>>>>> 4862c6d8
            "localizedName": "St. Louis",
            "administrativeDivision": {
              "localizedName": "MO",
              "abbreviatedName": "MO"
            }
          },
          {
            "localizedName": "Biloxi",
            "administrativeDivision": {
              "localizedName": "MS",
              "abbreviatedName": "MS"
            }
          },
          {
            "localizedName": "Jackson",
            "administrativeDivision": {
              "localizedName": "MS",
              "abbreviatedName": "MS"
            }
          },
          {
            "localizedName": "Starkville",
            "administrativeDivision": {
              "localizedName": "MS",
              "abbreviatedName": "MS"
            }
          },
          {
            "localizedName": "Billings",
            "administrativeDivision": {
              "localizedName": "MT",
              "abbreviatedName": "MT"
            }
          },
          {
            "localizedName": "Asheville",
            "administrativeDivision": {
              "localizedName": "NC",
              "abbreviatedName": "NC"
            }
          },
          {
            "localizedName": "Charlotte",
            "administrativeDivision": {
              "localizedName": "NC",
              "abbreviatedName": "NC"
            }
          },
          {
            "localizedName": "Fayetteville",
            "administrativeDivision": {
              "localizedName": "NC",
              "abbreviatedName": "NC"
            }
          },
          {
            "localizedName": "Greensboro",
            "administrativeDivision": {
              "localizedName": "NC",
              "abbreviatedName": "NC"
            }
          },
          {
            "localizedName": "Raleigh",
            "administrativeDivision": {
              "localizedName": "NC",
              "abbreviatedName": "NC"
            }
          },
          {
            "localizedName": "Rocky Mount",
            "administrativeDivision": {
              "localizedName": "NC",
              "abbreviatedName": "NC"
            }
          },
          {
            "localizedName": "Fargo",
            "administrativeDivision": {
              "localizedName": "ND",
              "abbreviatedName": "ND"
            }
          },
          {
            "localizedName": "Kearney",
            "administrativeDivision": {
              "localizedName": "NE",
              "abbreviatedName": "NE"
            }
          },
          {
            "localizedName": "Omaha",
            "administrativeDivision": {
              "localizedName": "NE",
              "abbreviatedName": "NE"
            }
          },
          {
            "localizedName": "All locations",
            "administrativeDivision": {
              "localizedName": "NG",
              "abbreviatedName": "NG"
            }
          },
          {
            "localizedName": "Atlantic City",
            "administrativeDivision": {
              "localizedName": "NJ",
              "abbreviatedName": "NJ"
            }
          },
          {
            "localizedName": "Camden",
            "administrativeDivision": {
              "localizedName": "NJ",
              "abbreviatedName": "NJ"
            }
          },
          {
            "localizedName": "Edison",
            "administrativeDivision": {
              "localizedName": "NJ",
              "abbreviatedName": "NJ"
            }
          },
          {
            "localizedName": "Elizabeth",
            "administrativeDivision": {
              "localizedName": "NJ",
              "abbreviatedName": "NJ"
            }
          },
          {
            "localizedName": "Jersey City",
            "administrativeDivision": {
              "localizedName": "NJ",
              "abbreviatedName": "NJ"
            }
          },
          {
            "localizedName": "Newark",
            "administrativeDivision": {
              "localizedName": "NJ",
              "abbreviatedName": "NJ"
            }
          },
          {
            "localizedName": "Albuquerque",
            "administrativeDivision": {
              "localizedName": "NM",
              "abbreviatedName": "NM"
            }
          },
          {
            "localizedName": "Las Cruces",
            "administrativeDivision": {
              "localizedName": "NM",
              "abbreviatedName": "NM"
            }
          },
          {
            "localizedName": "Las Vegas",
            "administrativeDivision": {
              "localizedName": "NV",
              "abbreviatedName": "NV"
            }
          },
          {
            "localizedName": "Reno",
            "administrativeDivision": {
              "localizedName": "NV",
              "abbreviatedName": "NV"
            }
          },
          {
            "localizedName": "Albany",
            "administrativeDivision": {
              "localizedName": "NY",
              "abbreviatedName": "NY"
            }
          },
          {
            "localizedName": "Brentwood",
            "administrativeDivision": {
              "localizedName": "NY",
              "abbreviatedName": "NY"
            }
          },
          {
            "localizedName": "Elmira",
            "administrativeDivision": {
              "localizedName": "NY",
              "abbreviatedName": "NY"
            }
          },
          {
            "localizedName": "Hempstead",
            "administrativeDivision": {
              "localizedName": "NY",
              "abbreviatedName": "NY"
            }
          },
          {
            "localizedName": "Kingston",
            "administrativeDivision": {
              "localizedName": "NY",
              "abbreviatedName": "NY"
            }
          },
          {
            "localizedName": "New York City",
            "administrativeDivision": {
              "localizedName": "NY",
              "abbreviatedName": "NY"
            }
          },
          {
            "localizedName": "Niagara Falls",
            "administrativeDivision": {
              "localizedName": "NY",
              "abbreviatedName": "NY"
            }
          },
          {
            "localizedName": "Rochester",
            "administrativeDivision": {
              "localizedName": "NY",
              "abbreviatedName": "NY"
            }
          },
          {
            "localizedName": "Syracuse",
            "administrativeDivision": {
              "localizedName": "NY",
              "abbreviatedName": "NY"
            }
          },
          {
            "localizedName": "Yonkers",
            "administrativeDivision": {
              "localizedName": "NY",
              "abbreviatedName": "NY"
            }
          },
          {
            "localizedName": "Akron",
            "administrativeDivision": {
              "localizedName": "OH",
              "abbreviatedName": "OH"
            }
          },
          {
            "localizedName": "Cincinnati",
            "administrativeDivision": {
              "localizedName": "OH",
              "abbreviatedName": "OH"
            }
          },
          {
            "localizedName": "Cleveland",
            "administrativeDivision": {
              "localizedName": "OH",
              "abbreviatedName": "OH"
            }
          },
          {
            "localizedName": "Columbus",
            "administrativeDivision": {
              "localizedName": "OH",
              "abbreviatedName": "OH"
            }
          },
          {
            "localizedName": "Dayton",
            "administrativeDivision": {
              "localizedName": "OH",
              "abbreviatedName": "OH"
            }
          },
          {
            "localizedName": "Toledo",
            "administrativeDivision": {
              "localizedName": "OH",
              "abbreviatedName": "OH"
            }
          },
          {
            "localizedName": "Lawton",
            "administrativeDivision": {
              "localizedName": "OK",
              "abbreviatedName": "OK"
            }
          },
          {
            "localizedName": "Oklahoma City",
            "administrativeDivision": {
              "localizedName": "OK",
              "abbreviatedName": "OK"
            }
          },
          {
            "localizedName": "Tulsa",
            "administrativeDivision": {
              "localizedName": "OK",
              "abbreviatedName": "OK"
            }
          },
          {
            "localizedName": "Portland",
            "administrativeDivision": {
              "localizedName": "OR",
              "abbreviatedName": "OR"
            }
          },
          {
<<<<<<< HEAD
            "localizedName": "Lancaster",
=======
            "localizedName": "Erie",
>>>>>>> 4862c6d8
            "administrativeDivision": {
              "localizedName": "PA",
              "abbreviatedName": "PA"
            }
          },
          {
<<<<<<< HEAD
=======
            "localizedName": "Lancaster",
            "administrativeDivision": {
              "localizedName": "PA",
              "abbreviatedName": "PA"
            }
          },
          {
>>>>>>> 4862c6d8
            "localizedName": "Philadelphia",
            "administrativeDivision": {
              "localizedName": "PA",
              "abbreviatedName": "PA"
            }
          },
          {
            "localizedName": "Pittsburgh",
            "administrativeDivision": {
              "localizedName": "PA",
              "abbreviatedName": "PA"
            }
          },
          {
            "localizedName": "Weatherly",
            "administrativeDivision": {
              "localizedName": "PA",
              "abbreviatedName": "PA"
            }
          },
          {
            "localizedName": "Providence",
            "administrativeDivision": {
              "localizedName": "RI",
              "abbreviatedName": "RI"
            }
          },
          {
            "localizedName": "Charleston",
            "administrativeDivision": {
              "localizedName": "SC",
              "abbreviatedName": "SC"
            }
          },
          {
            "localizedName": "Columbia",
            "administrativeDivision": {
              "localizedName": "SC",
              "abbreviatedName": "SC"
            }
          },
          {
            "localizedName": "Greenville",
            "administrativeDivision": {
              "localizedName": "SC",
              "abbreviatedName": "SC"
            }
          },
          {
            "localizedName": "Sioux Falls",
            "administrativeDivision": {
              "localizedName": "SD",
              "abbreviatedName": "SD"
            }
          },
          {
            "localizedName": "Chattanooga",
            "administrativeDivision": {
              "localizedName": "TN",
              "abbreviatedName": "TN"
            }
          },
          {
            "localizedName": "Clarksville",
            "administrativeDivision": {
              "localizedName": "TN",
              "abbreviatedName": "TN"
            }
          },
          {
            "localizedName": "Memphis",
            "administrativeDivision": {
              "localizedName": "TN",
              "abbreviatedName": "TN"
            }
          },
          {
<<<<<<< HEAD
            "localizedName": "Nashville",
=======
            "localizedName": "Knoxville",
            "administrativeDivision": {
              "localizedName": "TN",
              "abbreviatedName": "TN"
            }
          },
          {
            "localizedName": "Memphis",
>>>>>>> 4862c6d8
            "administrativeDivision": {
              "localizedName": "TN",
              "abbreviatedName": "TN"
            }
          },
          {
            "localizedName": "Abilene",
            "administrativeDivision": {
              "localizedName": "TX",
              "abbreviatedName": "TX"
            }
          },
          {
            "localizedName": "Abilene",
            "administrativeDivision": {
              "localizedName": "TX",
              "abbreviatedName": "TX"
            }
          },
          {
            "localizedName": "Austin",
            "administrativeDivision": {
              "localizedName": "TX",
              "abbreviatedName": "TX"
            }
          },
          {
            "localizedName": "Bryan",
            "administrativeDivision": {
              "localizedName": "TX",
              "abbreviatedName": "TX"
            }
          },
          {
            "localizedName": "Corpus Christi",
            "administrativeDivision": {
              "localizedName": "TX",
              "abbreviatedName": "TX"
            }
          },
          {
            "localizedName": "Dallas",
            "administrativeDivision": {
              "localizedName": "TX",
              "abbreviatedName": "TX"
            }
          },
          {
            "localizedName": "Denton",
            "administrativeDivision": {
              "localizedName": "TX",
              "abbreviatedName": "TX"
            }
          },
          {
            "localizedName": "El Paso",
            "administrativeDivision": {
              "localizedName": "TX",
              "abbreviatedName": "TX"
            }
          },
          {
            "localizedName": "Fort Worth",
            "administrativeDivision": {
              "localizedName": "TX",
              "abbreviatedName": "TX"
            }
          },
          {
            "localizedName": "Galveston",
            "administrativeDivision": {
              "localizedName": "TX",
              "abbreviatedName": "TX"
            }
          },
          {
            "localizedName": "Hamilton",
<<<<<<< HEAD
=======
            "administrativeDivision": {
              "localizedName": "TX",
              "abbreviatedName": "TX"
            }
          },
          {
            "localizedName": "Houston",
>>>>>>> 4862c6d8
            "administrativeDivision": {
              "localizedName": "TX",
              "abbreviatedName": "TX"
            }
          },
          {
            "localizedName": "Houston",
            "administrativeDivision": {
              "localizedName": "TX",
              "abbreviatedName": "TX"
            }
          },
          {
            "localizedName": "Huntsville",
            "administrativeDivision": {
              "localizedName": "TX",
              "abbreviatedName": "TX"
            }
          },
          {
            "localizedName": "Laredo",
            "administrativeDivision": {
              "localizedName": "TX",
              "abbreviatedName": "TX"
            }
          },
          {
<<<<<<< HEAD
            "localizedName": "Lubbock",
=======
            "localizedName": "Odessa",
>>>>>>> 4862c6d8
            "administrativeDivision": {
              "localizedName": "TX",
              "abbreviatedName": "TX"
            }
          },
          {
            "localizedName": "San Antonio",
            "administrativeDivision": {
              "localizedName": "TX",
              "abbreviatedName": "TX"
            }
          },
          {
            "localizedName": "Tyler",
            "administrativeDivision": {
              "localizedName": "TX",
              "abbreviatedName": "TX"
            }
          },
          {
            "localizedName": "Salt Lake City",
            "administrativeDivision": {
              "localizedName": "UT",
              "abbreviatedName": "UT"
            }
          },
          {
            "localizedName": "St. George",
            "administrativeDivision": {
              "localizedName": "UT",
              "abbreviatedName": "UT"
            }
          },
          {
            "localizedName": "Arlington",
            "administrativeDivision": {
              "localizedName": "VA",
              "abbreviatedName": "VA"
            }
          },
          {
            "localizedName": "Danville",
            "administrativeDivision": {
              "localizedName": "VA",
              "abbreviatedName": "VA"
            }
          },
          {
            "localizedName": "Lynchburg",
            "administrativeDivision": {
              "localizedName": "VA",
              "abbreviatedName": "VA"
            }
          },
          {
            "localizedName": "Richmond",
            "administrativeDivision": {
              "localizedName": "VA",
              "abbreviatedName": "VA"
            }
          },
          {
            "localizedName": "Roanoke",
            "administrativeDivision": {
              "localizedName": "VA",
              "abbreviatedName": "VA"
            }
          },
          {
            "localizedName": "Virginia Beach",
            "administrativeDivision": {
              "localizedName": "VA",
              "abbreviatedName": "VA"
            }
          },
          {
            "localizedName": "Brattleboro",
            "administrativeDivision": {
              "localizedName": "VT",
              "abbreviatedName": "VT"
            }
          },
          {
            "localizedName": "Montpelier",
            "administrativeDivision": {
              "localizedName": "VT",
              "abbreviatedName": "VT"
            }
          },
          {
            "localizedName": "Seattle",
            "administrativeDivision": {
              "localizedName": "WA",
              "abbreviatedName": "WA"
            }
          }
        ],
        "nextLink": "/availablePhoneNumbers/countries/US/localities?skip=200\u0026maxPageSize=100\u0026api-version=2022-12-01"
      }
    },
    {
      "RequestUri": "https://endpoint/availablePhoneNumbers/countries/US/localities?skip=200\u0026maxPageSize=100\u0026api-version=2022-12-01",
      "RequestMethod": "GET",
      "RequestHeaders": {
        "Accept": "application/json",
        "Accept-Encoding": "gzip,deflate",
        "Authorization": "Sanitized",
        "Connection": "keep-alive",
        "User-Agent": "azsdk-js-communication-phone-numbers/1.2.1 core-rest-pipeline/1.12.3 Node/v18.18.0 OS/(x64-Windows_NT-10.0.22621)",
        "x-ms-client-request-id": "sanitized",
        "x-ms-content-sha256": "47DEQpj8HBSa\u002B/TImW\u002B5JCeuQeRkm5NMpJWZG3hSuFU=",
        "x-ms-date": "Wed, 22 Nov 2023 10:02:01 GMT",
        "x-ms-useragent": "fake-useragent"
      },
      "RequestBody": null,
      "StatusCode": 200,
      "ResponseHeaders": {
        "api-supported-versions": "2022-12-01, 2022-12-02-preview2, 2023-05-01-preview, 2023-10-01-preview, 2024-01-31-preview",
        "Cache-Control": "max-age=21600, private, stale-while-revalidate=86400",
        "Content-Length": "743",
        "Content-Type": "application/json; charset=utf-8",
        "Date": "Wed, 22 Nov 2023 10:02:00 GMT",
        "MS-CV": "cV6i6BlRX0mq0e5mn9aKzw.0",
        "Strict-Transport-Security": "max-age=2592000",
        "X-Azure-Ref": "0mNFdZQAAAABMXhrJRF7jQ7NflEHLWVTXUFJHMDFFREdFMDkxNgA5ZmM3YjUxOS1hOGNjLTRmODktOTM1ZS1jOTE0OGFlMDllODE=",
        "X-Cache": "CONFIG_NOCACHE",
        "X-Processing-Time": "764ms"
      },
      "ResponseBody": {
        "phoneNumberLocalities": [
          {
            "localizedName": "Tacoma",
            "administrativeDivision": {
              "localizedName": "WA",
              "abbreviatedName": "WA"
            }
          },
          {
            "localizedName": "Eau Claire",
            "administrativeDivision": {
              "localizedName": "WI",
              "abbreviatedName": "WI"
            }
          },
          {
            "localizedName": "Kenosha",
            "administrativeDivision": {
              "localizedName": "WI",
              "abbreviatedName": "WI"
            }
          },
          {
            "localizedName": "Madison",
            "administrativeDivision": {
              "localizedName": "WI",
              "abbreviatedName": "WI"
            }
          },
          {
            "localizedName": "Milwaukee",
            "administrativeDivision": {
              "localizedName": "WI",
              "abbreviatedName": "WI"
            }
          },
          {
            "localizedName": "Charleston",
            "administrativeDivision": {
              "localizedName": "WV",
              "abbreviatedName": "WV"
            }
          },
          {
            "localizedName": "Laramie",
            "administrativeDivision": {
              "localizedName": "WY",
              "abbreviatedName": "WY"
            }
          }
        ],
        "nextLink": null
      }
    }
  ],
  "Variables": {}
}<|MERGE_RESOLUTION|>--- conflicted
+++ resolved
@@ -1,41 +1,22 @@
 {
   "Entries": [
     {
-      "RequestUri": "https://endpoint/availablePhoneNumbers/countries/US/localities?skip=0\u0026maxPageSize=100\u0026api-version=2023-05-01-preview",
+      "RequestUri": "https://endpoint/availablePhoneNumbers/countries/US/localities?skip=0\u0026maxPageSize=100\u0026api-version=2022-12-01",
       "RequestMethod": "GET",
       "RequestHeaders": {
         "Accept": "application/json",
         "Accept-Encoding": "gzip,deflate",
         "Authorization": "Sanitized",
         "Connection": "keep-alive",
-<<<<<<< HEAD
-        "User-Agent": "azsdk-js-communication-phone-numbers/1.2.0 core-rest-pipeline/1.11.1 Node/v14.17.5 OS/(x64-Windows_NT-10.0.22621)",
-        "x-ms-client-request-id": "sanitized",
-        "x-ms-content-sha256": "47DEQpj8HBSa\u002B/TImW\u002B5JCeuQeRkm5NMpJWZG3hSuFU=",
-        "x-ms-date": "Fri, 14 Jul 2023 05:01:02 GMT"
-=======
         "User-Agent": "azsdk-js-communication-phone-numbers/1.2.1 core-rest-pipeline/1.12.3 Node/v18.18.0 OS/(x64-Windows_NT-10.0.22621)",
         "x-ms-client-request-id": "sanitized",
         "x-ms-content-sha256": "47DEQpj8HBSa\u002B/TImW\u002B5JCeuQeRkm5NMpJWZG3hSuFU=",
         "x-ms-date": "Wed, 22 Nov 2023 10:02:00 GMT",
         "x-ms-useragent": "fake-useragent"
->>>>>>> 4862c6d8
       },
       "RequestBody": null,
       "StatusCode": 200,
       "ResponseHeaders": {
-<<<<<<< HEAD
-        "api-supported-versions": "2022-12-01, 2022-12-02-preview2, 2023-05-01-preview",
-        "Cache-Control": "max-age=21600, private, stale-while-revalidate=86400",
-        "Content-Length": "10214",
-        "Content-Type": "application/json; charset=utf-8",
-        "Date": "Fri, 14 Jul 2023 05:01:02 GMT",
-        "MS-CV": "3pNd6AsuqkmTfdeH4tJB7A.0",
-        "Strict-Transport-Security": "max-age=2592000",
-        "X-Azure-Ref": "0j9awZAAAAAAfKXBS7MflTrjRncRj97W6V1NURURHRTA4MjAAOWZjN2I1MTktYThjYy00Zjg5LTkzNWUtYzkxNDhhZTA5ZTgx",
-        "X-Cache": "CONFIG_NOCACHE",
-        "X-Processing-Time": "246ms"
-=======
         "api-supported-versions": "2022-12-01, 2022-12-02-preview2, 2023-05-01-preview, 2023-10-01-preview, 2024-01-31-preview",
         "Cache-Control": "max-age=21600, private, stale-while-revalidate=86400",
         "Content-Length": "10217",
@@ -46,7 +27,6 @@
         "X-Azure-Ref": "0ltFdZQAAAACZDvVDFF//SLy\u002B4Nt79rsQUFJHMDFFREdFMDkxNgA5ZmM3YjUxOS1hOGNjLTRmODktOTM1ZS1jOTE0OGFlMDllODE=",
         "X-Cache": "CONFIG_NOCACHE",
         "X-Processing-Time": "737ms"
->>>>>>> 4862c6d8
       },
       "ResponseBody": {
         "phoneNumberLocalities": [
@@ -338,11 +318,7 @@
             }
           },
           {
-<<<<<<< HEAD
-            "localizedName": "Tampa",
-=======
             "localizedName": "Tallahassee",
->>>>>>> 4862c6d8
             "administrativeDivision": {
               "localizedName": "FL",
               "abbreviatedName": "FL"
@@ -727,16 +703,6 @@
             }
           },
           {
-<<<<<<< HEAD
-            "localizedName": "Pontiac",
-            "administrativeDivision": {
-              "localizedName": "MI",
-              "abbreviatedName": "MI"
-            }
-          },
-          {
-=======
->>>>>>> 4862c6d8
             "localizedName": "Saginaw",
             "administrativeDivision": {
               "localizedName": "MI",
@@ -804,40 +770,7 @@
               "localizedName": "MN",
               "abbreviatedName": "MN"
             }
-          }
-        ],
-        "nextLink": "/availablePhoneNumbers/countries/US/localities?skip=100\u0026maxPageSize=100\u0026api-version=2023-05-01-preview"
-      }
-    },
-    {
-      "RequestUri": "https://endpoint/availablePhoneNumbers/countries/US/localities?skip=100\u0026maxPageSize=100\u0026api-version=2023-05-01-preview",
-      "RequestMethod": "GET",
-      "RequestHeaders": {
-        "Accept": "application/json",
-        "Accept-Encoding": "gzip,deflate",
-        "Authorization": "Sanitized",
-        "Connection": "keep-alive",
-        "User-Agent": "azsdk-js-communication-phone-numbers/1.2.0 core-rest-pipeline/1.11.1 Node/v14.17.5 OS/(x64-Windows_NT-10.0.22621)",
-        "x-ms-client-request-id": "sanitized",
-        "x-ms-content-sha256": "47DEQpj8HBSa\u002B/TImW\u002B5JCeuQeRkm5NMpJWZG3hSuFU=",
-        "x-ms-date": "Fri, 14 Jul 2023 05:01:02 GMT"
-      },
-      "RequestBody": null,
-      "StatusCode": 200,
-      "ResponseHeaders": {
-        "api-supported-versions": "2022-12-01, 2022-12-02-preview2, 2023-05-01-preview",
-        "Cache-Control": "max-age=21600, private, stale-while-revalidate=86400",
-        "Content-Length": "9909",
-        "Content-Type": "application/json; charset=utf-8",
-        "Date": "Fri, 14 Jul 2023 05:01:03 GMT",
-        "MS-CV": "RPTT3dVysk\u002BBzmpyuZz9gw.0",
-        "Strict-Transport-Security": "max-age=2592000",
-        "X-Azure-Ref": "0j9awZAAAAAD0Wm06k3ZfTKmIP0AGjK4KV1NURURHRTA4MjAAOWZjN2I1MTktYThjYy00Zjg5LTkzNWUtYzkxNDhhZTA5ZTgx",
-        "X-Cache": "CONFIG_NOCACHE",
-        "X-Processing-Time": "243ms"
-      },
-      "ResponseBody": {
-        "phoneNumberLocalities": [
+          },
           {
             "localizedName": "Bloomington",
             "administrativeDivision": {
@@ -902,8 +835,6 @@
             }
           },
           {
-<<<<<<< HEAD
-=======
             "localizedName": "Springfield",
             "administrativeDivision": {
               "localizedName": "MO",
@@ -911,7 +842,6 @@
             }
           },
           {
->>>>>>> 4862c6d8
             "localizedName": "St. Louis",
             "administrativeDivision": {
               "localizedName": "MO",
@@ -1227,19 +1157,13 @@
             }
           },
           {
-<<<<<<< HEAD
-            "localizedName": "Lancaster",
-=======
             "localizedName": "Erie",
->>>>>>> 4862c6d8
             "administrativeDivision": {
               "localizedName": "PA",
               "abbreviatedName": "PA"
             }
           },
           {
-<<<<<<< HEAD
-=======
             "localizedName": "Lancaster",
             "administrativeDivision": {
               "localizedName": "PA",
@@ -1247,7 +1171,6 @@
             }
           },
           {
->>>>>>> 4862c6d8
             "localizedName": "Philadelphia",
             "administrativeDivision": {
               "localizedName": "PA",
@@ -1318,16 +1241,13 @@
             }
           },
           {
-            "localizedName": "Memphis",
+            "localizedName": "Jackson",
             "administrativeDivision": {
               "localizedName": "TN",
               "abbreviatedName": "TN"
             }
           },
           {
-<<<<<<< HEAD
-            "localizedName": "Nashville",
-=======
             "localizedName": "Knoxville",
             "administrativeDivision": {
               "localizedName": "TN",
@@ -1336,13 +1256,19 @@
           },
           {
             "localizedName": "Memphis",
->>>>>>> 4862c6d8
             "administrativeDivision": {
               "localizedName": "TN",
               "abbreviatedName": "TN"
             }
           },
           {
+            "localizedName": "Nashville",
+            "administrativeDivision": {
+              "localizedName": "TN",
+              "abbreviatedName": "TN"
+            }
+          },
+          {
             "localizedName": "Abilene",
             "administrativeDivision": {
               "localizedName": "TX",
@@ -1350,13 +1276,6 @@
             }
           },
           {
-            "localizedName": "Abilene",
-            "administrativeDivision": {
-              "localizedName": "TX",
-              "abbreviatedName": "TX"
-            }
-          },
-          {
             "localizedName": "Austin",
             "administrativeDivision": {
               "localizedName": "TX",
@@ -1414,8 +1333,6 @@
           },
           {
             "localizedName": "Hamilton",
-<<<<<<< HEAD
-=======
             "administrativeDivision": {
               "localizedName": "TX",
               "abbreviatedName": "TX"
@@ -1423,14 +1340,6 @@
           },
           {
             "localizedName": "Houston",
->>>>>>> 4862c6d8
-            "administrativeDivision": {
-              "localizedName": "TX",
-              "abbreviatedName": "TX"
-            }
-          },
-          {
-            "localizedName": "Houston",
             "administrativeDivision": {
               "localizedName": "TX",
               "abbreviatedName": "TX"
@@ -1451,11 +1360,14 @@
             }
           },
           {
-<<<<<<< HEAD
             "localizedName": "Lubbock",
-=======
+            "administrativeDivision": {
+              "localizedName": "TX",
+              "abbreviatedName": "TX"
+            }
+          },
+          {
             "localizedName": "Odessa",
->>>>>>> 4862c6d8
             "administrativeDivision": {
               "localizedName": "TX",
               "abbreviatedName": "TX"
