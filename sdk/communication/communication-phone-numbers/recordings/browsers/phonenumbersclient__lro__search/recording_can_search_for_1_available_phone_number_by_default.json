--- conflicted
+++ resolved
@@ -1,11 +1,7 @@
 {
   "Entries": [
     {
-<<<<<<< HEAD
       "RequestUri": "https://endpoint/availablePhoneNumbers/countries/US/:search?api-version=2023-10-01-preview",
-=======
-      "RequestUri": "https://endpoint/availablePhoneNumbers/countries/US/:search?api-version=2023-05-01-preview",
->>>>>>> 0cde5fec
       "RequestMethod": "POST",
       "RequestHeaders": {
         "Accept": "application/json",
@@ -42,19 +38,11 @@
         "Access-Control-Expose-Headers": "Location,Operation-Location,operation-id,search-id",
         "api-supported-versions": "2021-03-07, 2022-01-11-preview2, 2022-06-01-preview, 2022-12-01, 2022-12-02-preview2, 2023-05-01-preview",
         "Content-Length": "0",
-<<<<<<< HEAD
         "Date": "Wed, 22 Nov 2023 10:40:17 GMT",
         "Location": "/availablePhoneNumbers/searchResults/sanitized?api-version=2023-10-01-preview",
         "MS-CV": "3VebVkqoTkqK06WDEH5tyw.0",
         "operation-id": "search_sanitized",
         "Operation-Location": "/phoneNumbers/operations/search_sanitized?api-version=2023-10-01-preview",
-=======
-        "Date": "Sat, 15 Jul 2023 04:52:24 GMT",
-        "Location": "/availablePhoneNumbers/searchResults/sanitized?api-version=2023-05-01-preview",
-        "MS-CV": "1627MnfFMU\u002BqKQDQ\u002BBrB4w.0",
-        "operation-id": "search_sanitized",
-        "Operation-Location": "/phoneNumbers/operations/search_sanitized?api-version=2023-05-01-preview",
->>>>>>> 0cde5fec
         "search-id": "sanitized",
         "Strict-Transport-Security": "max-age=2592000",
         "X-Azure-Ref": "0CCayZAAAAAB5Yaw/kHCRTJMsJZgQAcfgV1NURURHRTA4MTEAOWZjN2I1MTktYThjYy00Zjg5LTkzNWUtYzkxNDhhZTA5ZTgx",
@@ -64,11 +52,7 @@
       "ResponseBody": null
     },
     {
-<<<<<<< HEAD
       "RequestUri": "https://endpoint/phoneNumbers/operations/search_sanitized?api-version=2023-10-01-preview",
-=======
-      "RequestUri": "https://endpoint/phoneNumbers/operations/search_sanitized?api-version=2023-05-01-preview",
->>>>>>> 0cde5fec
       "RequestMethod": "GET",
       "RequestHeaders": {
         "Accept": "application/json",
@@ -96,15 +80,9 @@
         "Access-Control-Expose-Headers": "Location",
         "api-supported-versions": "2021-03-07, 2022-01-11-preview2, 2022-06-01-preview, 2022-11-15-preview, 2022-12-01, 2022-12-02-preview2, 2023-05-01-preview",
         "Content-Type": "application/json; charset=utf-8",
-<<<<<<< HEAD
         "Date": "Wed, 22 Nov 2023 10:40:17 GMT",
         "Location": "/availablePhoneNumbers/searchResults/sanitized?api-version=2023-10-01-preview",
         "MS-CV": "i/8RnUZIZ0aYT/NKRLINFQ.0",
-=======
-        "Date": "Sat, 15 Jul 2023 04:52:24 GMT",
-        "Location": "/availablePhoneNumbers/searchResults/sanitized?api-version=2023-05-01-preview",
-        "MS-CV": "LbSR6IaEHEmi6EgRpFotiQ.0",
->>>>>>> 0cde5fec
         "Strict-Transport-Security": "max-age=2592000",
         "Transfer-Encoding": "chunked",
         "X-Azure-Ref": "0CSayZAAAAACQ9VibDJSVQZnACGtHNqjQV1NURURHRTA4MTEAOWZjN2I1MTktYThjYy00Zjg5LTkzNWUtYzkxNDhhZTA5ZTgx",
@@ -113,25 +91,15 @@
       },
       "ResponseBody": {
         "operationType": "search",
-<<<<<<< HEAD
         "status": "running",
         "resourceLocation": "/availablePhoneNumbers/searchResults/sanitized?api-version=2023-10-01-preview",
         "createdDateTime": "2023-11-22T10:40:16.9679824\u002B00:00",
-=======
-        "status": "notStarted",
-        "resourceLocation": "/availablePhoneNumbers/searchResults/sanitized?api-version=2023-05-01-preview",
-        "createdDateTime": "2023-07-15T04:52:24.9544974\u002B00:00",
->>>>>>> 0cde5fec
         "id": "search_sanitized",
         "lastActionDateTime": "0001-01-01T00:00:00\u002B00:00"
       }
     },
     {
-<<<<<<< HEAD
       "RequestUri": "https://endpoint/phoneNumbers/operations/search_sanitized?api-version=2023-10-01-preview",
-=======
-      "RequestUri": "https://endpoint/phoneNumbers/operations/search_sanitized?api-version=2023-05-01-preview",
->>>>>>> 0cde5fec
       "RequestMethod": "GET",
       "RequestHeaders": {
         "Accept": "application/json",
@@ -159,15 +127,9 @@
         "Access-Control-Expose-Headers": "Location",
         "api-supported-versions": "2021-03-07, 2022-01-11-preview2, 2022-06-01-preview, 2022-11-15-preview, 2022-12-01, 2022-12-02-preview2, 2023-05-01-preview",
         "Content-Type": "application/json; charset=utf-8",
-<<<<<<< HEAD
         "Date": "Wed, 22 Nov 2023 10:40:18 GMT",
         "Location": "/availablePhoneNumbers/searchResults/sanitized?api-version=2023-10-01-preview",
         "MS-CV": "oVkPH3masUynry7dfe1pbw.0",
-=======
-        "Date": "Sat, 15 Jul 2023 04:52:25 GMT",
-        "Location": "/availablePhoneNumbers/searchResults/sanitized?api-version=2023-05-01-preview",
-        "MS-CV": "1ldJ2g1wUUGLQaLi274ssw.0",
->>>>>>> 0cde5fec
         "Strict-Transport-Security": "max-age=2592000",
         "Transfer-Encoding": "chunked",
         "X-Azure-Ref": "0CSayZAAAAABfdRLX3DiFT56Mhbg/HWQpV1NURURHRTA4MTEAOWZjN2I1MTktYThjYy00Zjg5LTkzNWUtYzkxNDhhZTA5ZTgx",
@@ -177,23 +139,14 @@
       "ResponseBody": {
         "operationType": "search",
         "status": "running",
-<<<<<<< HEAD
         "resourceLocation": "/availablePhoneNumbers/searchResults/sanitized?api-version=2023-10-01-preview",
         "createdDateTime": "2023-11-22T10:40:16.9679824\u002B00:00",
-=======
-        "resourceLocation": "/availablePhoneNumbers/searchResults/sanitized?api-version=2023-05-01-preview",
-        "createdDateTime": "2023-07-15T04:52:24.9544974\u002B00:00",
->>>>>>> 0cde5fec
         "id": "search_sanitized",
         "lastActionDateTime": "0001-01-01T00:00:00\u002B00:00"
       }
     },
     {
-<<<<<<< HEAD
       "RequestUri": "https://endpoint/phoneNumbers/operations/search_sanitized?api-version=2023-10-01-preview",
-=======
-      "RequestUri": "https://endpoint/phoneNumbers/operations/search_sanitized?api-version=2023-05-01-preview",
->>>>>>> 0cde5fec
       "RequestMethod": "GET",
       "RequestHeaders": {
         "Accept": "application/json",
@@ -221,15 +174,9 @@
         "Access-Control-Expose-Headers": "Location",
         "api-supported-versions": "2021-03-07, 2022-01-11-preview2, 2022-06-01-preview, 2022-11-15-preview, 2022-12-01, 2022-12-02-preview2, 2023-05-01-preview",
         "Content-Type": "application/json; charset=utf-8",
-<<<<<<< HEAD
         "Date": "Wed, 22 Nov 2023 10:40:20 GMT",
         "Location": "/availablePhoneNumbers/searchResults/sanitized?api-version=2023-10-01-preview",
         "MS-CV": "1da5PLou8Eefp64kTs9wnQ.0",
-=======
-        "Date": "Sat, 15 Jul 2023 04:52:27 GMT",
-        "Location": "/availablePhoneNumbers/searchResults/sanitized?api-version=2023-05-01-preview",
-        "MS-CV": "wSajhI8d8E\u002BmQ4ZR9ao/Kw.0",
->>>>>>> 0cde5fec
         "Strict-Transport-Security": "max-age=2592000",
         "Transfer-Encoding": "chunked",
         "X-Azure-Ref": "0DCayZAAAAABMlfEITrNJQopDx9fy\u002B\u002BxrV1NURURHRTA4MTEAOWZjN2I1MTktYThjYy00Zjg5LTkzNWUtYzkxNDhhZTA5ZTgx",
@@ -239,23 +186,14 @@
       "ResponseBody": {
         "operationType": "search",
         "status": "succeeded",
-<<<<<<< HEAD
         "resourceLocation": "/availablePhoneNumbers/searchResults/sanitized?api-version=2023-10-01-preview",
         "createdDateTime": "2023-11-22T10:40:16.9679824\u002B00:00",
-=======
-        "resourceLocation": "/availablePhoneNumbers/searchResults/sanitized?api-version=2023-05-01-preview",
-        "createdDateTime": "2023-07-15T04:52:24.9544974\u002B00:00",
->>>>>>> 0cde5fec
         "id": "search_sanitized",
         "lastActionDateTime": "0001-01-01T00:00:00\u002B00:00"
       }
     },
     {
-<<<<<<< HEAD
       "RequestUri": "https://endpoint/availablePhoneNumbers/searchResults/sanitized?api-version=2023-10-01-preview",
-=======
-      "RequestUri": "https://endpoint/availablePhoneNumbers/searchResults/sanitized?api-version=2023-05-01-preview",
->>>>>>> 0cde5fec
       "RequestMethod": "GET",
       "RequestHeaders": {
         "Accept": "application/json",
