{
  "Entries": [
    {
      "RequestUri": "https://endpoint/availablePhoneNumbers/countries/US/localities?skip=0\u0026maxPageSize=100\u0026api-version=2023-05-01-preview",
      "RequestMethod": "GET",
      "RequestHeaders": {
        "Accept": "application/json",
        "Accept-Encoding": "gzip, deflate, br",
        "Accept-Language": "en-US",
        "Authorization": "Sanitized",
        "Connection": "keep-alive",
        "Referer": "http://localhost:9876/",
        "sec-ch-ua": "",
        "sec-ch-ua-mobile": "?0",
        "sec-ch-ua-platform": "\u0022\u0022",
        "Sec-Fetch-Dest": "empty",
        "Sec-Fetch-Mode": "cors",
        "Sec-Fetch-Site": "same-site",
        "User-Agent": "Mozilla/5.0 (Windows NT 10.0; Win64; x64) AppleWebKit/537.36 (KHTML, like Gecko) HeadlessChrome/112.0.5614.0 Safari/537.36",
        "x-ms-client-request-id": "sanitized",
        "x-ms-content-sha256": "47DEQpj8HBSa\u002B/TImW\u002B5JCeuQeRkm5NMpJWZG3hSuFU=",
<<<<<<< HEAD
        "x-ms-date": "Sat, 15 Jul 2023 04:51:49 GMT",
        "x-ms-useragent": "azsdk-js-communication-phone-numbers/1.2.0 core-rest-pipeline/1.11.1 OS"
=======
        "x-ms-date": "Wed, 22 Nov 2023 10:38:24 GMT",
        "x-ms-useragent": "fake-useragent"
>>>>>>> 4862c6d8
      },
      "RequestBody": null,
      "StatusCode": 200,
      "ResponseHeaders": {
<<<<<<< HEAD
        "api-supported-versions": "2022-12-01, 2022-12-02-preview2, 2023-05-01-preview",
        "Cache-Control": "max-age=21600, private, stale-while-revalidate=86400",
        "Content-Length": "10216",
        "Content-Type": "application/json; charset=utf-8",
        "Date": "Sat, 15 Jul 2023 04:51:48 GMT",
        "MS-CV": "yzcFdlNLmESGOmiD1vA9xw.0",
        "Strict-Transport-Security": "max-age=2592000",
        "X-Azure-Ref": "05SWyZAAAAABAQ51pqjo8SoTbyjyJdgECV1NURURHRTA4MTEAOWZjN2I1MTktYThjYy00Zjg5LTkzNWUtYzkxNDhhZTA5ZTgx",
        "X-Cache": "CONFIG_NOCACHE",
        "X-Processing-Time": "220ms"
=======
        "api-supported-versions": "2022-12-01, 2022-12-02-preview2, 2023-05-01-preview, 2023-10-01-preview, 2024-01-31-preview",
        "Cache-Control": "max-age=21600, private, stale-while-revalidate=86400",
        "Content-Length": "10217",
        "Content-Type": "application/json; charset=utf-8",
        "Date": "Wed, 22 Nov 2023 10:38:23 GMT",
        "MS-CV": "K/DgTZEWKUSwCQBztEINwg.0",
        "Strict-Transport-Security": "max-age=2592000",
        "X-Azure-Ref": "0H9pdZQAAAAB3wvQ3wX2/RZM4KS57IEOiUFJHMDFFREdFMDkwNwA5ZmM3YjUxOS1hOGNjLTRmODktOTM1ZS1jOTE0OGFlMDllODE=",
        "X-Cache": "CONFIG_NOCACHE",
        "X-Processing-Time": "763ms"
>>>>>>> 4862c6d8
      },
      "ResponseBody": {
        "phoneNumberLocalities": [
          {
            "localizedName": "Anchorage",
            "administrativeDivision": {
              "localizedName": "AK",
              "abbreviatedName": "AK"
            }
          },
          {
            "localizedName": "Birmingham",
            "administrativeDivision": {
              "localizedName": "AL",
              "abbreviatedName": "AL"
            }
          },
          {
            "localizedName": "Huntsville",
            "administrativeDivision": {
              "localizedName": "AL",
              "abbreviatedName": "AL"
            }
          },
          {
            "localizedName": "Mobile",
            "administrativeDivision": {
              "localizedName": "AL",
              "abbreviatedName": "AL"
            }
          },
          {
            "localizedName": "Montgomery",
            "administrativeDivision": {
              "localizedName": "AL",
              "abbreviatedName": "AL"
            }
          },
          {
            "localizedName": "Fort Smith",
            "administrativeDivision": {
              "localizedName": "AR",
              "abbreviatedName": "AR"
            }
          },
          {
            "localizedName": "Jonesboro",
            "administrativeDivision": {
              "localizedName": "AR",
              "abbreviatedName": "AR"
            }
          },
          {
            "localizedName": "Little Rock",
            "administrativeDivision": {
              "localizedName": "AR",
              "abbreviatedName": "AR"
            }
          },
          {
            "localizedName": "Phoenix",
            "administrativeDivision": {
              "localizedName": "AZ",
              "abbreviatedName": "AZ"
            }
          },
          {
            "localizedName": "Burbank",
<<<<<<< HEAD
            "administrativeDivision": {
              "localizedName": "CA",
              "abbreviatedName": "CA"
            }
          },
          {
            "localizedName": "Concord",
=======
>>>>>>> 4862c6d8
            "administrativeDivision": {
              "localizedName": "CA",
              "abbreviatedName": "CA"
            }
          },
          {
            "localizedName": "Escondido",
            "administrativeDivision": {
              "localizedName": "CA",
              "abbreviatedName": "CA"
            }
          },
          {
            "localizedName": "Fresno",
            "administrativeDivision": {
              "localizedName": "CA",
              "abbreviatedName": "CA"
            }
          },
          {
            "localizedName": "Los Angeles",
            "administrativeDivision": {
              "localizedName": "CA",
              "abbreviatedName": "CA"
            }
          },
          {
            "localizedName": "Riverside",
            "administrativeDivision": {
              "localizedName": "CA",
              "abbreviatedName": "CA"
            }
          },
          {
            "localizedName": "Sacramento",
            "administrativeDivision": {
              "localizedName": "CA",
              "abbreviatedName": "CA"
            }
          },
          {
            "localizedName": "Salinas",
            "administrativeDivision": {
              "localizedName": "CA",
              "abbreviatedName": "CA"
            }
          },
          {
            "localizedName": "Salinas",
            "administrativeDivision": {
              "localizedName": "CA",
              "abbreviatedName": "CA"
            }
          },
          {
            "localizedName": "San Diego",
            "administrativeDivision": {
              "localizedName": "CA",
              "abbreviatedName": "CA"
            }
          },
          {
            "localizedName": "San Francisco",
            "administrativeDivision": {
              "localizedName": "CA",
              "abbreviatedName": "CA"
            }
          },
          {
            "localizedName": "San Jose",
            "administrativeDivision": {
              "localizedName": "CA",
              "abbreviatedName": "CA"
            }
          },
          {
            "localizedName": "Santa Barbara",
            "administrativeDivision": {
              "localizedName": "CA",
              "abbreviatedName": "CA"
            }
          },
          {
            "localizedName": "Santa Clarita",
            "administrativeDivision": {
              "localizedName": "CA",
              "abbreviatedName": "CA"
            }
          },
          {
            "localizedName": "Santa Rosa",
            "administrativeDivision": {
              "localizedName": "CA",
              "abbreviatedName": "CA"
            }
          },
          {
            "localizedName": "Stockton",
            "administrativeDivision": {
              "localizedName": "CA",
              "abbreviatedName": "CA"
            }
          },
          {
            "localizedName": "Truckee",
            "administrativeDivision": {
              "localizedName": "CA",
              "abbreviatedName": "CA"
            }
          },
          {
            "localizedName": "Washington DC",
            "administrativeDivision": {
              "localizedName": "CL",
              "abbreviatedName": "CL"
            }
          },
          {
            "localizedName": "Denver",
            "administrativeDivision": {
              "localizedName": "CO",
              "abbreviatedName": "CO"
            }
          },
          {
            "localizedName": "Grand Junction",
            "administrativeDivision": {
              "localizedName": "CO",
              "abbreviatedName": "CO"
            }
          },
          {
            "localizedName": "Pueblo",
            "administrativeDivision": {
              "localizedName": "CO",
              "abbreviatedName": "CO"
            }
          },
          {
            "localizedName": "Bridgeport",
            "administrativeDivision": {
              "localizedName": "CT",
              "abbreviatedName": "CT"
            }
          },
          {
            "localizedName": "Hartford",
            "administrativeDivision": {
              "localizedName": "CT",
              "abbreviatedName": "CT"
            }
          },
          {
            "localizedName": "Wilmington",
            "administrativeDivision": {
              "localizedName": "DE",
              "abbreviatedName": "DE"
            }
          },
          {
<<<<<<< HEAD
            "localizedName": "Cape Coral",
            "administrativeDivision": {
              "localizedName": "FL",
              "abbreviatedName": "FL"
            }
          },
          {
=======
>>>>>>> 4862c6d8
            "localizedName": "Daytona Beach",
            "administrativeDivision": {
              "localizedName": "FL",
              "abbreviatedName": "FL"
            }
          },
          {
            "localizedName": "Fort Lauderdale",
            "administrativeDivision": {
              "localizedName": "FL",
              "abbreviatedName": "FL"
            }
          },
          {
            "localizedName": "Gainesville",
            "administrativeDivision": {
              "localizedName": "FL",
              "abbreviatedName": "FL"
            }
          },
          {
            "localizedName": "Jacksonville",
            "administrativeDivision": {
              "localizedName": "FL",
              "abbreviatedName": "FL"
            }
          },
          {
            "localizedName": "Lakeland",
            "administrativeDivision": {
              "localizedName": "FL",
              "abbreviatedName": "FL"
            }
          },
          {
            "localizedName": "Miami",
            "administrativeDivision": {
              "localizedName": "FL",
              "abbreviatedName": "FL"
            }
          },
          {
            "localizedName": "Orlando",
            "administrativeDivision": {
              "localizedName": "FL",
              "abbreviatedName": "FL"
            }
          },
          {
            "localizedName": "Sarasota",
            "administrativeDivision": {
              "localizedName": "FL",
              "abbreviatedName": "FL"
            }
          },
          {
            "localizedName": "St. Petersburg",
            "administrativeDivision": {
              "localizedName": "FL",
              "abbreviatedName": "FL"
            }
          },
          {
            "localizedName": "Tallahassee",
            "administrativeDivision": {
              "localizedName": "FL",
              "abbreviatedName": "FL"
            }
          },
          {
            "localizedName": "Tampa",
            "administrativeDivision": {
              "localizedName": "FL",
              "abbreviatedName": "FL"
            }
          },
          {
            "localizedName": "West Palm Beach",
            "administrativeDivision": {
              "localizedName": "FL",
              "abbreviatedName": "FL"
            }
          },
          {
            "localizedName": "Albany",
            "administrativeDivision": {
              "localizedName": "GA",
              "abbreviatedName": "GA"
            }
          },
          {
            "localizedName": "Atlanta",
            "administrativeDivision": {
              "localizedName": "GA",
              "abbreviatedName": "GA"
            }
          },
          {
            "localizedName": "Augusta",
            "administrativeDivision": {
              "localizedName": "GA",
              "abbreviatedName": "GA"
            }
          },
          {
            "localizedName": "Macon",
            "administrativeDivision": {
              "localizedName": "GA",
              "abbreviatedName": "GA"
            }
          },
          {
            "localizedName": "Savannah",
            "administrativeDivision": {
              "localizedName": "GA",
              "abbreviatedName": "GA"
            }
          },
          {
            "localizedName": "Honolulu",
            "administrativeDivision": {
              "localizedName": "HI",
              "abbreviatedName": "HI"
            }
          },
          {
            "localizedName": "Cedar Rapids",
            "administrativeDivision": {
              "localizedName": "IA",
              "abbreviatedName": "IA"
            }
          },
          {
            "localizedName": "Davenport",
            "administrativeDivision": {
              "localizedName": "IA",
              "abbreviatedName": "IA"
            }
          },
          {
            "localizedName": "Mason City",
            "administrativeDivision": {
              "localizedName": "IA",
              "abbreviatedName": "IA"
            }
          },
          {
            "localizedName": "Mason City",
            "administrativeDivision": {
              "localizedName": "IA",
              "abbreviatedName": "IA"
            }
          },
          {
            "localizedName": "Sioux City",
            "administrativeDivision": {
              "localizedName": "IA",
              "abbreviatedName": "IA"
            }
          },
          {
            "localizedName": "Boise",
            "administrativeDivision": {
              "localizedName": "ID",
              "abbreviatedName": "ID"
            }
          },
          {
            "localizedName": "Alton",
            "administrativeDivision": {
              "localizedName": "IL",
              "abbreviatedName": "IL"
            }
          },
          {
            "localizedName": "Aurora",
            "administrativeDivision": {
              "localizedName": "IL",
              "abbreviatedName": "IL"
            }
          },
          {
            "localizedName": "Bloomington",
            "administrativeDivision": {
              "localizedName": "IL",
              "abbreviatedName": "IL"
            }
          },
          {
            "localizedName": "Champaign",
            "administrativeDivision": {
              "localizedName": "IL",
              "abbreviatedName": "IL"
            }
          },
          {
            "localizedName": "Chicago",
            "administrativeDivision": {
              "localizedName": "IL",
              "abbreviatedName": "IL"
            }
          },
          {
            "localizedName": "Cicero",
            "administrativeDivision": {
              "localizedName": "IL",
              "abbreviatedName": "IL"
            }
          },
          {
            "localizedName": "Rock Island",
            "administrativeDivision": {
              "localizedName": "IL",
              "abbreviatedName": "IL"
            }
          },
          {
            "localizedName": "Rockford",
            "administrativeDivision": {
              "localizedName": "IL",
              "abbreviatedName": "IL"
            }
          },
          {
            "localizedName": "Waukegan",
            "administrativeDivision": {
              "localizedName": "IL",
              "abbreviatedName": "IL"
            }
          },
          {
            "localizedName": "Evansville",
            "administrativeDivision": {
              "localizedName": "IN",
              "abbreviatedName": "IN"
            }
          },
          {
            "localizedName": "Fort Wayne",
            "administrativeDivision": {
              "localizedName": "IN",
              "abbreviatedName": "IN"
            }
          },
          {
            "localizedName": "Gary",
            "administrativeDivision": {
              "localizedName": "IN",
              "abbreviatedName": "IN"
            }
          },
          {
            "localizedName": "Indianapolis",
            "administrativeDivision": {
              "localizedName": "IN",
              "abbreviatedName": "IN"
            }
          },
          {
            "localizedName": "South Bend",
            "administrativeDivision": {
              "localizedName": "IN",
              "abbreviatedName": "IN"
            }
          },
          {
            "localizedName": "Kansas City",
            "administrativeDivision": {
              "localizedName": "KS",
              "abbreviatedName": "KS"
            }
          },
          {
            "localizedName": "Topeka",
            "administrativeDivision": {
              "localizedName": "KS",
              "abbreviatedName": "KS"
            }
          },
          {
            "localizedName": "Wichita",
            "administrativeDivision": {
              "localizedName": "KS",
              "abbreviatedName": "KS"
            }
          },
          {
            "localizedName": "Ashland",
            "administrativeDivision": {
              "localizedName": "KY",
              "abbreviatedName": "KY"
            }
          },
          {
            "localizedName": "Lexington",
            "administrativeDivision": {
              "localizedName": "KY",
              "abbreviatedName": "KY"
            }
          },
          {
            "localizedName": "Louisville",
            "administrativeDivision": {
              "localizedName": "KY",
              "abbreviatedName": "KY"
            }
          },
          {
            "localizedName": "Owensboro",
            "administrativeDivision": {
              "localizedName": "KY",
              "abbreviatedName": "KY"
            }
          },
          {
            "localizedName": "Baton Rouge",
            "administrativeDivision": {
              "localizedName": "LA",
              "abbreviatedName": "LA"
            }
          },
          {
            "localizedName": "Lafayette",
            "administrativeDivision": {
              "localizedName": "LA",
              "abbreviatedName": "LA"
            }
          },
          {
            "localizedName": "New Orleans",
            "administrativeDivision": {
              "localizedName": "LA",
              "abbreviatedName": "LA"
            }
          },
          {
            "localizedName": "Shreveport",
            "administrativeDivision": {
              "localizedName": "LA",
              "abbreviatedName": "LA"
            }
          },
          {
            "localizedName": "Chicopee",
            "administrativeDivision": {
              "localizedName": "MA",
              "abbreviatedName": "MA"
            }
          },
          {
            "localizedName": "Lowell",
            "administrativeDivision": {
              "localizedName": "MA",
              "abbreviatedName": "MA"
            }
          },
          {
            "localizedName": "Lynn",
            "administrativeDivision": {
              "localizedName": "MA",
              "abbreviatedName": "MA"
            }
          },
          {
            "localizedName": "Lowell",
            "administrativeDivision": {
              "localizedName": "MA",
              "abbreviatedName": "MA"
            }
          },
          {
            "localizedName": "Lynn",
            "administrativeDivision": {
              "localizedName": "MA",
              "abbreviatedName": "MA"
            }
          },
          {
            "localizedName": "Baltimore",
            "administrativeDivision": {
              "localizedName": "MD",
              "abbreviatedName": "MD"
            }
          },
          {
            "localizedName": "Bethesda",
            "administrativeDivision": {
              "localizedName": "MD",
              "abbreviatedName": "MD"
            }
          },
          {
            "localizedName": "Silver Spring",
            "administrativeDivision": {
              "localizedName": "MD",
              "abbreviatedName": "MD"
            }
          },
          {
            "localizedName": "Portland",
            "administrativeDivision": {
              "localizedName": "ME",
              "abbreviatedName": "ME"
            }
          },
          {
            "localizedName": "Ann Arbor",
            "administrativeDivision": {
              "localizedName": "MI",
              "abbreviatedName": "MI"
            }
          },
          {
            "localizedName": "Detroit",
            "administrativeDivision": {
              "localizedName": "MI",
              "abbreviatedName": "MI"
            }
          },
          {
            "localizedName": "Flint",
            "administrativeDivision": {
              "localizedName": "MI",
              "abbreviatedName": "MI"
            }
          },
          {
            "localizedName": "Grand Rapids",
            "administrativeDivision": {
              "localizedName": "MI",
              "abbreviatedName": "MI"
            }
          },
          {
            "localizedName": "Grant",
            "administrativeDivision": {
              "localizedName": "MI",
              "abbreviatedName": "MI"
            }
          },
          {
            "localizedName": "Lansing",
            "administrativeDivision": {
              "localizedName": "MI",
              "abbreviatedName": "MI"
            }
          },
          {
            "localizedName": "Otsego",
            "administrativeDivision": {
              "localizedName": "MI",
              "abbreviatedName": "MI"
            }
          },
          {
            "localizedName": "Pontiac",
            "administrativeDivision": {
              "localizedName": "MI",
              "abbreviatedName": "MI"
            }
          },
          {
            "localizedName": "Saginaw",
            "administrativeDivision": {
              "localizedName": "MI",
              "abbreviatedName": "MI"
            }
          },
          {
<<<<<<< HEAD
            "localizedName": "Sault Ste Marie",
            "administrativeDivision": {
              "localizedName": "MI",
              "abbreviatedName": "MI"
            }
          },
          {
=======
>>>>>>> 4862c6d8
            "localizedName": "Troy",
            "administrativeDivision": {
              "localizedName": "MI",
              "abbreviatedName": "MI"
            }
          },
          {
            "localizedName": "Warren",
            "administrativeDivision": {
              "localizedName": "MI",
              "abbreviatedName": "MI"
            }
          }
        ],
        "nextLink": "/availablePhoneNumbers/countries/US/localities?skip=100\u0026maxPageSize=100\u0026api-version=2023-05-01-preview"
      }
    },
    {
<<<<<<< HEAD
      "RequestUri": "https://endpoint/availablePhoneNumbers/countries/US/areaCodes?phoneNumberType=geographic\u0026skip=0\u0026maxPageSize=100\u0026locality=Anchorage\u0026administrativeDivision=AK\u0026api-version=2023-05-01-preview",
=======
      "RequestUri": "https://endpoint/availablePhoneNumbers/countries/US/areaCodes?phoneNumberType=geographic\u0026skip=0\u0026maxPageSize=100\u0026locality=Anchorage\u0026administrativeDivision=AK\u0026api-version=2022-12-01",
>>>>>>> 4862c6d8
      "RequestMethod": "GET",
      "RequestHeaders": {
        "Accept": "application/json",
        "Accept-Encoding": "gzip, deflate, br",
        "Accept-Language": "en-US",
        "Authorization": "Sanitized",
        "Connection": "keep-alive",
        "Referer": "http://localhost:9876/",
        "sec-ch-ua": "",
        "sec-ch-ua-mobile": "?0",
        "sec-ch-ua-platform": "\u0022\u0022",
        "Sec-Fetch-Dest": "empty",
        "Sec-Fetch-Mode": "cors",
        "Sec-Fetch-Site": "same-site",
        "User-Agent": "Mozilla/5.0 (Windows NT 10.0; Win64; x64) AppleWebKit/537.36 (KHTML, like Gecko) HeadlessChrome/112.0.5614.0 Safari/537.36",
        "x-ms-client-request-id": "sanitized",
        "x-ms-content-sha256": "47DEQpj8HBSa\u002B/TImW\u002B5JCeuQeRkm5NMpJWZG3hSuFU=",
<<<<<<< HEAD
        "x-ms-date": "Sat, 15 Jul 2023 04:51:49 GMT",
        "x-ms-useragent": "azsdk-js-communication-phone-numbers/1.2.0 core-rest-pipeline/1.11.1 OS"
=======
        "x-ms-date": "Wed, 22 Nov 2023 10:38:25 GMT",
        "x-ms-useragent": "fake-useragent"
>>>>>>> 4862c6d8
      },
      "RequestBody": null,
      "StatusCode": 200,
      "ResponseHeaders": {
<<<<<<< HEAD
        "api-supported-versions": "2021-03-07, 2022-12-01, 2022-12-02-preview2, 2023-05-01-preview",
        "Cache-Control": "max-age=21600, private, stale-while-revalidate=86400",
        "Content-Length": "50",
        "Content-Type": "application/json; charset=utf-8",
        "Date": "Sat, 15 Jul 2023 04:51:50 GMT",
        "MS-CV": "vdO9b5ryZkiCo1WBJEi9Cg.0",
        "Strict-Transport-Security": "max-age=2592000",
        "X-Azure-Ref": "05SWyZAAAAABD8JMP9MkzTryGbEqTcTgWV1NURURHRTA4MTEAOWZjN2I1MTktYThjYy00Zjg5LTkzNWUtYzkxNDhhZTA5ZTgx",
        "X-Cache": "CONFIG_NOCACHE",
        "X-Processing-Time": "1577ms"
=======
        "api-supported-versions": "2021-03-07, 2022-12-01, 2022-12-02-preview2, 2023-05-01-preview, 2023-10-01-preview, 2024-01-31-preview",
        "Cache-Control": "max-age=21600, private, stale-while-revalidate=86400",
        "Content-Length": "50",
        "Content-Type": "application/json; charset=utf-8",
        "Date": "Wed, 22 Nov 2023 10:38:26 GMT",
        "MS-CV": "yO7xcC993kypwKVwrXps5g.0",
        "Strict-Transport-Security": "max-age=2592000",
        "X-Azure-Ref": "0INpdZQAAAABXhUTj0tg6RaTnbp1C303GUFJHMDFFREdFMDkwNwA5ZmM3YjUxOS1hOGNjLTRmODktOTM1ZS1jOTE0OGFlMDllODE=",
        "X-Cache": "CONFIG_NOCACHE",
        "X-Processing-Time": "2946ms"
>>>>>>> 4862c6d8
      },
      "ResponseBody": {
        "areaCodes": [
          {
            "areaCode": "907"
          }
        ],
        "nextLink": null
      }
    }
  ],
  "Variables": {}
}<|MERGE_RESOLUTION|>--- conflicted
+++ resolved
@@ -1,7 +1,7 @@
 {
   "Entries": [
     {
-      "RequestUri": "https://endpoint/availablePhoneNumbers/countries/US/localities?skip=0\u0026maxPageSize=100\u0026api-version=2023-05-01-preview",
+      "RequestUri": "https://endpoint/availablePhoneNumbers/countries/US/localities?skip=0\u0026maxPageSize=100\u0026api-version=2022-12-01",
       "RequestMethod": "GET",
       "RequestHeaders": {
         "Accept": "application/json",
@@ -19,29 +19,12 @@
         "User-Agent": "Mozilla/5.0 (Windows NT 10.0; Win64; x64) AppleWebKit/537.36 (KHTML, like Gecko) HeadlessChrome/112.0.5614.0 Safari/537.36",
         "x-ms-client-request-id": "sanitized",
         "x-ms-content-sha256": "47DEQpj8HBSa\u002B/TImW\u002B5JCeuQeRkm5NMpJWZG3hSuFU=",
-<<<<<<< HEAD
-        "x-ms-date": "Sat, 15 Jul 2023 04:51:49 GMT",
-        "x-ms-useragent": "azsdk-js-communication-phone-numbers/1.2.0 core-rest-pipeline/1.11.1 OS"
-=======
         "x-ms-date": "Wed, 22 Nov 2023 10:38:24 GMT",
         "x-ms-useragent": "fake-useragent"
->>>>>>> 4862c6d8
       },
       "RequestBody": null,
       "StatusCode": 200,
       "ResponseHeaders": {
-<<<<<<< HEAD
-        "api-supported-versions": "2022-12-01, 2022-12-02-preview2, 2023-05-01-preview",
-        "Cache-Control": "max-age=21600, private, stale-while-revalidate=86400",
-        "Content-Length": "10216",
-        "Content-Type": "application/json; charset=utf-8",
-        "Date": "Sat, 15 Jul 2023 04:51:48 GMT",
-        "MS-CV": "yzcFdlNLmESGOmiD1vA9xw.0",
-        "Strict-Transport-Security": "max-age=2592000",
-        "X-Azure-Ref": "05SWyZAAAAABAQ51pqjo8SoTbyjyJdgECV1NURURHRTA4MTEAOWZjN2I1MTktYThjYy00Zjg5LTkzNWUtYzkxNDhhZTA5ZTgx",
-        "X-Cache": "CONFIG_NOCACHE",
-        "X-Processing-Time": "220ms"
-=======
         "api-supported-versions": "2022-12-01, 2022-12-02-preview2, 2023-05-01-preview, 2023-10-01-preview, 2024-01-31-preview",
         "Cache-Control": "max-age=21600, private, stale-while-revalidate=86400",
         "Content-Length": "10217",
@@ -52,7 +35,6 @@
         "X-Azure-Ref": "0H9pdZQAAAAB3wvQ3wX2/RZM4KS57IEOiUFJHMDFFREdFMDkwNwA5ZmM3YjUxOS1hOGNjLTRmODktOTM1ZS1jOTE0OGFlMDllODE=",
         "X-Cache": "CONFIG_NOCACHE",
         "X-Processing-Time": "763ms"
->>>>>>> 4862c6d8
       },
       "ResponseBody": {
         "phoneNumberLocalities": [
@@ -121,7 +103,6 @@
           },
           {
             "localizedName": "Burbank",
-<<<<<<< HEAD
             "administrativeDivision": {
               "localizedName": "CA",
               "abbreviatedName": "CA"
@@ -129,15 +110,6 @@
           },
           {
             "localizedName": "Concord",
-=======
->>>>>>> 4862c6d8
-            "administrativeDivision": {
-              "localizedName": "CA",
-              "abbreviatedName": "CA"
-            }
-          },
-          {
-            "localizedName": "Escondido",
             "administrativeDivision": {
               "localizedName": "CA",
               "abbreviatedName": "CA"
@@ -166,13 +138,6 @@
           },
           {
             "localizedName": "Sacramento",
-            "administrativeDivision": {
-              "localizedName": "CA",
-              "abbreviatedName": "CA"
-            }
-          },
-          {
-            "localizedName": "Salinas",
             "administrativeDivision": {
               "localizedName": "CA",
               "abbreviatedName": "CA"
@@ -291,16 +256,6 @@
             }
           },
           {
-<<<<<<< HEAD
-            "localizedName": "Cape Coral",
-            "administrativeDivision": {
-              "localizedName": "FL",
-              "abbreviatedName": "FL"
-            }
-          },
-          {
-=======
->>>>>>> 4862c6d8
             "localizedName": "Daytona Beach",
             "administrativeDivision": {
               "localizedName": "FL",
@@ -344,6 +299,13 @@
           },
           {
             "localizedName": "Orlando",
+            "administrativeDivision": {
+              "localizedName": "FL",
+              "abbreviatedName": "FL"
+            }
+          },
+          {
+            "localizedName": "Port St Lucie",
             "administrativeDivision": {
               "localizedName": "FL",
               "abbreviatedName": "FL"
@@ -441,7 +403,7 @@
             }
           },
           {
-            "localizedName": "Mason City",
+            "localizedName": "Iowa City",
             "administrativeDivision": {
               "localizedName": "IA",
               "abbreviatedName": "IA"
@@ -644,41 +606,34 @@
             }
           },
           {
-            "localizedName": "Chicopee",
+            "localizedName": "Boston",
             "administrativeDivision": {
               "localizedName": "MA",
               "abbreviatedName": "MA"
             }
           },
           {
-            "localizedName": "Lowell",
+            "localizedName": "Chicopee",
             "administrativeDivision": {
               "localizedName": "MA",
               "abbreviatedName": "MA"
             }
           },
           {
-            "localizedName": "Lynn",
+            "localizedName": "Lowell",
             "administrativeDivision": {
               "localizedName": "MA",
               "abbreviatedName": "MA"
             }
           },
           {
-            "localizedName": "Lowell",
+            "localizedName": "Lynn",
             "administrativeDivision": {
               "localizedName": "MA",
               "abbreviatedName": "MA"
             }
           },
           {
-            "localizedName": "Lynn",
-            "administrativeDivision": {
-              "localizedName": "MA",
-              "abbreviatedName": "MA"
-            }
-          },
-          {
             "localizedName": "Baltimore",
             "administrativeDivision": {
               "localizedName": "MD",
@@ -756,13 +711,6 @@
             }
           },
           {
-            "localizedName": "Pontiac",
-            "administrativeDivision": {
-              "localizedName": "MI",
-              "abbreviatedName": "MI"
-            }
-          },
-          {
             "localizedName": "Saginaw",
             "administrativeDivision": {
               "localizedName": "MI",
@@ -770,7 +718,6 @@
             }
           },
           {
-<<<<<<< HEAD
             "localizedName": "Sault Ste Marie",
             "administrativeDivision": {
               "localizedName": "MI",
@@ -778,8 +725,6 @@
             }
           },
           {
-=======
->>>>>>> 4862c6d8
             "localizedName": "Troy",
             "administrativeDivision": {
               "localizedName": "MI",
@@ -794,15 +739,11 @@
             }
           }
         ],
-        "nextLink": "/availablePhoneNumbers/countries/US/localities?skip=100\u0026maxPageSize=100\u0026api-version=2023-05-01-preview"
+        "nextLink": "/availablePhoneNumbers/countries/US/localities?skip=100\u0026maxPageSize=100\u0026api-version=2022-12-01"
       }
     },
     {
-<<<<<<< HEAD
-      "RequestUri": "https://endpoint/availablePhoneNumbers/countries/US/areaCodes?phoneNumberType=geographic\u0026skip=0\u0026maxPageSize=100\u0026locality=Anchorage\u0026administrativeDivision=AK\u0026api-version=2023-05-01-preview",
-=======
       "RequestUri": "https://endpoint/availablePhoneNumbers/countries/US/areaCodes?phoneNumberType=geographic\u0026skip=0\u0026maxPageSize=100\u0026locality=Anchorage\u0026administrativeDivision=AK\u0026api-version=2022-12-01",
->>>>>>> 4862c6d8
       "RequestMethod": "GET",
       "RequestHeaders": {
         "Accept": "application/json",
@@ -820,29 +761,12 @@
         "User-Agent": "Mozilla/5.0 (Windows NT 10.0; Win64; x64) AppleWebKit/537.36 (KHTML, like Gecko) HeadlessChrome/112.0.5614.0 Safari/537.36",
         "x-ms-client-request-id": "sanitized",
         "x-ms-content-sha256": "47DEQpj8HBSa\u002B/TImW\u002B5JCeuQeRkm5NMpJWZG3hSuFU=",
-<<<<<<< HEAD
-        "x-ms-date": "Sat, 15 Jul 2023 04:51:49 GMT",
-        "x-ms-useragent": "azsdk-js-communication-phone-numbers/1.2.0 core-rest-pipeline/1.11.1 OS"
-=======
         "x-ms-date": "Wed, 22 Nov 2023 10:38:25 GMT",
         "x-ms-useragent": "fake-useragent"
->>>>>>> 4862c6d8
       },
       "RequestBody": null,
       "StatusCode": 200,
       "ResponseHeaders": {
-<<<<<<< HEAD
-        "api-supported-versions": "2021-03-07, 2022-12-01, 2022-12-02-preview2, 2023-05-01-preview",
-        "Cache-Control": "max-age=21600, private, stale-while-revalidate=86400",
-        "Content-Length": "50",
-        "Content-Type": "application/json; charset=utf-8",
-        "Date": "Sat, 15 Jul 2023 04:51:50 GMT",
-        "MS-CV": "vdO9b5ryZkiCo1WBJEi9Cg.0",
-        "Strict-Transport-Security": "max-age=2592000",
-        "X-Azure-Ref": "05SWyZAAAAABD8JMP9MkzTryGbEqTcTgWV1NURURHRTA4MTEAOWZjN2I1MTktYThjYy00Zjg5LTkzNWUtYzkxNDhhZTA5ZTgx",
-        "X-Cache": "CONFIG_NOCACHE",
-        "X-Processing-Time": "1577ms"
-=======
         "api-supported-versions": "2021-03-07, 2022-12-01, 2022-12-02-preview2, 2023-05-01-preview, 2023-10-01-preview, 2024-01-31-preview",
         "Cache-Control": "max-age=21600, private, stale-while-revalidate=86400",
         "Content-Length": "50",
@@ -853,7 +777,6 @@
         "X-Azure-Ref": "0INpdZQAAAABXhUTj0tg6RaTnbp1C303GUFJHMDFFREdFMDkwNwA5ZmM3YjUxOS1hOGNjLTRmODktOTM1ZS1jOTE0OGFlMDllODE=",
         "X-Cache": "CONFIG_NOCACHE",
         "X-Processing-Time": "2946ms"
->>>>>>> 4862c6d8
       },
       "ResponseBody": {
         "areaCodes": [
