--- conflicted
+++ resolved
@@ -1,11 +1,7 @@
 {
   "Entries": [
     {
-<<<<<<< HEAD
       "RequestUri": "https://endpoint/availablePhoneNumbers/countries/US/areaCodes?phoneNumberType=tollFree\u0026skip=0\u0026maxPageSize=100\u0026assignmentType=application\u0026api-version=2023-10-01-preview",
-=======
-      "RequestUri": "https://endpoint/availablePhoneNumbers/countries/US/areaCodes?phoneNumberType=tollFree\u0026skip=0\u0026maxPageSize=100\u0026assignmentType=application\u0026api-version=2024-03-01-preview",
->>>>>>> e8fdf449
       "RequestMethod": "GET",
       "RequestHeaders": {
         "Accept": "application/json",
@@ -22,42 +18,24 @@
         "User-Agent": "Mozilla/5.0 (Windows NT 10.0; Win64; x64) AppleWebKit/537.36 (KHTML, like Gecko) HeadlessChrome/122.0.6261.57 Safari/537.36",
         "x-ms-client-request-id": "sanitized",
         "x-ms-content-sha256": "47DEQpj8HBSa\u002B/TImW\u002B5JCeuQeRkm5NMpJWZG3hSuFU=",
-<<<<<<< HEAD
         "x-ms-date": "Tue, 02 Jan 2024 20:59:07 GMT",
         "x-ms-useragent": "azsdk-js-communication-phone-numbers/1.2.1 core-rest-pipeline/1.12.3 OS"
-=======
-        "x-ms-date": "Tue, 27 Feb 2024 18:50:33 GMT",
-        "x-ms-useragent": "fake-useragent"
->>>>>>> e8fdf449
       },
       "RequestBody": null,
       "StatusCode": 200,
       "ResponseHeaders": {
-<<<<<<< HEAD
         "Accept-Ranges": "bytes",
         "api-supported-versions": "2021-03-07, 2022-12-01, 2022-12-02-preview2, 2023-05-01-preview, 2023-10-01-preview, 2024-01-31-preview, 2024-03-01",
-=======
-        "api-supported-versions": "2021-03-07, 2022-12-01, 2022-12-02-preview2, 2023-05-01-preview, 2023-10-01-preview, 2024-01-31-preview, 2024-03-01-preview, 2024-08-31-preview",
->>>>>>> e8fdf449
         "Cache-Control": "max-age=21600, private, stale-while-revalidate=86400",
         "Connection": "keep-alive",
         "Content-Length": "32",
         "Content-Type": "application/json; charset=utf-8",
-<<<<<<< HEAD
         "Date": "Tue, 02 Jan 2024 20:59:08 GMT",
         "MS-CV": "NrKSNMeS70envw9k/ZMqPw.0",
         "Strict-Transport-Security": "max-age=2592000",
         "x-azure-ref": "20240102T205907Z-sdc64pz8cp5nf65ktzgxk4w2k8000000029g0000000001ph",
         "X-Cache": "CONFIG_NOCACHE",
         "X-Processing-Time": "830ms"
-=======
-        "Date": "Tue, 27 Feb 2024 18:50:34 GMT",
-        "MS-CV": "3GlkSA8Em0aQp4zbccbuEg.0",
-        "Strict-Transport-Security": "max-age=2592000",
-        "X-Azure-Ref": "0\u002BS7eZQAAAAA48zijAwkdRrtvWPqJaPHJV1NURURHRTAxMDkAOWZjN2I1MTktYThjYy00Zjg5LTkzNWUtYzkxNDhhZTA5ZTgx",
-        "X-Cache": "CONFIG_NOCACHE",
-        "X-Processing-Time": "1638ms"
->>>>>>> e8fdf449
       },
       "ResponseBody": {
         "areaCodes": [],
