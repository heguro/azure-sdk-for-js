--- conflicted
+++ resolved
@@ -1,11 +1,7 @@
 {
   "Entries": [
     {
-<<<<<<< HEAD
       "RequestUri": "https://endpoint/phoneNumbers?skip=0\u0026api-version=2023-10-01-preview\u0026top=100",
-=======
-      "RequestUri": "https://endpoint/phoneNumbers?skip=0\u0026api-version=2023-05-01-preview\u0026top=100",
->>>>>>> 0cde5fec
       "RequestMethod": "GET",
       "RequestHeaders": {
         "Accept": "application/json",
