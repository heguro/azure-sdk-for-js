{
  "Entries": [
    {
      "RequestUri": "https://endpoint/availablePhoneNumbers/countries/US/localities?skip=0\u0026maxPageSize=100\u0026api-version=2023-05-01-preview",
      "RequestMethod": "GET",
      "RequestHeaders": {
        "Accept": "application/json",
        "Accept-Encoding": "gzip, deflate, br",
        "Accept-Language": "en-US",
        "Authorization": "Sanitized",
        "Connection": "keep-alive",
        "Referer": "http://localhost:9876/",
        "sec-ch-ua": "",
        "sec-ch-ua-mobile": "?0",
        "sec-ch-ua-platform": "\u0022\u0022",
        "Sec-Fetch-Dest": "empty",
        "Sec-Fetch-Mode": "cors",
        "Sec-Fetch-Site": "same-site",
        "User-Agent": "Mozilla/5.0 (Windows NT 10.0; Win64; x64) AppleWebKit/537.36 (KHTML, like Gecko) HeadlessChrome/112.0.5614.0 Safari/537.36",
        "x-ms-client-request-id": "sanitized",
        "x-ms-content-sha256": "47DEQpj8HBSa\u002B/TImW\u002B5JCeuQeRkm5NMpJWZG3hSuFU=",
<<<<<<< HEAD
        "x-ms-date": "Sat, 15 Jul 2023 04:52:17 GMT",
        "x-ms-useragent": "azsdk-js-communication-phone-numbers/1.2.0 core-rest-pipeline/1.11.1 OS"
=======
        "x-ms-date": "Wed, 22 Nov 2023 10:40:58 GMT",
        "x-ms-useragent": "fake-useragent"
>>>>>>> 4862c6d8
      },
      "RequestBody": null,
      "StatusCode": 200,
      "ResponseHeaders": {
<<<<<<< HEAD
        "api-supported-versions": "2022-12-01, 2022-12-02-preview2, 2023-05-01-preview",
        "Cache-Control": "max-age=21600, private, stale-while-revalidate=86400",
        "Content-Length": "10216",
        "Content-Type": "application/json; charset=utf-8",
        "Date": "Sat, 15 Jul 2023 04:52:17 GMT",
        "MS-CV": "1LJYsNhXwUiKEFLkpmFMXA.0",
        "Strict-Transport-Security": "max-age=2592000",
        "X-Azure-Ref": "0ASayZAAAAADm/FI7uomlRKiiMAt1s03pV1NURURHRTA4MTEAOWZjN2I1MTktYThjYy00Zjg5LTkzNWUtYzkxNDhhZTA5ZTgx",
        "X-Cache": "CONFIG_NOCACHE",
        "X-Processing-Time": "238ms"
=======
        "api-supported-versions": "2022-12-01, 2022-12-02-preview2, 2023-05-01-preview, 2023-10-01-preview, 2024-01-31-preview",
        "Cache-Control": "max-age=21600, private, stale-while-revalidate=86400",
        "Content-Length": "10217",
        "Content-Type": "application/json; charset=utf-8",
        "Date": "Wed, 22 Nov 2023 10:40:57 GMT",
        "MS-CV": "9pwuxCYJEkC8Lt9LLP\u002BRvg.0",
        "Strict-Transport-Security": "max-age=2592000",
        "X-Azure-Ref": "0udpdZQAAAADL6TeWbdyRRJEdz35UKZSqUFJHMDFFREdFMDkwNwA5ZmM3YjUxOS1hOGNjLTRmODktOTM1ZS1jOTE0OGFlMDllODE=",
        "X-Cache": "CONFIG_NOCACHE",
        "X-Processing-Time": "746ms"
>>>>>>> 4862c6d8
      },
      "ResponseBody": {
        "phoneNumberLocalities": [
          {
            "localizedName": "Anchorage",
            "administrativeDivision": {
              "localizedName": "AK",
              "abbreviatedName": "AK"
            }
          },
          {
            "localizedName": "Birmingham",
            "administrativeDivision": {
              "localizedName": "AL",
              "abbreviatedName": "AL"
            }
          },
          {
            "localizedName": "Huntsville",
            "administrativeDivision": {
              "localizedName": "AL",
              "abbreviatedName": "AL"
            }
          },
          {
            "localizedName": "Mobile",
            "administrativeDivision": {
              "localizedName": "AL",
              "abbreviatedName": "AL"
            }
          },
          {
            "localizedName": "Montgomery",
            "administrativeDivision": {
              "localizedName": "AL",
              "abbreviatedName": "AL"
            }
          },
          {
            "localizedName": "Fort Smith",
            "administrativeDivision": {
              "localizedName": "AR",
              "abbreviatedName": "AR"
            }
          },
          {
            "localizedName": "Jonesboro",
            "administrativeDivision": {
              "localizedName": "AR",
              "abbreviatedName": "AR"
            }
          },
          {
            "localizedName": "Little Rock",
            "administrativeDivision": {
              "localizedName": "AR",
              "abbreviatedName": "AR"
            }
          },
          {
            "localizedName": "Phoenix",
            "administrativeDivision": {
              "localizedName": "AZ",
              "abbreviatedName": "AZ"
            }
          },
          {
            "localizedName": "Burbank",
<<<<<<< HEAD
            "administrativeDivision": {
              "localizedName": "CA",
              "abbreviatedName": "CA"
            }
          },
          {
            "localizedName": "Concord",
=======
>>>>>>> 4862c6d8
            "administrativeDivision": {
              "localizedName": "CA",
              "abbreviatedName": "CA"
            }
          },
          {
            "localizedName": "Escondido",
            "administrativeDivision": {
              "localizedName": "CA",
              "abbreviatedName": "CA"
            }
          },
          {
            "localizedName": "Fresno",
            "administrativeDivision": {
              "localizedName": "CA",
              "abbreviatedName": "CA"
            }
          },
          {
            "localizedName": "Los Angeles",
            "administrativeDivision": {
              "localizedName": "CA",
              "abbreviatedName": "CA"
            }
          },
          {
            "localizedName": "Riverside",
            "administrativeDivision": {
              "localizedName": "CA",
              "abbreviatedName": "CA"
            }
          },
          {
            "localizedName": "Sacramento",
            "administrativeDivision": {
              "localizedName": "CA",
              "abbreviatedName": "CA"
            }
          },
          {
            "localizedName": "Salinas",
            "administrativeDivision": {
              "localizedName": "CA",
              "abbreviatedName": "CA"
            }
          },
          {
            "localizedName": "San Diego",
            "administrativeDivision": {
              "localizedName": "CA",
              "abbreviatedName": "CA"
            }
          },
          {
            "localizedName": "San Francisco",
            "administrativeDivision": {
              "localizedName": "CA",
              "abbreviatedName": "CA"
            }
          },
          {
            "localizedName": "San Jose",
            "administrativeDivision": {
              "localizedName": "CA",
              "abbreviatedName": "CA"
            }
          },
          {
            "localizedName": "Santa Barbara",
            "administrativeDivision": {
              "localizedName": "CA",
              "abbreviatedName": "CA"
            }
          },
          {
            "localizedName": "Santa Clarita",
            "administrativeDivision": {
              "localizedName": "CA",
              "abbreviatedName": "CA"
            }
          },
          {
            "localizedName": "Santa Rosa",
            "administrativeDivision": {
              "localizedName": "CA",
              "abbreviatedName": "CA"
            }
          },
          {
            "localizedName": "Stockton",
            "administrativeDivision": {
              "localizedName": "CA",
              "abbreviatedName": "CA"
            }
          },
          {
            "localizedName": "Truckee",
            "administrativeDivision": {
              "localizedName": "CA",
              "abbreviatedName": "CA"
            }
          },
          {
            "localizedName": "Washington DC",
            "administrativeDivision": {
              "localizedName": "CL",
              "abbreviatedName": "CL"
            }
          },
          {
            "localizedName": "Denver",
            "administrativeDivision": {
              "localizedName": "CO",
              "abbreviatedName": "CO"
            }
          },
          {
            "localizedName": "Grand Junction",
            "administrativeDivision": {
              "localizedName": "CO",
              "abbreviatedName": "CO"
            }
          },
          {
            "localizedName": "Pueblo",
            "administrativeDivision": {
              "localizedName": "CO",
              "abbreviatedName": "CO"
            }
          },
          {
            "localizedName": "Bridgeport",
            "administrativeDivision": {
              "localizedName": "CT",
              "abbreviatedName": "CT"
            }
          },
          {
            "localizedName": "Hartford",
            "administrativeDivision": {
              "localizedName": "CT",
              "abbreviatedName": "CT"
            }
          },
          {
            "localizedName": "Wilmington",
            "administrativeDivision": {
              "localizedName": "DE",
              "abbreviatedName": "DE"
            }
          },
          {
            "localizedName": "Daytona Beach",
            "administrativeDivision": {
              "localizedName": "FL",
              "abbreviatedName": "FL"
            }
          },
          {
            "localizedName": "Fort Lauderdale",
            "administrativeDivision": {
              "localizedName": "FL",
              "abbreviatedName": "FL"
            }
          },
          {
            "localizedName": "Gainesville",
            "administrativeDivision": {
              "localizedName": "FL",
              "abbreviatedName": "FL"
            }
          },
          {
            "localizedName": "Jacksonville",
            "administrativeDivision": {
              "localizedName": "FL",
              "abbreviatedName": "FL"
            }
          },
          {
            "localizedName": "Lakeland",
            "administrativeDivision": {
              "localizedName": "FL",
              "abbreviatedName": "FL"
            }
          },
          {
            "localizedName": "Miami",
            "administrativeDivision": {
              "localizedName": "FL",
              "abbreviatedName": "FL"
            }
          },
          {
            "localizedName": "Orlando",
            "administrativeDivision": {
              "localizedName": "FL",
              "abbreviatedName": "FL"
            }
          },
          {
            "localizedName": "Port St Lucie",
            "administrativeDivision": {
              "localizedName": "FL",
              "abbreviatedName": "FL"
            }
          },
          {
            "localizedName": "Sarasota",
            "administrativeDivision": {
              "localizedName": "FL",
              "abbreviatedName": "FL"
            }
          },
          {
            "localizedName": "St. Petersburg",
            "administrativeDivision": {
              "localizedName": "FL",
              "abbreviatedName": "FL"
            }
          },
          {
<<<<<<< HEAD
            "localizedName": "Tampa",
=======
            "localizedName": "Tallahassee",
>>>>>>> 4862c6d8
            "administrativeDivision": {
              "localizedName": "FL",
              "abbreviatedName": "FL"
            }
          },
          {
            "localizedName": "Tampa",
            "administrativeDivision": {
              "localizedName": "FL",
              "abbreviatedName": "FL"
            }
          },
          {
            "localizedName": "West Palm Beach",
            "administrativeDivision": {
              "localizedName": "FL",
              "abbreviatedName": "FL"
            }
          },
          {
            "localizedName": "Albany",
            "administrativeDivision": {
              "localizedName": "GA",
              "abbreviatedName": "GA"
            }
          },
          {
            "localizedName": "Atlanta",
            "administrativeDivision": {
              "localizedName": "GA",
              "abbreviatedName": "GA"
            }
          },
          {
            "localizedName": "Augusta",
            "administrativeDivision": {
              "localizedName": "GA",
              "abbreviatedName": "GA"
            }
          },
          {
            "localizedName": "Macon",
            "administrativeDivision": {
              "localizedName": "GA",
              "abbreviatedName": "GA"
            }
          },
          {
            "localizedName": "Savannah",
            "administrativeDivision": {
              "localizedName": "GA",
              "abbreviatedName": "GA"
            }
          },
          {
            "localizedName": "Honolulu",
            "administrativeDivision": {
              "localizedName": "HI",
              "abbreviatedName": "HI"
            }
          },
          {
            "localizedName": "Cedar Rapids",
            "administrativeDivision": {
              "localizedName": "IA",
              "abbreviatedName": "IA"
            }
          },
          {
            "localizedName": "Davenport",
            "administrativeDivision": {
              "localizedName": "IA",
              "abbreviatedName": "IA"
            }
          },
          {
            "localizedName": "Iowa City",
            "administrativeDivision": {
              "localizedName": "IA",
              "abbreviatedName": "IA"
            }
          },
          {
            "localizedName": "Mason City",
            "administrativeDivision": {
              "localizedName": "IA",
              "abbreviatedName": "IA"
            }
          },
          {
            "localizedName": "Sioux City",
            "administrativeDivision": {
              "localizedName": "IA",
              "abbreviatedName": "IA"
            }
          },
          {
            "localizedName": "Boise",
            "administrativeDivision": {
              "localizedName": "ID",
              "abbreviatedName": "ID"
            }
          },
          {
            "localizedName": "Alton",
            "administrativeDivision": {
              "localizedName": "IL",
              "abbreviatedName": "IL"
            }
          },
          {
            "localizedName": "Aurora",
            "administrativeDivision": {
              "localizedName": "IL",
              "abbreviatedName": "IL"
            }
          },
          {
            "localizedName": "Bloomington",
            "administrativeDivision": {
              "localizedName": "IL",
              "abbreviatedName": "IL"
            }
          },
          {
            "localizedName": "Champaign",
            "administrativeDivision": {
              "localizedName": "IL",
              "abbreviatedName": "IL"
            }
          },
          {
            "localizedName": "Chicago",
            "administrativeDivision": {
              "localizedName": "IL",
              "abbreviatedName": "IL"
            }
          },
          {
            "localizedName": "Cicero",
            "administrativeDivision": {
              "localizedName": "IL",
              "abbreviatedName": "IL"
            }
          },
          {
            "localizedName": "Rock Island",
            "administrativeDivision": {
              "localizedName": "IL",
              "abbreviatedName": "IL"
            }
          },
          {
            "localizedName": "Rockford",
            "administrativeDivision": {
              "localizedName": "IL",
              "abbreviatedName": "IL"
            }
          },
          {
            "localizedName": "Waukegan",
            "administrativeDivision": {
              "localizedName": "IL",
              "abbreviatedName": "IL"
            }
          },
          {
            "localizedName": "Evansville",
            "administrativeDivision": {
              "localizedName": "IN",
              "abbreviatedName": "IN"
            }
          },
          {
            "localizedName": "Fort Wayne",
            "administrativeDivision": {
              "localizedName": "IN",
              "abbreviatedName": "IN"
            }
          },
          {
            "localizedName": "Gary",
            "administrativeDivision": {
              "localizedName": "IN",
              "abbreviatedName": "IN"
            }
          },
          {
            "localizedName": "Indianapolis",
            "administrativeDivision": {
              "localizedName": "IN",
              "abbreviatedName": "IN"
            }
          },
          {
            "localizedName": "South Bend",
            "administrativeDivision": {
              "localizedName": "IN",
              "abbreviatedName": "IN"
            }
          },
          {
            "localizedName": "Kansas City",
            "administrativeDivision": {
              "localizedName": "KS",
              "abbreviatedName": "KS"
            }
          },
          {
            "localizedName": "Topeka",
            "administrativeDivision": {
              "localizedName": "KS",
              "abbreviatedName": "KS"
            }
          },
          {
            "localizedName": "Wichita",
            "administrativeDivision": {
              "localizedName": "KS",
              "abbreviatedName": "KS"
            }
          },
          {
            "localizedName": "Ashland",
            "administrativeDivision": {
              "localizedName": "KY",
              "abbreviatedName": "KY"
            }
          },
          {
            "localizedName": "Lexington",
            "administrativeDivision": {
              "localizedName": "KY",
              "abbreviatedName": "KY"
            }
          },
          {
            "localizedName": "Louisville",
            "administrativeDivision": {
              "localizedName": "KY",
              "abbreviatedName": "KY"
            }
          },
          {
            "localizedName": "Owensboro",
            "administrativeDivision": {
              "localizedName": "KY",
              "abbreviatedName": "KY"
            }
          },
          {
            "localizedName": "Baton Rouge",
            "administrativeDivision": {
              "localizedName": "LA",
              "abbreviatedName": "LA"
            }
          },
          {
            "localizedName": "Lafayette",
            "administrativeDivision": {
              "localizedName": "LA",
              "abbreviatedName": "LA"
            }
          },
          {
            "localizedName": "New Orleans",
            "administrativeDivision": {
              "localizedName": "LA",
              "abbreviatedName": "LA"
            }
          },
          {
            "localizedName": "Shreveport",
            "administrativeDivision": {
              "localizedName": "LA",
              "abbreviatedName": "LA"
            }
          },
          {
            "localizedName": "Boston",
            "administrativeDivision": {
              "localizedName": "MA",
              "abbreviatedName": "MA"
            }
          },
          {
            "localizedName": "Chicopee",
            "administrativeDivision": {
              "localizedName": "MA",
              "abbreviatedName": "MA"
            }
          },
          {
            "localizedName": "Lowell",
            "administrativeDivision": {
              "localizedName": "MA",
              "abbreviatedName": "MA"
            }
          },
          {
            "localizedName": "Lynn",
<<<<<<< HEAD
            "administrativeDivision": {
              "localizedName": "MA",
              "abbreviatedName": "MA"
            }
          },
          {
            "localizedName": "Worcester",
=======
>>>>>>> 4862c6d8
            "administrativeDivision": {
              "localizedName": "MA",
              "abbreviatedName": "MA"
            }
          },
          {
            "localizedName": "Baltimore",
            "administrativeDivision": {
              "localizedName": "MD",
              "abbreviatedName": "MD"
            }
          },
          {
            "localizedName": "Bethesda",
            "administrativeDivision": {
              "localizedName": "MD",
              "abbreviatedName": "MD"
            }
          },
          {
            "localizedName": "Silver Spring",
            "administrativeDivision": {
              "localizedName": "MD",
              "abbreviatedName": "MD"
            }
          },
          {
            "localizedName": "Portland",
            "administrativeDivision": {
              "localizedName": "ME",
              "abbreviatedName": "ME"
            }
          },
          {
            "localizedName": "Ann Arbor",
            "administrativeDivision": {
              "localizedName": "MI",
              "abbreviatedName": "MI"
            }
          },
          {
            "localizedName": "Detroit",
            "administrativeDivision": {
              "localizedName": "MI",
              "abbreviatedName": "MI"
            }
          },
          {
            "localizedName": "Flint",
            "administrativeDivision": {
              "localizedName": "MI",
              "abbreviatedName": "MI"
            }
          },
          {
            "localizedName": "Grand Rapids",
            "administrativeDivision": {
              "localizedName": "MI",
              "abbreviatedName": "MI"
            }
          },
          {
            "localizedName": "Grant",
            "administrativeDivision": {
              "localizedName": "MI",
              "abbreviatedName": "MI"
            }
          },
          {
            "localizedName": "Lansing",
            "administrativeDivision": {
              "localizedName": "MI",
              "abbreviatedName": "MI"
            }
          },
          {
            "localizedName": "Otsego",
            "administrativeDivision": {
              "localizedName": "MI",
              "abbreviatedName": "MI"
            }
          },
          {
<<<<<<< HEAD
            "localizedName": "Pontiac",
=======
            "localizedName": "Saginaw",
>>>>>>> 4862c6d8
            "administrativeDivision": {
              "localizedName": "MI",
              "abbreviatedName": "MI"
            }
          },
          {
<<<<<<< HEAD
            "localizedName": "Saginaw",
=======
            "localizedName": "Sault Ste Marie",
>>>>>>> 4862c6d8
            "administrativeDivision": {
              "localizedName": "MI",
              "abbreviatedName": "MI"
            }
          },
          {
<<<<<<< HEAD
            "localizedName": "Sault Ste Marie",
=======
            "localizedName": "Troy",
>>>>>>> 4862c6d8
            "administrativeDivision": {
              "localizedName": "MI",
              "abbreviatedName": "MI"
            }
          },
          {
<<<<<<< HEAD
            "localizedName": "Troy",
            "administrativeDivision": {
              "localizedName": "MI",
              "abbreviatedName": "MI"
            }
          },
          {
=======
>>>>>>> 4862c6d8
            "localizedName": "Warren",
            "administrativeDivision": {
              "localizedName": "MI",
              "abbreviatedName": "MI"
            }
          }
        ],
        "nextLink": "/availablePhoneNumbers/countries/US/localities?skip=100\u0026maxPageSize=100\u0026api-version=2023-05-01-preview"
      }
    },
    {
      "RequestUri": "https://endpoint/availablePhoneNumbers/countries/US/localities?skip=0\u0026maxPageSize=100\u0026administrativeDivision=AK\u0026api-version=2023-05-01-preview",
      "RequestMethod": "GET",
      "RequestHeaders": {
        "Accept": "application/json",
        "Accept-Encoding": "gzip, deflate, br",
        "Accept-Language": "en-US",
        "Authorization": "Sanitized",
        "Connection": "keep-alive",
        "Referer": "http://localhost:9876/",
        "sec-ch-ua": "",
        "sec-ch-ua-mobile": "?0",
        "sec-ch-ua-platform": "\u0022\u0022",
        "Sec-Fetch-Dest": "empty",
        "Sec-Fetch-Mode": "cors",
        "Sec-Fetch-Site": "same-site",
        "User-Agent": "Mozilla/5.0 (Windows NT 10.0; Win64; x64) AppleWebKit/537.36 (KHTML, like Gecko) HeadlessChrome/112.0.5614.0 Safari/537.36",
        "x-ms-client-request-id": "sanitized",
        "x-ms-content-sha256": "47DEQpj8HBSa\u002B/TImW\u002B5JCeuQeRkm5NMpJWZG3hSuFU=",
<<<<<<< HEAD
        "x-ms-date": "Sat, 15 Jul 2023 04:52:18 GMT",
        "x-ms-useragent": "azsdk-js-communication-phone-numbers/1.2.0 core-rest-pipeline/1.11.1 OS"
=======
        "x-ms-date": "Wed, 22 Nov 2023 10:40:58 GMT",
        "x-ms-useragent": "fake-useragent"
>>>>>>> 4862c6d8
      },
      "RequestBody": null,
      "StatusCode": 200,
      "ResponseHeaders": {
<<<<<<< HEAD
        "api-supported-versions": "2022-12-01, 2022-12-02-preview2, 2023-05-01-preview",
        "Cache-Control": "max-age=21600, private, stale-while-revalidate=86400",
        "Content-Length": "144",
        "Content-Type": "application/json; charset=utf-8",
        "Date": "Sat, 15 Jul 2023 04:52:17 GMT",
        "MS-CV": "D95HGByQSEalDVJWr3j77w.0",
        "Strict-Transport-Security": "max-age=2592000",
        "X-Azure-Ref": "0AiayZAAAAAA05iymGZZrS5D9gt9\u002BjK6SV1NURURHRTA4MTEAOWZjN2I1MTktYThjYy00Zjg5LTkzNWUtYzkxNDhhZTA5ZTgx",
        "X-Cache": "CONFIG_NOCACHE",
        "X-Processing-Time": "221ms"
=======
        "api-supported-versions": "2022-12-01, 2022-12-02-preview2, 2023-05-01-preview, 2023-10-01-preview, 2024-01-31-preview",
        "Cache-Control": "max-age=21600, private, stale-while-revalidate=86400",
        "Content-Length": "144",
        "Content-Type": "application/json; charset=utf-8",
        "Date": "Wed, 22 Nov 2023 10:40:58 GMT",
        "MS-CV": "iYOdPcl8yEa5ZiGyWoYePg.0",
        "Strict-Transport-Security": "max-age=2592000",
        "X-Azure-Ref": "0udpdZQAAAAB/uXx//qAeRpclVmVPDV\u002BfUFJHMDFFREdFMDkwNwA5ZmM3YjUxOS1hOGNjLTRmODktOTM1ZS1jOTE0OGFlMDllODE=",
        "X-Cache": "CONFIG_NOCACHE",
        "X-Processing-Time": "797ms"
>>>>>>> 4862c6d8
      },
      "ResponseBody": {
        "phoneNumberLocalities": [
          {
            "localizedName": "Anchorage",
            "administrativeDivision": {
              "localizedName": "AK",
              "abbreviatedName": "AK"
            }
          }
        ],
        "nextLink": null
      }
    }
  ],
  "Variables": {}
}<|MERGE_RESOLUTION|>--- conflicted
+++ resolved
@@ -1,7 +1,7 @@
 {
   "Entries": [
     {
-      "RequestUri": "https://endpoint/availablePhoneNumbers/countries/US/localities?skip=0\u0026maxPageSize=100\u0026api-version=2023-05-01-preview",
+      "RequestUri": "https://endpoint/availablePhoneNumbers/countries/US/localities?skip=0\u0026maxPageSize=100\u0026api-version=2022-12-01",
       "RequestMethod": "GET",
       "RequestHeaders": {
         "Accept": "application/json",
@@ -19,29 +19,12 @@
         "User-Agent": "Mozilla/5.0 (Windows NT 10.0; Win64; x64) AppleWebKit/537.36 (KHTML, like Gecko) HeadlessChrome/112.0.5614.0 Safari/537.36",
         "x-ms-client-request-id": "sanitized",
         "x-ms-content-sha256": "47DEQpj8HBSa\u002B/TImW\u002B5JCeuQeRkm5NMpJWZG3hSuFU=",
-<<<<<<< HEAD
-        "x-ms-date": "Sat, 15 Jul 2023 04:52:17 GMT",
-        "x-ms-useragent": "azsdk-js-communication-phone-numbers/1.2.0 core-rest-pipeline/1.11.1 OS"
-=======
         "x-ms-date": "Wed, 22 Nov 2023 10:40:58 GMT",
         "x-ms-useragent": "fake-useragent"
->>>>>>> 4862c6d8
       },
       "RequestBody": null,
       "StatusCode": 200,
       "ResponseHeaders": {
-<<<<<<< HEAD
-        "api-supported-versions": "2022-12-01, 2022-12-02-preview2, 2023-05-01-preview",
-        "Cache-Control": "max-age=21600, private, stale-while-revalidate=86400",
-        "Content-Length": "10216",
-        "Content-Type": "application/json; charset=utf-8",
-        "Date": "Sat, 15 Jul 2023 04:52:17 GMT",
-        "MS-CV": "1LJYsNhXwUiKEFLkpmFMXA.0",
-        "Strict-Transport-Security": "max-age=2592000",
-        "X-Azure-Ref": "0ASayZAAAAADm/FI7uomlRKiiMAt1s03pV1NURURHRTA4MTEAOWZjN2I1MTktYThjYy00Zjg5LTkzNWUtYzkxNDhhZTA5ZTgx",
-        "X-Cache": "CONFIG_NOCACHE",
-        "X-Processing-Time": "238ms"
-=======
         "api-supported-versions": "2022-12-01, 2022-12-02-preview2, 2023-05-01-preview, 2023-10-01-preview, 2024-01-31-preview",
         "Cache-Control": "max-age=21600, private, stale-while-revalidate=86400",
         "Content-Length": "10217",
@@ -52,7 +35,6 @@
         "X-Azure-Ref": "0udpdZQAAAADL6TeWbdyRRJEdz35UKZSqUFJHMDFFREdFMDkwNwA5ZmM3YjUxOS1hOGNjLTRmODktOTM1ZS1jOTE0OGFlMDllODE=",
         "X-Cache": "CONFIG_NOCACHE",
         "X-Processing-Time": "746ms"
->>>>>>> 4862c6d8
       },
       "ResponseBody": {
         "phoneNumberLocalities": [
@@ -121,7 +103,6 @@
           },
           {
             "localizedName": "Burbank",
-<<<<<<< HEAD
             "administrativeDivision": {
               "localizedName": "CA",
               "abbreviatedName": "CA"
@@ -129,15 +110,6 @@
           },
           {
             "localizedName": "Concord",
-=======
->>>>>>> 4862c6d8
-            "administrativeDivision": {
-              "localizedName": "CA",
-              "abbreviatedName": "CA"
-            }
-          },
-          {
-            "localizedName": "Escondido",
             "administrativeDivision": {
               "localizedName": "CA",
               "abbreviatedName": "CA"
@@ -354,11 +326,7 @@
             }
           },
           {
-<<<<<<< HEAD
-            "localizedName": "Tampa",
-=======
             "localizedName": "Tallahassee",
->>>>>>> 4862c6d8
             "administrativeDivision": {
               "localizedName": "FL",
               "abbreviatedName": "FL"
@@ -660,22 +628,12 @@
           },
           {
             "localizedName": "Lynn",
-<<<<<<< HEAD
             "administrativeDivision": {
               "localizedName": "MA",
               "abbreviatedName": "MA"
             }
           },
           {
-            "localizedName": "Worcester",
-=======
->>>>>>> 4862c6d8
-            "administrativeDivision": {
-              "localizedName": "MA",
-              "abbreviatedName": "MA"
-            }
-          },
-          {
             "localizedName": "Baltimore",
             "administrativeDivision": {
               "localizedName": "MD",
@@ -753,49 +711,27 @@
             }
           },
           {
-<<<<<<< HEAD
-            "localizedName": "Pontiac",
-=======
             "localizedName": "Saginaw",
->>>>>>> 4862c6d8
-            "administrativeDivision": {
-              "localizedName": "MI",
-              "abbreviatedName": "MI"
-            }
-          },
-          {
-<<<<<<< HEAD
-            "localizedName": "Saginaw",
-=======
+            "administrativeDivision": {
+              "localizedName": "MI",
+              "abbreviatedName": "MI"
+            }
+          },
+          {
             "localizedName": "Sault Ste Marie",
->>>>>>> 4862c6d8
-            "administrativeDivision": {
-              "localizedName": "MI",
-              "abbreviatedName": "MI"
-            }
-          },
-          {
-<<<<<<< HEAD
-            "localizedName": "Sault Ste Marie",
-=======
+            "administrativeDivision": {
+              "localizedName": "MI",
+              "abbreviatedName": "MI"
+            }
+          },
+          {
             "localizedName": "Troy",
->>>>>>> 4862c6d8
-            "administrativeDivision": {
-              "localizedName": "MI",
-              "abbreviatedName": "MI"
-            }
-          },
-          {
-<<<<<<< HEAD
-            "localizedName": "Troy",
-            "administrativeDivision": {
-              "localizedName": "MI",
-              "abbreviatedName": "MI"
-            }
-          },
-          {
-=======
->>>>>>> 4862c6d8
+            "administrativeDivision": {
+              "localizedName": "MI",
+              "abbreviatedName": "MI"
+            }
+          },
+          {
             "localizedName": "Warren",
             "administrativeDivision": {
               "localizedName": "MI",
@@ -803,11 +739,11 @@
             }
           }
         ],
-        "nextLink": "/availablePhoneNumbers/countries/US/localities?skip=100\u0026maxPageSize=100\u0026api-version=2023-05-01-preview"
+        "nextLink": "/availablePhoneNumbers/countries/US/localities?skip=100\u0026maxPageSize=100\u0026api-version=2022-12-01"
       }
     },
     {
-      "RequestUri": "https://endpoint/availablePhoneNumbers/countries/US/localities?skip=0\u0026maxPageSize=100\u0026administrativeDivision=AK\u0026api-version=2023-05-01-preview",
+      "RequestUri": "https://endpoint/availablePhoneNumbers/countries/US/localities?skip=0\u0026maxPageSize=100\u0026administrativeDivision=AK\u0026api-version=2022-12-01",
       "RequestMethod": "GET",
       "RequestHeaders": {
         "Accept": "application/json",
@@ -825,29 +761,12 @@
         "User-Agent": "Mozilla/5.0 (Windows NT 10.0; Win64; x64) AppleWebKit/537.36 (KHTML, like Gecko) HeadlessChrome/112.0.5614.0 Safari/537.36",
         "x-ms-client-request-id": "sanitized",
         "x-ms-content-sha256": "47DEQpj8HBSa\u002B/TImW\u002B5JCeuQeRkm5NMpJWZG3hSuFU=",
-<<<<<<< HEAD
-        "x-ms-date": "Sat, 15 Jul 2023 04:52:18 GMT",
-        "x-ms-useragent": "azsdk-js-communication-phone-numbers/1.2.0 core-rest-pipeline/1.11.1 OS"
-=======
         "x-ms-date": "Wed, 22 Nov 2023 10:40:58 GMT",
         "x-ms-useragent": "fake-useragent"
->>>>>>> 4862c6d8
       },
       "RequestBody": null,
       "StatusCode": 200,
       "ResponseHeaders": {
-<<<<<<< HEAD
-        "api-supported-versions": "2022-12-01, 2022-12-02-preview2, 2023-05-01-preview",
-        "Cache-Control": "max-age=21600, private, stale-while-revalidate=86400",
-        "Content-Length": "144",
-        "Content-Type": "application/json; charset=utf-8",
-        "Date": "Sat, 15 Jul 2023 04:52:17 GMT",
-        "MS-CV": "D95HGByQSEalDVJWr3j77w.0",
-        "Strict-Transport-Security": "max-age=2592000",
-        "X-Azure-Ref": "0AiayZAAAAAA05iymGZZrS5D9gt9\u002BjK6SV1NURURHRTA4MTEAOWZjN2I1MTktYThjYy00Zjg5LTkzNWUtYzkxNDhhZTA5ZTgx",
-        "X-Cache": "CONFIG_NOCACHE",
-        "X-Processing-Time": "221ms"
-=======
         "api-supported-versions": "2022-12-01, 2022-12-02-preview2, 2023-05-01-preview, 2023-10-01-preview, 2024-01-31-preview",
         "Cache-Control": "max-age=21600, private, stale-while-revalidate=86400",
         "Content-Length": "144",
@@ -858,7 +777,6 @@
         "X-Azure-Ref": "0udpdZQAAAAB/uXx//qAeRpclVmVPDV\u002BfUFJHMDFFREdFMDkwNwA5ZmM3YjUxOS1hOGNjLTRmODktOTM1ZS1jOTE0OGFlMDllODE=",
         "X-Cache": "CONFIG_NOCACHE",
         "X-Processing-Time": "797ms"
->>>>>>> 4862c6d8
       },
       "ResponseBody": {
         "phoneNumberLocalities": [
