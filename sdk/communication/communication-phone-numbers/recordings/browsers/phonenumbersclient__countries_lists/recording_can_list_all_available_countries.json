{
  "Entries": [
    {
      "RequestUri": "https://endpoint/availablePhoneNumbers/countries?skip=0\u0026maxPageSize=100\u0026api-version=2023-05-01-preview",
      "RequestMethod": "GET",
      "RequestHeaders": {
        "Accept": "application/json",
        "Accept-Encoding": "gzip, deflate, br",
        "Accept-Language": "en-US",
        "Authorization": "Sanitized",
        "Connection": "keep-alive",
        "Referer": "http://localhost:9876/",
        "sec-ch-ua": "",
        "sec-ch-ua-mobile": "?0",
        "sec-ch-ua-platform": "\u0022\u0022",
        "Sec-Fetch-Dest": "empty",
        "Sec-Fetch-Mode": "cors",
        "Sec-Fetch-Site": "same-site",
        "User-Agent": "Mozilla/5.0 (Windows NT 10.0; Win64; x64) AppleWebKit/537.36 (KHTML, like Gecko) HeadlessChrome/112.0.5614.0 Safari/537.36",
        "x-ms-client-request-id": "sanitized",
        "x-ms-content-sha256": "47DEQpj8HBSa\u002B/TImW\u002B5JCeuQeRkm5NMpJWZG3hSuFU=",
<<<<<<< HEAD
        "x-ms-date": "Sat, 15 Jul 2023 04:52:00 GMT",
        "x-ms-useragent": "azsdk-js-communication-phone-numbers/1.2.0 core-rest-pipeline/1.11.1 OS"
=======
        "x-ms-date": "Wed, 22 Nov 2023 10:38:35 GMT",
        "x-ms-useragent": "fake-useragent"
>>>>>>> 4862c6d8
      },
      "RequestBody": null,
      "StatusCode": 200,
      "ResponseHeaders": {
<<<<<<< HEAD
        "api-supported-versions": "2022-12-01, 2022-12-02-preview2, 2023-05-01-preview",
        "Cache-Control": "max-age=21600, private, stale-while-revalidate=86400",
        "Content-Length": "1487",
        "Content-Type": "application/json; charset=utf-8",
        "Date": "Sat, 15 Jul 2023 04:52:01 GMT",
        "MS-CV": "tvebPZK7X029ubhpMMegIQ.0",
        "Strict-Transport-Security": "max-age=2592000",
        "X-Azure-Ref": "08CWyZAAAAACGre6iarRcSrHqdiG33SuyV1NURURHRTA4MTEAOWZjN2I1MTktYThjYy00Zjg5LTkzNWUtYzkxNDhhZTA5ZTgx",
        "X-Cache": "CONFIG_NOCACHE",
        "X-Processing-Time": "2318ms"
=======
        "api-supported-versions": "2022-12-01, 2022-12-02-preview2, 2023-05-01-preview, 2023-10-01-preview, 2024-01-31-preview",
        "Cache-Control": "max-age=21600, private, stale-while-revalidate=86400",
        "Content-Length": "1968",
        "Content-Type": "application/json; charset=utf-8",
        "Date": "Wed, 22 Nov 2023 10:38:36 GMT",
        "MS-CV": "ieX3LhuJ8UCi1Tr6Z4AcJg.0",
        "Strict-Transport-Security": "max-age=2592000",
        "X-Azure-Ref": "0KtpdZQAAAABV\u002Bp61cIuYQrm66NQ0wF4kUFJHMDFFREdFMDkwNwA5ZmM3YjUxOS1hOGNjLTRmODktOTM1ZS1jOTE0OGFlMDllODE=",
        "X-Cache": "CONFIG_NOCACHE",
        "X-Processing-Time": "2854ms"
>>>>>>> 4862c6d8
      },
      "ResponseBody": {
        "countries": [
          {
            "localizedName": "Argentina",
            "countryCode": "AR"
          },
          {
<<<<<<< HEAD
=======
            "localizedName": "Austria",
            "countryCode": "AT"
          },
          {
            "localizedName": "Belgium",
            "countryCode": "BE"
          },
          {
>>>>>>> 4862c6d8
            "localizedName": "Brazil",
            "countryCode": "BR"
          },
          {
            "localizedName": "Canada",
            "countryCode": "CA"
          },
          {
            "localizedName": "Chile",
            "countryCode": "CL"
          },
          {
            "localizedName": "China",
            "countryCode": "CN"
          },
          {
            "localizedName": "Colombia",
            "countryCode": "CO"
          },
          {
            "localizedName": "Denmark",
            "countryCode": "DK"
          },
          {
            "localizedName": "Finland",
            "countryCode": "FI"
          },
          {
            "localizedName": "France",
            "countryCode": "FR"
          },
          {
<<<<<<< HEAD
=======
            "localizedName": "Germany",
            "countryCode": "DE"
          },
          {
>>>>>>> 4862c6d8
            "localizedName": "Hong Kong SAR",
            "countryCode": "HK"
          },
          {
            "localizedName": "Indonesia",
            "countryCode": "ID"
          },
          {
            "localizedName": "Ireland",
            "countryCode": "IE"
          },
          {
            "localizedName": "Israel",
            "countryCode": "IL"
          },
          {
            "localizedName": "Italy",
            "countryCode": "IT"
          },
          {
            "localizedName": "Korea",
            "countryCode": "KR"
          },
          {
<<<<<<< HEAD
=======
            "localizedName": "Luxembourg",
            "countryCode": "LU"
          },
          {
>>>>>>> 4862c6d8
            "localizedName": "Malaysia",
            "countryCode": "MY"
          },
          {
            "localizedName": "Mexico",
            "countryCode": "MX"
          },
          {
            "localizedName": "Netherlands",
            "countryCode": "NL"
          },
          {
            "localizedName": "New Zealand",
            "countryCode": "NZ"
          },
          {
<<<<<<< HEAD
=======
            "localizedName": "Norway",
            "countryCode": "NO"
          },
          {
>>>>>>> 4862c6d8
            "localizedName": "Philippines",
            "countryCode": "PH"
          },
          {
            "localizedName": "Poland",
            "countryCode": "PL"
          },
          {
<<<<<<< HEAD
=======
            "localizedName": "Portugal",
            "countryCode": "PT"
          },
          {
>>>>>>> 4862c6d8
            "localizedName": "Puerto Rico",
            "countryCode": "PR"
          },
          {
<<<<<<< HEAD
=======
            "localizedName": "Saudi Arabia",
            "countryCode": "SA"
          },
          {
>>>>>>> 4862c6d8
            "localizedName": "Singapore",
            "countryCode": "SG"
          },
          {
<<<<<<< HEAD
=======
            "localizedName": "Slovakia",
            "countryCode": "SK"
          },
          {
>>>>>>> 4862c6d8
            "localizedName": "South Africa",
            "countryCode": "ZA"
          },
          {
<<<<<<< HEAD
=======
            "localizedName": "Spain",
            "countryCode": "ES"
          },
          {
>>>>>>> 4862c6d8
            "localizedName": "Sweden",
            "countryCode": "SE"
          },
          {
<<<<<<< HEAD
=======
            "localizedName": "Switzerland",
            "countryCode": "CH"
          },
          {
>>>>>>> 4862c6d8
            "localizedName": "Taiwan",
            "countryCode": "TW"
          },
          {
            "localizedName": "Thailand",
            "countryCode": "TH"
          },
          {
            "localizedName": "United Arab Emirates",
            "countryCode": "AE"
          },
          {
            "localizedName": "United Kingdom",
            "countryCode": "GB"
          },
          {
            "localizedName": "United States",
            "countryCode": "US"
          }
        ],
        "nextLink": null
      }
    }
  ],
  "Variables": {}
}<|MERGE_RESOLUTION|>--- conflicted
+++ resolved
@@ -1,7 +1,7 @@
 {
   "Entries": [
     {
-      "RequestUri": "https://endpoint/availablePhoneNumbers/countries?skip=0\u0026maxPageSize=100\u0026api-version=2023-05-01-preview",
+      "RequestUri": "https://endpoint/availablePhoneNumbers/countries?skip=0\u0026maxPageSize=100\u0026api-version=2022-12-01",
       "RequestMethod": "GET",
       "RequestHeaders": {
         "Accept": "application/json",
@@ -19,29 +19,12 @@
         "User-Agent": "Mozilla/5.0 (Windows NT 10.0; Win64; x64) AppleWebKit/537.36 (KHTML, like Gecko) HeadlessChrome/112.0.5614.0 Safari/537.36",
         "x-ms-client-request-id": "sanitized",
         "x-ms-content-sha256": "47DEQpj8HBSa\u002B/TImW\u002B5JCeuQeRkm5NMpJWZG3hSuFU=",
-<<<<<<< HEAD
-        "x-ms-date": "Sat, 15 Jul 2023 04:52:00 GMT",
-        "x-ms-useragent": "azsdk-js-communication-phone-numbers/1.2.0 core-rest-pipeline/1.11.1 OS"
-=======
         "x-ms-date": "Wed, 22 Nov 2023 10:38:35 GMT",
         "x-ms-useragent": "fake-useragent"
->>>>>>> 4862c6d8
       },
       "RequestBody": null,
       "StatusCode": 200,
       "ResponseHeaders": {
-<<<<<<< HEAD
-        "api-supported-versions": "2022-12-01, 2022-12-02-preview2, 2023-05-01-preview",
-        "Cache-Control": "max-age=21600, private, stale-while-revalidate=86400",
-        "Content-Length": "1487",
-        "Content-Type": "application/json; charset=utf-8",
-        "Date": "Sat, 15 Jul 2023 04:52:01 GMT",
-        "MS-CV": "tvebPZK7X029ubhpMMegIQ.0",
-        "Strict-Transport-Security": "max-age=2592000",
-        "X-Azure-Ref": "08CWyZAAAAACGre6iarRcSrHqdiG33SuyV1NURURHRTA4MTEAOWZjN2I1MTktYThjYy00Zjg5LTkzNWUtYzkxNDhhZTA5ZTgx",
-        "X-Cache": "CONFIG_NOCACHE",
-        "X-Processing-Time": "2318ms"
-=======
         "api-supported-versions": "2022-12-01, 2022-12-02-preview2, 2023-05-01-preview, 2023-10-01-preview, 2024-01-31-preview",
         "Cache-Control": "max-age=21600, private, stale-while-revalidate=86400",
         "Content-Length": "1968",
@@ -52,7 +35,6 @@
         "X-Azure-Ref": "0KtpdZQAAAABV\u002Bp61cIuYQrm66NQ0wF4kUFJHMDFFREdFMDkwNwA5ZmM3YjUxOS1hOGNjLTRmODktOTM1ZS1jOTE0OGFlMDllODE=",
         "X-Cache": "CONFIG_NOCACHE",
         "X-Processing-Time": "2854ms"
->>>>>>> 4862c6d8
       },
       "ResponseBody": {
         "countries": [
@@ -61,8 +43,6 @@
             "countryCode": "AR"
           },
           {
-<<<<<<< HEAD
-=======
             "localizedName": "Austria",
             "countryCode": "AT"
           },
@@ -71,7 +51,6 @@
             "countryCode": "BE"
           },
           {
->>>>>>> 4862c6d8
             "localizedName": "Brazil",
             "countryCode": "BR"
           },
@@ -104,13 +83,10 @@
             "countryCode": "FR"
           },
           {
-<<<<<<< HEAD
-=======
             "localizedName": "Germany",
             "countryCode": "DE"
           },
           {
->>>>>>> 4862c6d8
             "localizedName": "Hong Kong SAR",
             "countryCode": "HK"
           },
@@ -135,13 +111,10 @@
             "countryCode": "KR"
           },
           {
-<<<<<<< HEAD
-=======
             "localizedName": "Luxembourg",
             "countryCode": "LU"
           },
           {
->>>>>>> 4862c6d8
             "localizedName": "Malaysia",
             "countryCode": "MY"
           },
@@ -158,13 +131,10 @@
             "countryCode": "NZ"
           },
           {
-<<<<<<< HEAD
-=======
             "localizedName": "Norway",
             "countryCode": "NO"
           },
           {
->>>>>>> 4862c6d8
             "localizedName": "Philippines",
             "countryCode": "PH"
           },
@@ -173,57 +143,42 @@
             "countryCode": "PL"
           },
           {
-<<<<<<< HEAD
-=======
             "localizedName": "Portugal",
             "countryCode": "PT"
           },
           {
->>>>>>> 4862c6d8
             "localizedName": "Puerto Rico",
             "countryCode": "PR"
           },
           {
-<<<<<<< HEAD
-=======
             "localizedName": "Saudi Arabia",
             "countryCode": "SA"
           },
           {
->>>>>>> 4862c6d8
             "localizedName": "Singapore",
             "countryCode": "SG"
           },
           {
-<<<<<<< HEAD
-=======
             "localizedName": "Slovakia",
             "countryCode": "SK"
           },
           {
->>>>>>> 4862c6d8
             "localizedName": "South Africa",
             "countryCode": "ZA"
           },
           {
-<<<<<<< HEAD
-=======
             "localizedName": "Spain",
             "countryCode": "ES"
           },
           {
->>>>>>> 4862c6d8
             "localizedName": "Sweden",
             "countryCode": "SE"
           },
           {
-<<<<<<< HEAD
-=======
             "localizedName": "Switzerland",
             "countryCode": "CH"
           },
           {
->>>>>>> 4862c6d8
             "localizedName": "Taiwan",
             "countryCode": "TW"
           },
