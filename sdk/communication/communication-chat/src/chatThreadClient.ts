--- conflicted
+++ resolved
@@ -124,7 +124,6 @@
           this.threadId,
           { topic: topic },
           updatedOptions,
-<<<<<<< HEAD
         );
       },
     );
@@ -143,8 +142,6 @@
           this.threadId,
           options,
           updatedOptions
-=======
->>>>>>> e01e73ae
         );
       },
     );
