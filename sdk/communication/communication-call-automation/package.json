{
  "name": "@azure/communication-call-automation",
  "version": "1.3.0-beta.1",
  "description": "Azure client library for Azure Communication Call Automation services",
  "sdk-type": "client",
  "main": "dist/index.js",
  "module": "dist-esm/src/index.js",
  "types": "types/communication-call-automation.d.ts",
  "browser": {
    "./dist-esm/src/credential/cryptoUtils.js": "./dist-esm/src/credential/cryptoUtils.browser.js"
  },
  "scripts": {
<<<<<<< HEAD
    "audit": "skipped",
=======
>>>>>>> 1b240a90
    "build": "npm run clean && tsc -p . && dev-tool run bundle && dev-tool run extract-api",
    "build:autorest": "autorest ./swagger/README.md && rushx format",
    "build:browser": "tsc -p . && dev-tool run bundle",
    "build:node": "tsc -p . && dev-tool run bundle",
    "build:samples": "dev-tool samples publish --force",
    "build:test": "tsc -p . && dev-tool run bundle",
    "check-format": "dev-tool run vendored prettier --list-different --config ../../../.prettierrc.json --ignore-path ../../../.prettierignore \"src/**/*.ts\" \"test/**/*.ts\" \"samples-dev/**/*.ts\" \"*.{js,json}\"",
    "clean": "dev-tool run vendored rimraf --glob dist dist-* temp types *.tgz *.log",
    "execute:samples": "dev-tool samples run samples-dev",
    "extract-api": "tsc -p . && dev-tool run extract-api",
    "format": "dev-tool run vendored prettier --write --config ../../../.prettierrc.json --ignore-path ../../../.prettierignore \"src/**/*.ts\" \"test/**/*.ts\" \"samples-dev/**/*.ts\" \"*.{js,json}\"",
    "generate:client": "autorest --typescript ./swagger/README.md && rushx format",
    "integration-test": "npm run integration-test:node && npm run integration-test:browser",
    "integration-test:browser": "echo skipped",
    "integration-test:node": "dev-tool run test:node-js-input -- --timeout 5000000 'dist-esm/test/**/*.spec.js'",
    "lint": "dev-tool run vendored eslint package.json api-extractor.json README.md src test",
    "lint:fix": "dev-tool run vendored eslint package.json api-extractor.json README.md src test --fix --fix-type [problem,suggestion]",
    "pack": "npm pack 2>&1",
    "test": "npm run build:test && npm run unit-test && npm run integration-test",
    "test:browser": "npm run build:test && npm run unit-test:browser",
    "test:node": "npm run build:test && npm run unit-test:node",
    "unit-test": "npm run unit-test:node && npm run unit-test:browser",
    "unit-test:browser": "echo skipped",
    "unit-test:node": "dev-tool run test:node-ts-input -- --timeout 1200000 --exclude 'test/**/browser/*.spec.ts' 'test/**/*.spec.ts'",
    "update-snippets": "echo skipped"
  },
  "files": [
    "dist/",
    "dist-esm/src",
    "types/communication-call-automation.d.ts",
    "README.md",
    "LICENSE"
  ],
  "repository": "github:Azure/azure-sdk-for-js",
  "keywords": [
    "azure",
    "cloud",
    "Azure",
    "communication",
    "callautomation"
  ],
  "author": "Microsoft Corporation",
  "license": "MIT",
  "engines": {
    "node": ">=18.0.0"
  },
  "bugs": {
    "url": "https://github.com/Azure/azure-sdk-for-js/issues"
  },
  "homepage": "https://github.com/Azure/azure-sdk-for-js/tree/main/sdk/communication/communication-call-automation/",
  "sideEffects": false,
  "prettier": "@azure/eslint-plugin-azure-sdk/prettier.json",
  "//sampleConfiguration": {
    "productName": "Azure Communication Services - Call Automation",
    "productSlugs": [
      "azure",
      "azure-communication-services"
    ],
    "disableDocsMs": true,
    "requiredResources": {
      "Azure Communication Services Resource": "https://docs.microsoft.com/azure/communication-services/quickstarts/create-communication-resource"
    }
  },
  "dependencies": {
    "@azure/abort-controller": "workspace:*",
    "@azure/communication-common": "workspace:*",
    "@azure/core-auth": "workspace:*",
    "@azure/core-client": "workspace:*",
    "@azure/core-paging": "workspace:*",
    "@azure/core-rest-pipeline": "workspace:*",
    "@azure/core-tracing": "workspace:*",
    "@azure/core-util": "workspace:*",
    "@azure/logger": "workspace:*",
    "events": "^3.0.0",
    "tslib": "catalog:"
  },
  "devDependencies": {
    "@azure-tools/test-credential": "catalog:test-credentialV1",
    "@azure-tools/test-recorder": "catalog:test-recorderV3",
    "@azure/communication-identity": "workspace:*",
    "@azure/communication-phone-numbers": "workspace:*",
    "@azure/dev-tool": "workspace:*",
    "@azure/eslint-plugin-azure-sdk": "workspace:*",
    "@azure/service-bus": "workspace:*",
    "@types/chai": "catalog:legacy",
    "@types/mocha": "catalog:legacy",
    "@types/node": "catalog:",
    "@types/sinon": "catalog:legacy",
    "chai": "catalog:legacy",
    "cross-env": "catalog:legacy",
    "dotenv": "catalog:",
    "eslint": "catalog:",
    "karma": "catalog:legacy",
    "karma-chrome-launcher": "catalog:legacy",
    "karma-coverage": "catalog:legacy",
    "karma-env-preprocessor": "catalog:legacy",
    "karma-json-preprocessor": "catalog:legacy",
    "karma-json-to-file-reporter": "catalog:legacy",
    "karma-junit-reporter": "catalog:legacy",
    "karma-mocha": "catalog:legacy",
    "karma-mocha-reporter": "catalog:legacy",
    "karma-sourcemap-loader": "catalog:legacy",
    "mocha": "catalog:legacy",
    "nyc": "catalog:legacy",
    "sinon": "catalog:legacy",
    "typescript": "catalog:"
  }
}<|MERGE_RESOLUTION|>--- conflicted
+++ resolved
@@ -10,10 +10,6 @@
     "./dist-esm/src/credential/cryptoUtils.js": "./dist-esm/src/credential/cryptoUtils.browser.js"
   },
   "scripts": {
-<<<<<<< HEAD
-    "audit": "skipped",
-=======
->>>>>>> 1b240a90
     "build": "npm run clean && tsc -p . && dev-tool run bundle && dev-tool run extract-api",
     "build:autorest": "autorest ./swagger/README.md && rushx format",
     "build:browser": "tsc -p . && dev-tool run bundle",
