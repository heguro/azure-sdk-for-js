--- conflicted
+++ resolved
@@ -27,10 +27,6 @@
   SendDtmfTonesCompleted as RestSendDtmfTonesCompleted,
   SendDtmfTonesFailed as RestSendDtmfTonesFailed,
   Tone,
-<<<<<<< HEAD
-  CancelAddParticipantSucceeded as RestCancelAddParticipantSucceeded,
-  CancelAddParticipantFailed as RestCancelAddParticipantFailed,
-=======
   RestCancelAddParticipantSucceeded,
   RestCancelAddParticipantFailed,
   RestTranscriptionStarted,
@@ -40,7 +36,6 @@
   RestCreateCallFailed,
   RestAnswerFailed,
   RestHoldFailed,
->>>>>>> 7f9b182c
 } from "../generated/src/models";
 
 import { CallParticipant } from "./models";
@@ -69,36 +64,6 @@
   | SendDtmfTonesCompleted
   | SendDtmfTonesFailed
   | CancelAddParticipantSucceeded
-<<<<<<< HEAD
-  | CancelAddParticipantFailed;
-
-export {
-  RestAddParticipantSucceeded,
-  RestAddParticipantFailed,
-  RestRemoveParticipantSucceeded,
-  RestRemoveParticipantFailed,
-  RestCallConnected,
-  RestCallDisconnected,
-  RestCallTransferAccepted,
-  RestCallTransferFailed,
-  RestRecordingStateChanged,
-  RestParticipantsUpdated,
-  RestPlayCompleted,
-  RestPlayFailed,
-  RestPlayCanceled,
-  RestRecognizeCompleted,
-  RestRecognizeFailed,
-  RestRecognizeCanceled,
-  RestResultInformation,
-  RestContinuousDtmfRecognitionToneReceived,
-  RestContinuousDtmfRecognitionToneFailed,
-  RestContinuousDtmfRecognitionStopped,
-  RestSendDtmfTonesCompleted,
-  RestSendDtmfTonesFailed,
-  RestCancelAddParticipantSucceeded,
-  RestCancelAddParticipantFailed,
-};
-=======
   | CancelAddParticipantFailed
   | TranscriptionStarted
   | TranscriptionStopped
@@ -107,7 +72,6 @@
   | CreateCallFailed
   | AnswerFailed
   | HoldFailed;
->>>>>>> 7f9b182c
 
 export interface ResultInformation
   extends Omit<RestResultInformation, "code" | "subCode" | "message"> {
@@ -534,8 +498,6 @@
   resultInformation?: ResultInformation;
   /** kind of this event. */
   kind: "CancelAddParticipantFailed";
-<<<<<<< HEAD
-=======
 }
 
 export interface TranscriptionStarted
@@ -655,5 +617,4 @@
   resultInformation?: RestResultInformation;
   /** kind of this event. */
   kind: "HoldFailed";
->>>>>>> 7f9b182c
 }