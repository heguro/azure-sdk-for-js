// Copyright (c) Microsoft Corporation.
// Licensed under the MIT license.

import { CommunicationIdentifier } from "@azure/communication-common";

import {
  AddParticipantSucceeded as RestAddParticipantSucceeded,
  AddParticipantFailed as RestAddParticipantFailed,
  RemoveParticipantSucceeded as RestRemoveParticipantSucceeded,
  RemoveParticipantFailed as RestRemoveParticipantFailed,
  CallConnected as RestCallConnected,
  CallDisconnected as RestCallDisconnected,
  CallTransferAccepted as RestCallTransferAccepted,
  CallTransferFailed as RestCallTransferFailed,
  ParticipantsUpdated as RestParticipantsUpdated,
  RecordingStateChanged as RestRecordingStateChanged,
  PlayStarted as RestPlayStarted,
  PlayCompleted as RestPlayCompleted,
  PlayFailed as RestPlayFailed,
  PlayCanceled as RestPlayCanceled,
  RecognizeCompleted as RestRecognizeCompleted,
  RecognizeFailed as RestRecognizeFailed,
  RecognizeCanceled as RestRecognizeCanceled,
  RestResultInformation,
  ContinuousDtmfRecognitionToneReceived as RestContinuousDtmfRecognitionToneReceived,
  ContinuousDtmfRecognitionToneFailed as RestContinuousDtmfRecognitionToneFailed,
  ContinuousDtmfRecognitionStopped as RestContinuousDtmfRecognitionStopped,
  SendDtmfTonesCompleted as RestSendDtmfTonesCompleted,
  SendDtmfTonesFailed as RestSendDtmfTonesFailed,
  Tone,
  CancelAddParticipantSucceeded as RestCancelAddParticipantSucceeded,
  CancelAddParticipantFailed as RestCancelAddParticipantFailed,
  TranscriptionStarted as RestTranscriptionStarted,
  TranscriptionStopped as RestTranscriptionStopped,
  TranscriptionUpdated as RestTranscriptionUpdated,
  TranscriptionFailed as RestTranscriptionFailed,
  HoldFailed as RestHoldFailed,
<<<<<<< HEAD
  ConnectFailed as RestConnectFailed,
=======
  MediaStreamingStarted as RestMediaStreamingStarted,
  MediaStreamingStopped as RestMediaStreamingStopped,
  MediaStreamingFailed as RestMediaStreamingFailed,
>>>>>>> ad047e99
} from "../generated/src/models";

import { CallParticipant } from "./models";

/** Callback events for Call Automation */
export type CallAutomationEvent =
  | AddParticipantSucceeded
  | AddParticipantFailed
  | RemoveParticipantSucceeded
  | RemoveParticipantFailed
  | CallConnected
  | CallDisconnected
  | CallTransferAccepted
  | CallTransferFailed
  | ParticipantsUpdated
  | RecordingStateChanged
  | PlayStarted
  | PlayCompleted
  | PlayFailed
  | PlayCanceled
  | RecognizeCompleted
  | RecognizeCanceled
  | RecognizeFailed
  | ContinuousDtmfRecognitionToneReceived
  | ContinuousDtmfRecognitionToneFailed
  | ContinuousDtmfRecognitionStopped
  | SendDtmfTonesCompleted
  | SendDtmfTonesFailed
  | CancelAddParticipantSucceeded
  | CancelAddParticipantFailed
  | TranscriptionStarted
  | TranscriptionStopped
  | TranscriptionUpdated
  | TranscriptionFailed
  | HoldFailed
<<<<<<< HEAD
  | ConnectFailed;
=======
  | MediaStreamingStarted
  | MediaStreamingStopped
  | MediaStreamingFailed;
>>>>>>> ad047e99

export {
  RestAddParticipantSucceeded,
  RestAddParticipantFailed,
  RestRemoveParticipantSucceeded,
  RestRemoveParticipantFailed,
  RestCallConnected,
  RestCallDisconnected,
  RestCallTransferAccepted,
  RestCallTransferFailed,
  RestParticipantsUpdated,
  RestRecordingStateChanged,
  RestPlayStarted,
  RestPlayCompleted,
  RestPlayFailed,
  RestPlayCanceled,
  RestRecognizeCompleted,
  RestRecognizeFailed,
  RestRecognizeCanceled,
  RestContinuousDtmfRecognitionToneReceived,
  RestContinuousDtmfRecognitionToneFailed,
  RestContinuousDtmfRecognitionStopped,
  RestSendDtmfTonesCompleted,
  RestSendDtmfTonesFailed,
  RestCancelAddParticipantSucceeded,
  RestCancelAddParticipantFailed,
  RestTranscriptionStarted,
  RestTranscriptionStopped,
  RestTranscriptionUpdated,
  RestTranscriptionFailed,
  RestHoldFailed,
<<<<<<< HEAD
  RestConnectFailed,
=======
  RestMediaStreamingStarted,
  RestMediaStreamingStopped,
  RestMediaStreamingFailed,
>>>>>>> ad047e99
};
export interface ResultInformation
  extends Omit<RestResultInformation, "code" | "subCode" | "message"> {
  /** The error code. */
  code: number;
  /** The sub code of error. */
  subCode: number;
  /** The detailed message of the error. */
  message: string;
}

/** The participant successfully added event. */
export interface AddParticipantSucceeded
  extends Omit<
    RestAddParticipantSucceeded,
    "callConnectionId" | "serverCallId" | "correlationId" | "participant" | "resultInformation"
  > {
  /** Call connection ID. */
  callConnectionId: string;
  /** Server call ID. */
  serverCallId: string;
  /** Correlation ID for event to call correlation. Also called ChainId for skype chain ID. */
  correlationId: string;
  /** Contains the resulting SIP code/sub-code and message from NGC services. */
  resultInformation?: ResultInformation;
  /** The participant in the call. */
  participant?: CommunicationIdentifier;
  /** kind of this event. */
  kind: "AddParticipantSucceeded";
}

/** The failed to add participant event. */
export interface AddParticipantFailed
  extends Omit<
    RestAddParticipantFailed,
    "callConnectionId" | "serverCallId" | "correlationId" | "participant" | "resultInformation"
  > {
  /** Call connection ID. */
  callConnectionId: string;
  /** Server call ID. */
  serverCallId: string;
  /** Correlation ID for event to call correlation. Also called ChainId for skype chain ID. */
  correlationId: string;
  /** Contains the resulting SIP code/sub-code and message from NGC services. */
  resultInformation?: ResultInformation;
  /** The participant in the call. */
  participant?: CommunicationIdentifier;
  /** kind of this event. */
  kind: "AddParticipantFailed";
}

/** The participant successfully removed event. */
export interface RemoveParticipantSucceeded
  extends Omit<
    RestRemoveParticipantSucceeded,
    "callConnectionId" | "serverCallId" | "correlationId" | "participant" | "resultInformation"
  > {
  /** Call connection ID. */
  callConnectionId: string;
  /** Server call ID. */
  serverCallId: string;
  /** Correlation ID for event to call correlation. Also called ChainId for skype chain ID. */
  correlationId: string;
  /** Contains the resulting SIP code/sub-code and message from NGC services. */
  resultInformation?: ResultInformation;
  /** The participant in the call. */
  participant?: CommunicationIdentifier;
  /** kind of this event. */
  kind: "RemoveParticipantSucceeded";
}

/** The failed to remove participant event. */
export interface RemoveParticipantFailed
  extends Omit<
    RestRemoveParticipantFailed,
    "callConnectionId" | "serverCallId" | "correlationId" | "participant" | "resultInformation"
  > {
  /** Call connection ID. */
  callConnectionId: string;
  /** Server call ID. */
  serverCallId: string;
  /** Correlation ID for event to call correlation. Also called ChainId for skype chain ID. */
  correlationId: string;
  /** Contains the resulting SIP code/sub-code and message from NGC services. */
  resultInformation?: ResultInformation;
  /** The participant in the call. */
  participant?: CommunicationIdentifier;
  /** kind of this event. */
  kind: "RemoveParticipantFailed";
}

/** Event when call was established. */
export interface CallConnected
  extends Omit<RestCallConnected, "callConnectionId" | "serverCallId" | "correlationId"> {
  /** Call connection ID. */
  callConnectionId: string;
  /** Server call ID. */
  serverCallId: string;
  /** Correlation ID for event to call correlation. Also called ChainId for skype chain ID. */
  correlationId: string;
  /** kind of this event. */
  kind: "CallConnected";
}

/** Event when all participants left and call was terminated. */
export interface CallDisconnected
  extends Omit<RestCallDisconnected, "callConnectionId" | "serverCallId" | "correlationId"> {
  /** Call connection ID. */
  callConnectionId: string;
  /** Server call ID. */
  serverCallId: string;
  /** Correlation ID for event to call correlation. Also called ChainId for skype chain ID. */
  correlationId: string;
  /** kind of this event. */
  kind: "CallDisconnected";
}

/** Event when transfer request was successful. */
export interface CallTransferAccepted
  extends Omit<
    RestCallTransferAccepted,
    | "callConnectionId"
    | "serverCallId"
    | "correlationId"
    | "resultInformation"
    | "transferee"
    | "transferTarget"
  > {
  /** Call connection ID. */
  callConnectionId: string;
  /** Server call ID. */
  serverCallId: string;
  /** Correlation ID for event to call correlation. Also called ChainId for skype chain ID. */
  correlationId: string;
  /** Contains the resulting SIP code/sub-code and message from NGC services. */
  resultInformation?: ResultInformation;
  /** Participant that was transferred away */
  transferee: CommunicationIdentifier;
  /** Target that transferee is transferred to */
  transferTarget: CommunicationIdentifier;
  /** kind of this event. */
  kind: "CallTransferAccepted";
}

/** Event when transfer request was failed. */
export interface CallTransferFailed
  extends Omit<
    RestCallTransferFailed,
    "callConnectionId" | "serverCallId" | "correlationId" | "resultInformation"
  > {
  /** Call connection ID. */
  callConnectionId: string;
  /** Server call ID. */
  serverCallId: string;
  /** Correlation ID for event to call correlation. Also called ChainId for skype chain ID. */
  correlationId: string;
  /** Contains the resulting SIP code/sub-code and message from NGC services. */
  resultInformation?: ResultInformation;
  /** kind of this event. */
  kind: "CallTransferFailed";
}

/** Event when there was an update to participant(s). */
export interface ParticipantsUpdated
  extends Omit<
    RestParticipantsUpdated,
    "callConnectionId" | "serverCallId" | "correlationId" | "participants"
  > {
  /** Call connection ID. */
  callConnectionId: string;
  /** Server call ID. */
  serverCallId: string;
  /** Correlation ID for event to call correlation. Also called ChainId for skype chain ID. */
  correlationId: string;
  /** The list of participants in the call. */
  participants: CallParticipant[];
  /** kind of this event. */
  kind: "ParticipantsUpdated";
}

/** Event when Recording state has been changed. */
export interface RecordingStateChanged
  extends Omit<RestRecordingStateChanged, "callConnectionId" | "serverCallId" | "correlationId"> {
  /** Call connection ID. */
  callConnectionId: string;
  /** Server call ID. */
  serverCallId: string;
  /** Correlation ID for event to call correlation. Also called ChainId for skype chain ID. */
  correlationId: string;
  /** kind of this event. */
  kind: "RecordingStateChanged";
}

/** Event when Media play was successfully started. */
export interface PlayStarted
  extends Omit<RestPlayStarted, "callConnectionId" | "serverCallId" | "correlationId"> {
  /** Call connection ID. */
  callConnectionId: string;
  /** Server call ID. */
  serverCallId: string;
  /** Correlation ID for event to call correlation. Also called ChainId for skype chain ID. */
  correlationId: string;
  /** Contains the resulting SIP code, sub-code and message. */
  resultInformation?: RestResultInformation;
  /** kind of this event. */
  kind: "PlayStarted";
}

/** Event when Media play was successfully completed. */
export interface PlayCompleted
  extends Omit<
    RestPlayCompleted,
    "callConnectionId" | "serverCallId" | "correlationId" | "resultInformation"
  > {
  /** Call connection ID. */
  callConnectionId: string;
  /** Server call ID. */
  serverCallId: string;
  /** Contains the resulting SIP code/sub-code and message from NGC services. */
  resultInformation?: ResultInformation;
  /** Correlation ID for event to call correlation. Also called ChainId for skype chain ID. */
  correlationId: string;
  /** kind of this event. */
  kind: "PlayCompleted";
}

/** Event when Media play was failed. */
export interface PlayFailed
  extends Omit<
    RestPlayFailed,
    "callConnectionId" | "serverCallId" | "correlationId" | "resultInformation"
  > {
  /** Call connection ID. */
  callConnectionId: string;
  /** Server call ID. */
  serverCallId: string;
  /** Contains the resulting SIP code/sub-code and message from NGC services. */
  resultInformation?: ResultInformation;
  /** Correlation ID for event to call correlation. Also called ChainId for skype chain ID. */
  correlationId: string;
  /** kind of this event. */
  kind: "PlayFailed";
}

/** Event when Media play was canceled by Cancel operation. */
export interface PlayCanceled
  extends Omit<RestPlayCanceled, "callConnectionId" | "serverCallId" | "correlationId"> {
  /** Call connection ID. */
  callConnectionId: string;
  /** Server call ID. */
  serverCallId: string;
  /** Correlation ID for event to call correlation. Also called ChainId for skype chain ID. */
  correlationId: string;
  /** kind of this event. */
  kind: "PlayCanceled";
}

/** Event when Media recognize was successfully completed. */
export interface RecognizeCompleted
  extends Omit<
    RestRecognizeCompleted,
    "callConnectionId" | "serverCallId" | "correlationId" | "resultInformation"
  > {
  /** Call connection ID. */
  callConnectionId: string;
  /** Server call ID. */
  serverCallId: string;
  /** Contains the resulting SIP code/sub-code and message from NGC services. */
  resultInformation?: ResultInformation;
  /** Correlation ID for event to call correlation. Also called ChainId for skype chain ID. */
  correlationId: string;
  /** kind of this event. */
  kind: "RecognizeCompleted";
}

/** Event when Media recognize was failed. */
export interface RecognizeFailed
  extends Omit<
    RestRecognizeFailed,
    "callConnectionId" | "serverCallId" | "correlationId" | "resultInformation"
  > {
  /** Call connection ID. */
  callConnectionId: string;
  /** Server call ID. */
  serverCallId: string;
  /** Contains the resulting SIP code/sub-code and message from NGC services. */
  resultInformation?: ResultInformation;
  /** Correlation ID for event to call correlation. Also called ChainId for skype chain ID. */
  correlationId: string;
  /** kind of this event. */
  kind: "RecognizeFailed";
}

/** Event when Media recognize was canceled by Cancel operation. */
export interface RecognizeCanceled
  extends Omit<RestRecognizeCanceled, "callConnectionId" | "serverCallId" | "correlationId"> {
  /** Call connection ID. */
  callConnectionId: string;
  /** Server call ID. */
  serverCallId: string;
  /** Correlation ID for event to call correlation. Also called ChainId for skype chain ID. */
  correlationId: string;
  /** kind of this event. */
  kind: "RecognizeCanceled";
}

/** Event sent when Dtmf tone received from targeted participant in call. */
export interface ContinuousDtmfRecognitionToneReceived
  extends Omit<
    RestContinuousDtmfRecognitionToneReceived,
    | "sequenceId"
    | "tone"
    | "callConnectionId"
    | "serverCallId"
    | "correlationId"
    | "resultInformation"
  > {
  /** The sequence id which can be used to determine if the same tone was played multiple times or if any tones were missed. */
  sequenceId: number;
  /** Defines values for Tone. */
  tone: Tone;
  /** Call connection ID. */
  callConnectionId: string;
  /** Server call ID. */
  serverCallId: string;
  /** Correlation ID for event to call correlation. Also called ChainId or skype chain ID. */
  correlationId: string;
  /** Contains the resulting SIP code/sub-code and message from NGC services. */
  resultInformation?: ResultInformation;
  /** kind of this event. */
  kind: "ContinuousDtmfRecognitionToneReceived";
}

/** Event sent when failed to recognize continuous Dtmf tone. */
export interface ContinuousDtmfRecognitionToneFailed
  extends Omit<
    RestContinuousDtmfRecognitionToneFailed,
    "callConnectionId" | "serverCallId" | "correlationId" | "resultInformation"
  > {
  /** Call connection ID. */
  callConnectionId: string;
  /** Server call ID. */
  serverCallId: string;
  /** Correlation ID for event to call correlation. Also called ChainId for skype chain ID. */
  correlationId: string;
  /** Contains the resulting SIP code/sub-code and message from NGC services. */
  resultInformation?: ResultInformation;
  /** kind of this event. */
  kind: "ContinuousDtmfRecognitionToneFailed";
}

/** Event sent when continuous Dtmf recognition stopped. */
export interface ContinuousDtmfRecognitionStopped
  extends Omit<
    RestContinuousDtmfRecognitionStopped,
    "callConnectionId" | "serverCallId" | "correlationId" | "resultInformation"
  > {
  /** Call connection ID. */
  callConnectionId: string;
  /** Server call ID. */
  serverCallId: string;
  /** Correlation ID for event to call correlation. Also called ChainId for skype chain ID. */
  correlationId: string;
  /** Contains the resulting SIP code/sub-code and message from NGC services. */
  resultInformation?: ResultInformation;
  /** kind of this event. */
  kind: "ContinuousDtmfRecognitionStopped";
}

/** Event sent when Dtmf tones send successfully. */
export interface SendDtmfTonesCompleted
  extends Omit<
    RestSendDtmfTonesCompleted,
    "callConnectionId" | "serverCallId" | "correlationId" | "resultInformation"
  > {
  /** Call connection ID. */
  callConnectionId: string;
  /** Server call ID. */
  serverCallId: string;
  /** Correlation ID for event to call correlation. Also called ChainId for skype chain ID. */
  correlationId: string;
  /** Contains the resulting SIP code/sub-code and message from NGC services. */
  resultInformation?: ResultInformation;
  /** kind of this event. */
  kind: "SendDtmfTonesCompleted";
}

/** Event sent when Dtmf tones send failed. */
export interface SendDtmfTonesFailed
  extends Omit<
    RestSendDtmfTonesFailed,
    "callConnectionId" | "serverCallId" | "correlationId" | "resultInformation"
  > {
  /** Call connection ID. */
  callConnectionId: string;
  /** Server call ID. */
  serverCallId: string;
  /** Correlation ID for event to call correlation. Also called ChainId for skype chain ID. */
  correlationId: string;
  /** Contains the resulting SIP code/sub-code and message from NGC services. */
  resultInformation?: ResultInformation;
  /** kind of this event. */
  kind: "SendDtmfTonesFailed";
}

/** Successful cancel add participant event. */
export interface CancelAddParticipantSucceeded
  extends Omit<
    RestCancelAddParticipantSucceeded,
    "callConnectionId" | "serverCallId" | "correlationId" | "invitationId"
  > {
  /** Call connection ID. */
  callConnectionId: string;
  /** Server call ID. */
  serverCallId: string;
  /** Correlation ID for event to call correlation. Also called ChainId for skype chain ID. */
  correlationId: string;
  /** Invitation ID used to cancel the add participant request. */
  invitationId: string;
  /** kind of this event. */
  kind: "CancelAddParticipantSucceeded";
}

/** The failed to cancel add participant event. */
export interface CancelAddParticipantFailed
  extends Omit<
    RestCancelAddParticipantFailed,
    "callConnectionId" | "serverCallId" | "correlationId" | "invitationId" | "resultInformation"
  > {
  /** Call connection ID. */
  callConnectionId: string;
  /** Server call ID. */
  serverCallId: string;
  /** Correlation ID for event to call correlation. Also called ChainId for skype chain ID. */
  correlationId: string;
  /** Invitation ID used to cancel the add participant request. */
  invitationId: string;
  /** Contains the resulting SIP code/sub-code and message from NGC services. */
  resultInformation?: ResultInformation;
  /** kind of this event. */
  kind: "CancelAddParticipantFailed";
}

export interface TranscriptionStarted
  extends Omit<
    RestTranscriptionStarted,
    "callConnectionId" | "serverCallId" | "correlationId" | "resultInformation"
  > {
  /** Call connection ID. */
  callConnectionId: string;
  /** Server call ID. */
  serverCallId: string;
  /** Correlation ID for event to call correlation. Also called ChainId for skype chain ID. */
  correlationId: string;
  /** Contains the resulting SIP code, sub-code and message. */
  resultInformation?: RestResultInformation;
  /** kind of this event. */
  kind: "TranscriptionStarted";
}

export interface TranscriptionStopped
  extends Omit<
    RestTranscriptionStopped,
    "callConnectionId" | "serverCallId" | "correlationId" | "resultInformation"
  > {
  /** Call connection ID. */
  callConnectionId: string;
  /** Server call ID. */
  serverCallId: string;
  /** Correlation ID for event to call correlation. Also called ChainId for skype chain ID. */
  correlationId: string;
  /** Contains the resulting SIP code, sub-code and message. */
  resultInformation?: RestResultInformation;
  /** kind of this event. */
  kind: "TranscriptionStopped";
}

export interface TranscriptionUpdated
  extends Omit<
    RestTranscriptionUpdated,
    "callConnectionId" | "serverCallId" | "correlationId" | "resultInformation"
  > {
  /** Call connection ID. */
  callConnectionId: string;
  /** Server call ID. */
  serverCallId: string;
  /** Correlation ID for event to call correlation. Also called ChainId for skype chain ID. */
  correlationId: string;
  /** Contains the resulting SIP code, sub-code and message. */
  resultInformation?: RestResultInformation;
  /** kind of this event. */
  kind: "TranscriptionUpdated";
}

export interface TranscriptionFailed
  extends Omit<
    RestTranscriptionFailed,
    "callConnectionId" | "serverCallId" | "correlationId" | "resultInformation"
  > {
  /** Call connection ID. */
  callConnectionId: string;
  /** Server call ID. */
  serverCallId: string;
  /** Correlation ID for event to call correlation. Also called ChainId for skype chain ID. */
  correlationId: string;
  /** Contains the resulting SIP code, sub-code and message. */
  resultInformation?: RestResultInformation;
  /** kind of this event. */
  kind: "TranscriptionFailed";
}

export interface HoldFailed
  extends Omit<
    RestHoldFailed,
    "callConnectionId" | "serverCallId" | "correlationId" | "resultInformation"
  > {
  /** Call connection ID. */
  callConnectionId: string;
  /** Server call ID. */
  serverCallId: string;
  /** Correlation ID for event to call correlation. Also called ChainId for skype chain ID. */
  correlationId: string;
  /** Contains the resulting SIP code, sub-code and message. */
  resultInformation?: RestResultInformation;
  /** kind of this event. */
  kind: "HoldFailed";
}

<<<<<<< HEAD
export interface ConnectFailed
  extends Omit<
    RestConnectFailed,
=======
export interface MediaStreamingStarted
  extends Omit<
    RestMediaStreamingStarted,
>>>>>>> ad047e99
    "callConnectionId" | "serverCallId" | "correlationId" | "resultInformation"
  > {
  /** Call connection ID. */
  callConnectionId: string;
  /** Server call ID. */
  serverCallId: string;
  /** Correlation ID for event to call correlation. Also called ChainId for skype chain ID. */
  correlationId: string;
  /** Contains the resulting SIP code, sub-code and message. */
<<<<<<< HEAD
  resultInformation?: ResultInformation;
  /** kind of this event. */
  kind: "ConnectFailed";
=======
  resultInformation?: RestResultInformation;
  /** kind of this event. */
  kind: "MediaStreamingStarted";
}

export interface MediaStreamingStopped
  extends Omit<
    RestMediaStreamingStopped,
    "callConnectionId" | "serverCallId" | "correlationId" | "resultInformation"
  > {
  /** Call connection ID. */
  callConnectionId: string;
  /** Server call ID. */
  serverCallId: string;
  /** Correlation ID for event to call correlation. Also called ChainId for skype chain ID. */
  correlationId: string;
  /** Contains the resulting SIP code, sub-code and message. */
  resultInformation?: RestResultInformation;
  /** kind of this event. */
  kind: "MediaStreamingStopped";
}

export interface MediaStreamingFailed
  extends Omit<
    RestMediaStreamingFailed,
    "callConnectionId" | "serverCallId" | "correlationId" | "resultInformation"
  > {
  /** Call connection ID. */
  callConnectionId: string;
  /** Server call ID. */
  serverCallId: string;
  /** Correlation ID for event to call correlation. Also called ChainId for skype chain ID. */
  correlationId: string;
  /** Contains the resulting SIP code, sub-code and message. */
  resultInformation?: RestResultInformation;
  /** kind of this event. */
  kind: "MediaStreamingFailed";
>>>>>>> ad047e99
}<|MERGE_RESOLUTION|>--- conflicted
+++ resolved
@@ -35,13 +35,10 @@
   TranscriptionUpdated as RestTranscriptionUpdated,
   TranscriptionFailed as RestTranscriptionFailed,
   HoldFailed as RestHoldFailed,
-<<<<<<< HEAD
-  ConnectFailed as RestConnectFailed,
-=======
   MediaStreamingStarted as RestMediaStreamingStarted,
   MediaStreamingStopped as RestMediaStreamingStopped,
   MediaStreamingFailed as RestMediaStreamingFailed,
->>>>>>> ad047e99
+  ConnectFailed as RestConnectFailed,
 } from "../generated/src/models";
 
 import { CallParticipant } from "./models";
@@ -77,13 +74,11 @@
   | TranscriptionUpdated
   | TranscriptionFailed
   | HoldFailed
-<<<<<<< HEAD
-  | ConnectFailed;
-=======
   | MediaStreamingStarted
   | MediaStreamingStopped
-  | MediaStreamingFailed;
->>>>>>> ad047e99
+  | MediaStreamingFailed
+  | HoldFailed
+  | ConnectFailed;
 
 export {
   RestAddParticipantSucceeded,
@@ -115,13 +110,10 @@
   RestTranscriptionUpdated,
   RestTranscriptionFailed,
   RestHoldFailed,
-<<<<<<< HEAD
-  RestConnectFailed,
-=======
   RestMediaStreamingStarted,
   RestMediaStreamingStopped,
   RestMediaStreamingFailed,
->>>>>>> ad047e99
+  RestConnectFailed,
 };
 export interface ResultInformation
   extends Omit<RestResultInformation, "code" | "subCode" | "message"> {
@@ -650,65 +642,70 @@
   kind: "HoldFailed";
 }
 
-<<<<<<< HEAD
+export interface MediaStreamingStarted
+  extends Omit<
+    RestMediaStreamingStarted,
+    "callConnectionId" | "serverCallId" | "correlationId" | "resultInformation"
+  > {
+  /** Call connection ID. */
+  callConnectionId: string;
+  /** Server call ID. */
+  serverCallId: string;
+  /** Correlation ID for event to call correlation. Also called ChainId for skype chain ID. */
+  correlationId: string;
+  /** Contains the resulting SIP code, sub-code and message. */
+  resultInformation?: RestResultInformation;
+  /** kind of this event. */
+  kind: "MediaStreamingStarted";
+}
+
+export interface MediaStreamingStopped
+  extends Omit<
+    RestMediaStreamingStopped,
+    "callConnectionId" | "serverCallId" | "correlationId" | "resultInformation"
+  > {
+  /** Call connection ID. */
+  callConnectionId: string;
+  /** Server call ID. */
+  serverCallId: string;
+  /** Correlation ID for event to call correlation. Also called ChainId for skype chain ID. */
+  correlationId: string;
+  /** Contains the resulting SIP code, sub-code and message. */
+  resultInformation?: RestResultInformation;
+  /** kind of this event. */
+  kind: "MediaStreamingStopped";
+}
+
+export interface MediaStreamingFailed
+  extends Omit<
+    RestMediaStreamingFailed,
+    "callConnectionId" | "serverCallId" | "correlationId" | "resultInformation"
+  > {
+  /** Call connection ID. */
+  callConnectionId: string;
+  /** Server call ID. */
+  serverCallId: string;
+  /** Correlation ID for event to call correlation. Also called ChainId for skype chain ID. */
+  correlationId: string;
+  /** Contains the resulting SIP code, sub-code and message. */
+  resultInformation?: RestResultInformation;
+  /** kind of this event. */
+  kind: "MediaStreamingFailed";
+}
+
 export interface ConnectFailed
   extends Omit<
     RestConnectFailed,
-=======
-export interface MediaStreamingStarted
-  extends Omit<
-    RestMediaStreamingStarted,
->>>>>>> ad047e99
-    "callConnectionId" | "serverCallId" | "correlationId" | "resultInformation"
-  > {
-  /** Call connection ID. */
-  callConnectionId: string;
-  /** Server call ID. */
-  serverCallId: string;
-  /** Correlation ID for event to call correlation. Also called ChainId for skype chain ID. */
-  correlationId: string;
-  /** Contains the resulting SIP code, sub-code and message. */
-<<<<<<< HEAD
+    "callConnectionId" | "serverCallId" | "correlationId" | "resultInformation"
+  > {
+  /** Call connection ID. */
+  callConnectionId: string;
+  /** Server call ID. */
+  serverCallId: string;
+  /** Correlation ID for event to call correlation. Also called ChainId for skype chain ID. */
+  correlationId: string;
+  /** Contains the resulting SIP code, sub-code and message. */
   resultInformation?: ResultInformation;
   /** kind of this event. */
   kind: "ConnectFailed";
-=======
-  resultInformation?: RestResultInformation;
-  /** kind of this event. */
-  kind: "MediaStreamingStarted";
-}
-
-export interface MediaStreamingStopped
-  extends Omit<
-    RestMediaStreamingStopped,
-    "callConnectionId" | "serverCallId" | "correlationId" | "resultInformation"
-  > {
-  /** Call connection ID. */
-  callConnectionId: string;
-  /** Server call ID. */
-  serverCallId: string;
-  /** Correlation ID for event to call correlation. Also called ChainId for skype chain ID. */
-  correlationId: string;
-  /** Contains the resulting SIP code, sub-code and message. */
-  resultInformation?: RestResultInformation;
-  /** kind of this event. */
-  kind: "MediaStreamingStopped";
-}
-
-export interface MediaStreamingFailed
-  extends Omit<
-    RestMediaStreamingFailed,
-    "callConnectionId" | "serverCallId" | "correlationId" | "resultInformation"
-  > {
-  /** Call connection ID. */
-  callConnectionId: string;
-  /** Server call ID. */
-  serverCallId: string;
-  /** Correlation ID for event to call correlation. Also called ChainId for skype chain ID. */
-  correlationId: string;
-  /** Contains the resulting SIP code, sub-code and message. */
-  resultInformation?: RestResultInformation;
-  /** kind of this event. */
-  kind: "MediaStreamingFailed";
->>>>>>> ad047e99
 }