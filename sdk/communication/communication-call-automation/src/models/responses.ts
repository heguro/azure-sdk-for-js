--- conflicted
+++ resolved
@@ -69,11 +69,7 @@
 /** The response payload for starting a call recording or getting call recording state. */
 export interface RecordingStateResult {
   recordingId: string;
-<<<<<<< HEAD
-  recordingKind: RecordingKind;
-=======
   recordingKind: string;
->>>>>>> 8fc6a674
   recordingState: RecordingState;
 }
 
