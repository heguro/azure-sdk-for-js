--- conflicted
+++ resolved
@@ -20,40 +20,24 @@
   RedirectCallRequest,
   RejectCallRequest,
   CustomCallingContextInternal,
-<<<<<<< HEAD
   ConnectRequest,
-} from "./generated/src";
-import { CallConnection } from "./callConnection";
-import { CallRecording } from "./callRecording";
-=======
 } from "./generated/src/index.js";
 import { CallConnection } from "./callConnection.js";
 import { CallRecording } from "./callRecording.js";
->>>>>>> a2ca1203
 import type {
   AnswerCallOptions,
   ConnectCallOptions,
   CreateCallOptions,
   RedirectCallOptions,
   RejectCallOptions,
-<<<<<<< HEAD
-} from "./models/options";
-import type { AnswerCallResult, ConnectCallResult, CreateCallResult } from "./models/responses";
+} from "./models/options.js";
+import type { AnswerCallResult, ConnectCallResult, CreateCallResult } from "./models/responses.js";
 import type {
   CallConnectionProperties,
   CallInvite,
   CallLocator,
   CustomCallingContext,
-} from "./models/models";
-=======
-} from "./models/options.js";
-import type { AnswerCallResult, CreateCallResult } from "./models/responses.js";
-import type {
-  CallConnectionProperties,
-  CallInvite,
-  CustomCallingContext,
 } from "./models/models.js";
->>>>>>> a2ca1203
 import {
   communicationIdentifierConverter,
   communicationIdentifierModelConverter,
@@ -64,22 +48,13 @@
   PhoneNumberIdentifierModelConverter,
 } from "./utli/converters.js";
 import { randomUUID } from "@azure/core-util";
-<<<<<<< HEAD
-import { createCustomCallAutomationApiClient } from "./credential/callAutomationAuthPolicy";
-import { CallAutomationEventProcessor } from "./eventprocessor/callAutomationEventProcessor";
+import { createCustomCallAutomationApiClient } from "./credential/callAutomationAuthPolicy.js";
+import { CallAutomationEventProcessor } from "./eventprocessor/callAutomationEventProcessor.js";
 import type {
   AnswerCallEventResult,
   ConnectCallEventResult,
   CreateCallEventResult,
-} from "./eventprocessor/eventResponses";
-=======
-import { createCustomCallAutomationApiClient } from "./credential/callAutomationAuthPolicy.js";
-import { CallAutomationEventProcessor } from "./eventprocessor/callAutomationEventProcessor.js";
-import type {
-  AnswerCallEventResult,
-  CreateCallEventResult,
 } from "./eventprocessor/eventResponses.js";
->>>>>>> a2ca1203
 /**
  * Client options used to configure CallAutomation Client API requests.
  */
@@ -591,9 +566,10 @@
                 connectCallEventResult.successResult = event;
                 return true;
               }
-              if (event.callConnectionId === callConnectionId) { //&& event.kind === "ConnectFailed"
+              if (event.callConnectionId === callConnectionId) {
+                //&& event.kind === "ConnectFailed"
                 connectCallEventResult.isSuccess = false;
-               // connectCallEventResult.failureResult = event;
+                // connectCallEventResult.failureResult = event;
                 return true;
               } else {
                 return false;
