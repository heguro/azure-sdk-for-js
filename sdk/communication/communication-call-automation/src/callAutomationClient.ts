// Copyright (c) Microsoft Corporation.
// Licensed under the MIT license.
import { KeyCredential, TokenCredential, isTokenCredential } from "@azure/core-auth";
import { CommonClientOptions } from "@azure/core-client";
import { InternalPipelineOptions } from "@azure/core-rest-pipeline";
import {
  parseClientArguments,
  isKeyCredential,
  CommunicationIdentifier,
  CommunicationUserIdentifier,
} from "@azure/communication-common";
import { logger } from "./models/logger";
import {
  AnswerCallRequest,
  CallAutomationApiClient,
  CommunicationUserIdentifierModel,
  CreateCallRequest,
  RedirectCallRequest,
  RejectCallRequest,
  CustomCallingContextInternal,
} from "./generated/src";
import { CallConnection } from "./callConnection";
import { CallRecording } from "./callRecording";
import {
  AnswerCallOptions,
  CreateCallOptions,
  RedirectCallOptions,
  RejectCallOptions,
} from "./models/options";
import { AnswerCallResult, CreateCallResult } from "./models/responses";
import { CallConnectionProperties, CallInvite, CustomCallingContext } from "./models/models";
import {
  communicationIdentifierConverter,
  communicationIdentifierModelConverter,
  communicationUserIdentifierConverter,
  communicationUserIdentifierModelConverter,
  phoneNumberIdentifierConverter,
  PhoneNumberIdentifierModelConverter,
} from "./utli/converters";
<<<<<<< HEAD
import { v4 as uuidv4 } from "uuid";
=======
import { randomUUID } from "@azure/core-util";
>>>>>>> d0a773ee
import { createCustomCallAutomationApiClient } from "./credential/callAutomationAuthPolicy";
import { CallAutomationEventProcessor } from "./eventprocessor/callAutomationEventProcessor";
import { AnswerCallEventResult, CreateCallEventResult } from "./eventprocessor/eventResponses";
/**
 * Client options used to configure CallAutomation Client API requests.
 */
export interface CallAutomationClientOptions extends CommonClientOptions {
  /**
   * The identifier of the source of the call for call creating/answering/inviting operation.
   */
  sourceIdentity?: CommunicationUserIdentifier;
}

/**
 * Checks whether the type of a value is CallAutomationClientOptions or not.
 *
 * @param options - The value being checked.
 */
const isCallAutomationClientOptions = (options: any): options is CallAutomationClientOptions =>
  !!options && !isTokenCredential(options) && !isKeyCredential(options);

/**
 * A CallAutomationClient represents a Client to the Azure Communication CallAutomation service.
 */
export class CallAutomationClient {
  private readonly callAutomationApiClient: CallAutomationApiClient;
  private readonly sourceIdentity?: CommunicationUserIdentifierModel;
  private readonly credential: TokenCredential | KeyCredential;
  private readonly internalPipelineOptions: InternalPipelineOptions;
  private readonly callAutomationEventProcessor: CallAutomationEventProcessor;
  private readonly endpoint: string;
  /**
   * Initializes a new instance of the CallAutomationClient class.
   * @param connectionString - Connection string to connect to an Azure Communication Service resource.
   *                         Example: "endpoint=https://contoso.eastus.communications.azure.net/;accesskey=secret";
   * @param options - Optional. Options to configure the HTTP pipeline.
   */
  constructor(connectionString: string, options?: CallAutomationClientOptions);

  /**
   * Initializes a new instance of the CallAutomationClient class using a TokenCredential or KeyCredential.
   * @param endpoint - The endpoint of the service (ex: https://contoso.eastus.communications.azure.net).
   * @param credential - TokenCredential or KeyCredential that is used to authenticate requests to the service.
   * @param options - Optional. Options to configure the HTTP pipeline.
   */
  constructor(
    endpoint: string,
    credential: TokenCredential | KeyCredential,
    options?: CallAutomationClientOptions,
  );

  constructor(
    connectionStringOrUrl: string,
    credentialOrOptions?: KeyCredential | TokenCredential | CallAutomationClientOptions,
    maybeOptions: CallAutomationClientOptions = {},
  ) {
    const options = isCallAutomationClientOptions(credentialOrOptions)
      ? credentialOrOptions
      : maybeOptions;

    if (!options?.userAgentOptions) {
      options.userAgentOptions = {};
    }

    this.internalPipelineOptions = {
      ...options,
      ...{
        loggingOptions: {
          logger: logger.info,
        },
      },
    };

    const { url, credential } = parseClientArguments(connectionStringOrUrl, credentialOrOptions);
    this.endpoint = url;

    this.credential = credential;

    // create event processor
    this.callAutomationEventProcessor = new CallAutomationEventProcessor();

    // create api client (using custom api endpoint if available)
    this.callAutomationApiClient = createCustomCallAutomationApiClient(
      credential,
      this.internalPipelineOptions,
<<<<<<< HEAD
      this.endpoint
=======
      this.endpoint,
>>>>>>> d0a773ee
    );

    this.sourceIdentity = communicationUserIdentifierModelConverter(options.sourceIdentity);
  }

  /**
   * Initializes a new instance of CallConnection.
   * @param callConnectionId - The CallConnection id for the CallConnection instance. (ex: 421CONTOSO-cRD6-4RDc-a078-99dRANDOMf).
   */
  public getCallConnection(callConnectionId: string): CallConnection {
    return new CallConnection(
      callConnectionId,
      this.endpoint,
      this.credential,
      this.callAutomationEventProcessor,
      this.internalPipelineOptions,
    );
  }

  /**
   * Initializes a new instance of CallRecording.
   */
  public getCallRecording(): CallRecording {
    return new CallRecording(this.endpoint, this.credential, this.internalPipelineOptions);
  }

  /**
   * Get Source Identity that is used for create and answer call
   */
  public getSourceIdentity(): CommunicationUserIdentifier | undefined {
    return communicationUserIdentifierConverter(this.sourceIdentity);
  }

  /**
   * Get event processor to work with call automation events
   */
  public getEventProcessor(): CallAutomationEventProcessor {
    return this.callAutomationEventProcessor;
  }

  private async createCallInternal(
    request: CreateCallRequest,
    options?: CreateCallOptions,
  ): Promise<CreateCallResult> {
    const optionsInternal = {
      ...options,
      repeatabilityFirstSent: new Date(),
      repeatabilityRequestID: randomUUID(),
    };
    const { callConnectionId, answeredBy, targets, sourceCallerIdNumber, source, ...result } =
      await this.callAutomationApiClient.createCall(request, optionsInternal);

    if (callConnectionId) {
      const callConnectionPropertiesDto: CallConnectionProperties = {
        ...result,
        callConnectionId: callConnectionId,
        source: source ? communicationIdentifierConverter(source) : undefined,
        answeredby: communicationUserIdentifierConverter(answeredBy),
        targetParticipants: targets?.map((returnedTarget) =>
          communicationIdentifierConverter(returnedTarget),
        ),
        sourceCallerIdNumber: sourceCallerIdNumber
          ? phoneNumberIdentifierConverter(sourceCallerIdNumber)
          : undefined,
      };
      const callConnection = new CallConnection(
        callConnectionId,
        this.endpoint,
        this.credential,
        this.callAutomationEventProcessor,
        this.internalPipelineOptions,
      );
      const createCallResult: CreateCallResult = {
        callConnectionProperties: callConnectionPropertiesDto,
        callConnection: callConnection,
        waitForEventProcessor: async (abortSignal, timeoutInMs) => {
          const createCallEventResult: CreateCallEventResult = {
            isSuccess: false,
          };
          await this.callAutomationEventProcessor.waitForEventProcessor(
            (event) => {
              if (event.callConnectionId === callConnectionId && event.kind === "CallConnected") {
                createCallEventResult.isSuccess = true;
                createCallEventResult.successResult = event;
                return true;
              } else {
                return false;
              }
            },
            abortSignal,
            timeoutInMs,
          );

          return createCallEventResult;
        },
      };
      return createCallResult;
    }
    throw "callConnectionProperties / callConnectionId is missing in createCall result";
  }

  /**
   * Create an outgoing call from source to a target identity.
   * @param targetParticipant - A single target.
   * @param callbackUrl - The callback url.
   * @param options - Additional request options contains createCallConnection api options.
   */
  public async createCall(
    targetParticipant: CallInvite,
    callbackUrl: string,
    options: CreateCallOptions = {},
  ): Promise<CreateCallResult> {
    const request: CreateCallRequest = {
      source: this.sourceIdentity,
      targets: [communicationIdentifierModelConverter(targetParticipant.targetParticipant)],
      callbackUri: callbackUrl,
      operationContext: options.operationContext,
      callIntelligenceOptions: options.callIntelligenceOptions,
      mediaStreamingConfiguration: options.mediaStreamingConfiguration,
      transcriptionConfiguration: options.transcriptionConfiguration,
      customCallingContext: this.createCustomCallingContextInternal(
        targetParticipant.customCallingContext!,
      ),
      sourceCallerIdNumber: PhoneNumberIdentifierModelConverter(
        targetParticipant.sourceCallIdNumber,
      ),
      sourceDisplayName: targetParticipant.sourceDisplayName,
    };

    return this.createCallInternal(request, options);
  }

  /**
   * Create an outgoing call from source to a group of targets identities.
   * @param targetParticipants - A group of targets identities.
   * @param callbackUrl - The callback url.
   * @param options - Additional request options contains createCallConnection api options.
   */
  public async createGroupCall(
    targetParticipants: CommunicationIdentifier[],
    callbackUrl: string,
    options: CreateCallOptions = {},
  ): Promise<CreateCallResult> {
    const request: CreateCallRequest = {
      source: this.sourceIdentity,
      targets: targetParticipants.map((target) => communicationIdentifierModelConverter(target)),
      callbackUri: callbackUrl,
      operationContext: options.operationContext,
      callIntelligenceOptions: options.callIntelligenceOptions,
      transcriptionConfiguration: options.transcriptionConfiguration,
      sourceCallerIdNumber: PhoneNumberIdentifierModelConverter(options.sourceCallIdNumber),
      sourceDisplayName: options.sourceDisplayName,
    };

    return this.createCallInternal(request, options);
  }

  /**
   * Answer the call.
   * @param incomingCallContext - The context associated with the call.
   * @param callbackUrl - The callback url.
   * @param options - Additional request options contains answerCall api options.
   */
  public async answerCall(
    incomingCallContext: string,
    callbackUrl: string,
    options: AnswerCallOptions = {},
  ): Promise<AnswerCallResult> {
    const {
      callIntelligenceOptions,
      mediaStreamingConfiguration,
      transcriptionConfiguration,
      operationContext,
      sourceCallIdNumber,
      ...operationOptions
    } = options;
    const request: AnswerCallRequest = {
      incomingCallContext: incomingCallContext,
      mediaStreamingConfiguration: mediaStreamingConfiguration,
      transcriptionConfiguration: transcriptionConfiguration,
      callIntelligenceOptions: callIntelligenceOptions,
      operationContext: operationContext,
      callbackUri: callbackUrl,
      answeredBy: this.sourceIdentity,
      sourceCallerIdNumber: PhoneNumberIdentifierModelConverter(sourceCallIdNumber),
    };
    const optionsInternal = {
      ...operationOptions,
      repeatabilityFirstSent: new Date(),
      repeatabilityRequestID: randomUUID(),
    };
    const { callConnectionId, targets, sourceCallerIdNumber, answeredBy, source, ...result } =
      await this.callAutomationApiClient.answerCall(request, optionsInternal);

    if (callConnectionId) {
      const callConnectionProperties: CallConnectionProperties = {
        ...result,
        callConnectionId: callConnectionId,
        source: source ? communicationIdentifierConverter(source) : undefined,
        answeredby: communicationUserIdentifierConverter(answeredBy),
        targetParticipants: targets?.map((target) => communicationIdentifierConverter(target)),
        sourceCallerIdNumber: sourceCallerIdNumber
          ? phoneNumberIdentifierConverter(sourceCallerIdNumber)
          : undefined,
      };
      const callConnection = new CallConnection(
        callConnectionId,
        this.endpoint,
        this.credential,
        this.callAutomationEventProcessor,
        this.internalPipelineOptions,
      );
      const answerCallResult: AnswerCallResult = {
        callConnectionProperties: callConnectionProperties,
        callConnection: callConnection,
        waitForEventProcessor: async (abortSignal, timeoutInMs) => {
          const answerCallEventResult: AnswerCallEventResult = {
            isSuccess: false,
          };
          await this.callAutomationEventProcessor.waitForEventProcessor(
            (event) => {
              if (event.callConnectionId === callConnectionId && event.kind === "CallConnected") {
                answerCallEventResult.isSuccess = true;
                answerCallEventResult.successResult = event;
                return true;
              } else {
                return false;
              }
            },
            abortSignal,
            timeoutInMs,
          );
          return answerCallEventResult;
        },
      };
      return answerCallResult;
    }
    throw "callConnectionProperties / callConnectionId is missing in createCall result";
  }

  /**
   * Redirect the call.
   *
   * @param incomingCallContext - The context associated with the call.
   * @param targetParticipant - The target identity to redirect the call to.
   * @param options - Additional request options contains redirectCall api options.
   */
  public async redirectCall(
    incomingCallContext: string,
    targetParticipant: CallInvite,
    options: RedirectCallOptions = {},
  ): Promise<void> {
    const request: RedirectCallRequest = {
      incomingCallContext: incomingCallContext,
      target: communicationIdentifierModelConverter(targetParticipant.targetParticipant),
      customCallingContext: this.createCustomCallingContextInternal(
        targetParticipant.customCallingContext!,
      ),
    };
    const optionsInternal = {
      ...options,
      repeatabilityFirstSent: new Date(),
      repeatabilityRequestID: randomUUID(),
    };

    return this.callAutomationApiClient.redirectCall(request, optionsInternal);
  }

  /**
   * Reject the call.
   *
   * @param incomingCallContext - The context associated with the call.
   * @param options - Additional request options contains rejectCall api options.
   */
  public async rejectCall(
    incomingCallContext: string,
    options: RejectCallOptions = {},
  ): Promise<void> {
    const request: RejectCallRequest = {
      incomingCallContext: incomingCallContext,
      callRejectReason: options.callRejectReason,
    };
    const optionsInternal = {
      ...options,
      repeatabilityFirstSent: new Date(),
      repeatabilityRequestID: randomUUID(),
    };

    return this.callAutomationApiClient.rejectCall(request, optionsInternal);
  }

  private createCustomCallingContextInternal(
    customCallingContext: CustomCallingContext,
  ): CustomCallingContextInternal {
    const sipHeaders: { [key: string]: string } = {};
    const voipHeaders: { [key: string]: string } = {};
    if (customCallingContext) {
      for (const header of customCallingContext) {
        if (header.kind === "sipuui") {
          sipHeaders[`User-To-User`] = header.value;
        } else if (header.kind === "sipx") {
          sipHeaders[`X-MS-Custom-${header.key}`] = header.value;
        } else if (header.kind === "voip") {
          voipHeaders[`${header.key}`] = header.value;
        }
      }
    }
    return { sipHeaders: sipHeaders, voipHeaders: voipHeaders };
  }
}<|MERGE_RESOLUTION|>--- conflicted
+++ resolved
@@ -37,11 +37,7 @@
   phoneNumberIdentifierConverter,
   PhoneNumberIdentifierModelConverter,
 } from "./utli/converters";
-<<<<<<< HEAD
-import { v4 as uuidv4 } from "uuid";
-=======
 import { randomUUID } from "@azure/core-util";
->>>>>>> d0a773ee
 import { createCustomCallAutomationApiClient } from "./credential/callAutomationAuthPolicy";
 import { CallAutomationEventProcessor } from "./eventprocessor/callAutomationEventProcessor";
 import { AnswerCallEventResult, CreateCallEventResult } from "./eventprocessor/eventResponses";
@@ -127,11 +123,7 @@
     this.callAutomationApiClient = createCustomCallAutomationApiClient(
       credential,
       this.internalPipelineOptions,
-<<<<<<< HEAD
-      this.endpoint
-=======
       this.endpoint,
->>>>>>> d0a773ee
     );
 
     this.sourceIdentity = communicationUserIdentifierModelConverter(options.sourceIdentity);
