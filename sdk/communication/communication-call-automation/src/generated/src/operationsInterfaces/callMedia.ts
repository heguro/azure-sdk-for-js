--- conflicted
+++ resolved
@@ -18,8 +18,6 @@
   SendDtmfTonesRequest,
   CallMediaSendDtmfTonesOptionalParams,
   CallMediaSendDtmfTonesResponse,
-<<<<<<< HEAD
-=======
   UpdateTranscriptionRequest,
   CallMediaUpdateTranscriptionOptionalParams,
   HoldRequest,
@@ -30,7 +28,6 @@
   CallMediaStartHoldMusicOptionalParams,
   StopHoldMusicRequest,
   CallMediaStopHoldMusicOptionalParams,
->>>>>>> 7f9b182c
 } from "../models";
 
 /** Interface representing a CallMedia. */
@@ -99,8 +96,6 @@
     sendDtmfTonesRequest: SendDtmfTonesRequest,
     options?: CallMediaSendDtmfTonesOptionalParams,
   ): Promise<CallMediaSendDtmfTonesResponse>;
-<<<<<<< HEAD
-=======
   /**
    * API to change transcription language.
    * @param callConnectionId The call connection id
@@ -156,5 +151,4 @@
     stopHoldMusicRequest: StopHoldMusicRequest,
     options?: CallMediaStopHoldMusicOptionalParams,
   ): Promise<void>;
->>>>>>> 7f9b182c
 }