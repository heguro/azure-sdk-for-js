--- conflicted
+++ resolved
@@ -21,12 +21,8 @@
   CancelAddParticipantFailed,
   CreateCallFailed,
   AnswerFailed,
-<<<<<<< HEAD
- // ConnectFailed,
-} from "../models/events";
-=======
+  // ConnectFailed,
 } from "../models/events.js";
->>>>>>> a2ca1203
 
 /**
  * AddParticipant event result
@@ -87,7 +83,7 @@
   /** contains success event if the result was successful */
   successResult?: CallConnected;
   /** contains failure event if the result was failure */
- // failureResult?: ConnectFailed;
+  // failureResult?: ConnectFailed;
 }
 
 /**
