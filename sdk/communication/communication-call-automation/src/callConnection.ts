// Copyright (c) Microsoft Corporation.
// Licensed under the MIT license.

import { CommunicationIdentifier } from "@azure/communication-common";
import { CallMedia } from "./callMedia";
import {
  AddParticipantRequest,
  CallAutomationApiClient,
  CallAutomationApiClientOptionalParams,
  CustomCallingContextInternal,
  MuteParticipantsRequest,
  RemoveParticipantRequest,
  TransferToParticipantRequest,
} from "./generated/src";
import { CallConnectionImpl } from "./generated/src/operations";
import {
  CallConnectionProperties,
  CallInvite,
  CallParticipant,
  CustomCallingContext,
} from "./models/models";
import {
  AddParticipantOptions,
  CancelAddParticipantOperationOptions,
  GetCallConnectionPropertiesOptions,
  GetParticipantOptions,
  HangUpOptions,
  MuteParticipantOption,
  RemoveParticipantsOption,
  TransferCallToParticipantOptions,
} from "./models/options";
import {
  ListParticipantsResult,
  TransferCallResult,
  AddParticipantResult,
  RemoveParticipantResult,
  MuteParticipantResult,
  CancelAddParticipantOperationResult,
} from "./models/responses";
import {
  callParticipantConverter,
  communicationIdentifierConverter,
  communicationIdentifierModelConverter,
  communicationUserIdentifierConverter,
  phoneNumberIdentifierConverter,
  PhoneNumberIdentifierModelConverter,
} from "./utli/converters";
import { randomUUID } from "@azure/core-util";
import { KeyCredential, TokenCredential } from "@azure/core-auth";
import { CallAutomationEventProcessor } from "./eventprocessor/callAutomationEventProcessor";
import {
  AddParticipantEventResult,
  CancelAddParticipantEventResult,
  RemoveParticipantEventResult,
  TransferCallToParticipantEventResult,
} from "./eventprocessor/eventResponses";
import { createCustomCallAutomationApiClient } from "./credential/callAutomationAuthPolicy";

/**
 * CallConnection class represents call connection based APIs.
 */
export class CallConnection {
  private readonly callConnectionId: string;
  private readonly callConnection: CallConnectionImpl;
  private readonly callAutomationApiClient: CallAutomationApiClient;
  private readonly endpoint: string;
  private readonly credential: TokenCredential | KeyCredential;
  private readonly callAutomationApiClientOptions?: CallAutomationApiClientOptionalParams;
  private readonly callAutomationEventProcessor: CallAutomationEventProcessor;
  constructor(
    callConnectionId: string,
    endpoint: string,
    credential: KeyCredential | TokenCredential,
    eventProcessor: CallAutomationEventProcessor,
    options?: CallAutomationApiClientOptionalParams,
  ) {
    this.callAutomationApiClient = createCustomCallAutomationApiClient(
      credential,
      options,
<<<<<<< HEAD
      endpoint
=======
      endpoint,
>>>>>>> d0a773ee
    );
    this.callConnectionId = callConnectionId;
    this.callConnection = new CallConnectionImpl(this.callAutomationApiClient);
    this.endpoint = endpoint;
    this.credential = credential;
    this.callAutomationEventProcessor = eventProcessor;
    this.callAutomationApiClientOptions = options;
  }

  /**
   * Initializes a new instance of CallMedia.
   */
  public getCallMedia(): CallMedia {
    return new CallMedia(
      this.callConnectionId,
      this.endpoint,
      this.credential,
      this.callAutomationEventProcessor,
      this.callAutomationApiClientOptions,
    );
  }

  /**
   * Get call connection properties of the call
   */
  public async getCallConnectionProperties(
    options: GetCallConnectionPropertiesOptions = {},
  ): Promise<CallConnectionProperties> {
    const { targets, sourceCallerIdNumber, answeredBy, source, ...result } =
      await this.callConnection.getCall(this.callConnectionId, options);
    const callConnectionProperties: CallConnectionProperties = {
      ...result,
      source: source ? communicationIdentifierConverter(source) : undefined,
      answeredby: communicationUserIdentifierConverter(answeredBy),
      targetParticipants: targets?.map((target) => communicationIdentifierConverter(target)),
      sourceCallerIdNumber: sourceCallerIdNumber
        ? phoneNumberIdentifierConverter(sourceCallerIdNumber)
        : undefined,
    };
    return callConnectionProperties;
  }

  /**
   * Hang up the call for itself or terminate the whole call.
   *
   * @param isForEveryOne - Determine if every one in the call would be hung up or not.
   */
  public async hangUp(isForEveryone: boolean, options: HangUpOptions = {}): Promise<void> {
    if (isForEveryone) {
      const optionsInternal = {
        ...options,
        repeatabilityFirstSent: new Date(),
        repeatabilityRequestID: randomUUID(),
      };
      await this.callConnection.terminateCall(this.callConnectionId, optionsInternal);
    } else {
      await this.callConnection.hangupCall(this.callConnectionId, options);
    }
    return;
  }

  /**
   * Get a participant from the call
   *
   * @param targetParticipant - The communication identifier of requested participant.
   */
  public async getParticipant(
    targetParticipant: CommunicationIdentifier,
    options: GetParticipantOptions = {},
  ): Promise<CallParticipant> {
    let rawId: string | undefined = communicationIdentifierModelConverter(targetParticipant).rawId;
    rawId = rawId === undefined ? "" : rawId;

    const result = await this.callConnection.getParticipant(this.callConnectionId, rawId, options);
    const callParticipant: CallParticipant = {
      identifier: result.identifier
        ? communicationIdentifierConverter(result.identifier)
        : undefined,
      isMuted: result.isMuted,
    };
    return callParticipant;
  }

  /**
   * Get all participants from the call
   */
  public async listParticipants(
    options: GetParticipantOptions = {},
  ): Promise<ListParticipantsResult> {
    const result = this.callConnection.listParticipants(this.callConnectionId, options);
    const participants = [];
    const pages = result?.byPage();

    for await (const page of pages) {
      for (const participant of page) {
        participants.push(callParticipantConverter(participant));
      }
    }

    const listParticipantResponse: ListParticipantsResult = {
      ...result,
      values: participants,
    };
    return listParticipantResponse;
  }

  private createCustomCallingContextInternal(
    customCallingContext: CustomCallingContext,
  ): CustomCallingContextInternal {
    const sipHeaders: { [key: string]: string } = {};
    const voipHeaders: { [key: string]: string } = {};
    if (customCallingContext) {
      for (const header of customCallingContext) {
        if (header.kind === "sipuui") {
          sipHeaders[`User-To-User`] = header.value;
        } else if (header.kind === "sipx") {
          sipHeaders[`X-MS-Custom-${header.key}`] = header.value;
        } else if (header.kind === "voip") {
          voipHeaders[`${header.key}`] = header.value;
        }
      }
    }
    return { sipHeaders: sipHeaders, voipHeaders: voipHeaders };
  }

  /**
   * Add a participant to the call
   *
   * @param participant - The participant is going to be added.
   */
  public async addParticipant(
    targetParticipant: CallInvite,
    options: AddParticipantOptions = {},
  ): Promise<AddParticipantResult> {
    const addParticipantRequest: AddParticipantRequest = {
      participantToAdd: communicationIdentifierModelConverter(targetParticipant.targetParticipant),
      sourceCallerIdNumber: PhoneNumberIdentifierModelConverter(
        targetParticipant.sourceCallIdNumber,
      ),
      sourceDisplayName: targetParticipant.sourceDisplayName,
      invitationTimeoutInSeconds: options.invitationTimeoutInSeconds,
      operationContext: options.operationContext ? options.operationContext : randomUUID(),
      operationCallbackUri: options.operationCallbackUrl,
      customCallingContext: this.createCustomCallingContextInternal(
        targetParticipant.customCallingContext!,
      ),
    };
    const optionsInternal = {
      ...options,
      repeatabilityFirstSent: new Date(),
      repeatabilityRequestID: randomUUID(),
    };
    const result = await this.callConnection.addParticipant(
      this.callConnectionId,
      addParticipantRequest,
      optionsInternal,
    );
    const addParticipantsResult: AddParticipantResult = {
      ...result,
      participant: {
        ...result.participant,
        identifier: result.participant?.identifier
          ? communicationIdentifierConverter(result.participant?.identifier)
          : undefined,
      },
      waitForEventProcessor: async (abortSignal, timeoutInMs) => {
        const addParticipantEventResult: AddParticipantEventResult = {
          isSuccess: false,
        };
        await this.callAutomationEventProcessor.waitForEventProcessor(
          (event) => {
            if (
              event.callConnectionId === this.callConnectionId &&
              event.kind === "AddParticipantSucceeded" &&
              event.operationContext === addParticipantRequest.operationContext
            ) {
              addParticipantEventResult.isSuccess = true;
              addParticipantEventResult.successResult = event;
              return true;
            } else if (
              event.callConnectionId === this.callConnectionId &&
              event.kind === "AddParticipantFailed" &&
              event.operationContext === addParticipantRequest.operationContext
            ) {
              addParticipantEventResult.isSuccess = false;
              addParticipantEventResult.failureResult = event;
              return true;
            } else {
              return false;
            }
          },
          abortSignal,
          timeoutInMs,
        );
        return addParticipantEventResult;
      },
    };
    return addParticipantsResult;
  }

  /**
   * Transfer the call to a target participant
   *
   * @param targetParticipant - The target to be transferred to.
   */
  public async transferCallToParticipant(
    targetParticipant: CommunicationIdentifier,
    options: TransferCallToParticipantOptions = {},
  ): Promise<TransferCallResult> {
    const transferToParticipantRequest: TransferToParticipantRequest = {
      targetParticipant: communicationIdentifierModelConverter(targetParticipant),
      operationContext: options.operationContext ? options.operationContext : randomUUID(),
      operationCallbackUri: options.operationCallbackUrl,
      transferee: options.transferee && communicationIdentifierModelConverter(options.transferee),
      customCallingContext: this.createCustomCallingContextInternal(options.customCallingContext!),
    };
    const optionsInternal = {
      ...options,
      repeatabilityFirstSent: new Date(),
      repeatabilityRequestID: randomUUID(),
    };
    const result = await this.callConnection.transferToParticipant(
      this.callConnectionId,
      transferToParticipantRequest,
      optionsInternal,
    );
    const transferCallResult: TransferCallResult = {
      ...result,
      waitForEventProcessor: async (abortSignal, timeoutInMs) => {
        const transferCallToParticipantEventResult: TransferCallToParticipantEventResult = {
          isSuccess: false,
        };
        await this.callAutomationEventProcessor.waitForEventProcessor(
          (event) => {
            if (
              event.callConnectionId === this.callConnectionId &&
              event.kind === "CallTransferAccepted" &&
              event.operationContext === transferToParticipantRequest.operationContext
            ) {
              transferCallToParticipantEventResult.isSuccess = true;
              transferCallToParticipantEventResult.successResult = event;
              return true;
            } else if (
              event.callConnectionId === this.callConnectionId &&
              event.kind === "CallTransferFailed" &&
              event.operationContext === transferToParticipantRequest.operationContext
            ) {
              transferCallToParticipantEventResult.isSuccess = false;
              transferCallToParticipantEventResult.failureResult = event;
              return true;
            } else {
              return false;
            }
          },
          abortSignal,
          timeoutInMs,
        );
        return transferCallToParticipantEventResult;
      },
    };
    return transferCallResult;
  }

  /**
   * Remove a participant from the call
   *
   * @param participant - The participant is going to be removed from the call.
   */
  public async removeParticipant(
    participant: CommunicationIdentifier,
    options: RemoveParticipantsOption = {},
  ): Promise<RemoveParticipantResult> {
    const removeParticipantRequest: RemoveParticipantRequest = {
      participantToRemove: communicationIdentifierModelConverter(participant),
      operationContext: options.operationContext ? options.operationContext : randomUUID(),
      operationCallbackUri: options.operationCallbackUrl,
    };
    const optionsInternal = {
      ...options,
      repeatabilityFirstSent: new Date(),
      repeatabilityRequestID: randomUUID(),
    };
    const result = await this.callConnection.removeParticipant(
      this.callConnectionId,
      removeParticipantRequest,
      optionsInternal,
    );
    const removeParticipantsResult: RemoveParticipantResult = {
      ...result,
      waitForEventProcessor: async (abortSignal, timeoutInMs) => {
        const removeParticipantEventResult: RemoveParticipantEventResult = {
          isSuccess: false,
        };
        await this.callAutomationEventProcessor.waitForEventProcessor(
          (event) => {
            if (
              event.callConnectionId === this.callConnectionId &&
              event.kind === "RemoveParticipantSucceeded" &&
              event.operationContext === removeParticipantRequest.operationContext
            ) {
              removeParticipantEventResult.isSuccess = true;
              removeParticipantEventResult.successResult = event;
              return true;
            } else if (
              event.callConnectionId === this.callConnectionId &&
              event.kind === "RemoveParticipantFailed" &&
              event.operationContext === removeParticipantRequest.operationContext
            ) {
              removeParticipantEventResult.isSuccess = false;
              removeParticipantEventResult.failureResult = event;
              return true;
            } else {
              return false;
            }
          },
          abortSignal,
          timeoutInMs,
        );
        return removeParticipantEventResult;
      },
    };
    return removeParticipantsResult;
  }

  /**
   * Mute participant from the call.
   *
   * @param participant - Participant to be muted from the call.
   * @param options - Additional attributes for mute participant.
   */
  public async muteParticipant(
    participant: CommunicationIdentifier,
    options: MuteParticipantOption = {},
  ): Promise<MuteParticipantResult> {
    const muteParticipantsRequest: MuteParticipantsRequest = {
      targetParticipants: [communicationIdentifierModelConverter(participant)],
      operationContext: options.operationContext,
    };
    const optionsInternal = {
      ...options,
      repeatabilityFirstSent: new Date(),
      repeatabilityRequestID: randomUUID(),
    };
    const result = await this.callConnection.mute(
      this.callConnectionId,
      muteParticipantsRequest,
      optionsInternal,
    );
    const muteParticipantResult: MuteParticipantResult = {
      ...result,
    };
    return muteParticipantResult;
  }

  /** Cancel add participant request.
   *
   * @param invitationId - Invitation ID used to cancel the add participant request.
   */
  public async cancelAddParticipantOperation(
    invitationId: string,
    options: CancelAddParticipantOperationOptions = {},
  ): Promise<CancelAddParticipantOperationResult> {
    const {
      operationContext,
      operationCallbackUrl: operationCallbackUri,
      ...operationOptions
    } = options;
    const cancelAddParticipantRequest = {
      invitationId,
      operationContext: operationContext ? operationContext : randomUUID(),
      operationCallbackUri,
    };
    const optionsInternal = {
      ...operationOptions,
      repeatabilityFirstSent: new Date(),
      repeatabilityRequestID: randomUUID(),
    };

    const result = await this.callConnection.cancelAddParticipant(
      this.callConnectionId,
      cancelAddParticipantRequest,
      optionsInternal,
    );

    const cancelAddParticipantResult: CancelAddParticipantOperationResult = {
      ...result,
      waitForEventProcessor: async (abortSignal, timeoutInMs) => {
        const cancelAddParticipantEventResult: CancelAddParticipantEventResult = {
          isSuccess: false,
        };
        await this.callAutomationEventProcessor.waitForEventProcessor(
          (event) => {
            if (
              event.callConnectionId === this.callConnectionId &&
              event.kind === "CancelAddParticipantSucceeded" &&
              event.operationContext === cancelAddParticipantRequest.operationContext
            ) {
              cancelAddParticipantEventResult.isSuccess = true;
              cancelAddParticipantEventResult.successResult = event;
              return true;
            } else if (
              event.callConnectionId === this.callConnectionId &&
              event.kind === "CancelAddParticipantFailed" &&
              event.operationContext === cancelAddParticipantRequest.operationContext
            ) {
              cancelAddParticipantEventResult.isSuccess = false;
              cancelAddParticipantEventResult.failureResult = event;
              return true;
            } else {
              return false;
            }
          },
          abortSignal,
          timeoutInMs,
        );
        return cancelAddParticipantEventResult;
      },
    };

    return cancelAddParticipantResult;
  }
}<|MERGE_RESOLUTION|>--- conflicted
+++ resolved
@@ -77,11 +77,7 @@
     this.callAutomationApiClient = createCustomCallAutomationApiClient(
       credential,
       options,
-<<<<<<< HEAD
-      endpoint
-=======
       endpoint,
->>>>>>> d0a773ee
     );
     this.callConnectionId = callConnectionId;
     this.callConnection = new CallConnectionImpl(this.callAutomationApiClient);
