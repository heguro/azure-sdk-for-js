// Copyright (c) Microsoft Corporation.
// Licensed under the MIT license.

import {
  PlayRequest,
  PlaySourceInternal,
  FileSourceInternal,
  TextSourceInternal,
  SsmlSourceInternal,
  KnownPlaySourceType,
  RecognizeRequest,
  KnownRecognizeInputType,
  RecognizeOptions,
  DtmfOptions,
  CallAutomationApiClient,
  CallAutomationApiClientOptionalParams,
  ContinuousDtmfRecognitionRequest,
  SendDtmfTonesRequest,
  Tone,
  SpeechOptions,
  StartHoldMusicRequest,
  StopHoldMusicRequest,
  StartTranscriptionRequest,
  StopTranscriptionRequest,
  UpdateTranscriptionRequest,
} from "./generated/src";

import { CallMediaImpl } from "./generated/src/operations";

import {
  CommunicationIdentifier,
  serializeCommunicationIdentifier,
} from "@azure/communication-common";

import { FileSource, TextSource, SsmlSource, DtmfTone } from "./models/models";
import {
  PlayOptions,
  CallMediaRecognizeDtmfOptions,
  CallMediaRecognizeChoiceOptions,
  ContinuousDtmfRecognitionOptions,
  SendDtmfTonesOptions,
  CallMediaRecognizeSpeechOptions,
  CallMediaRecognizeSpeechOrDtmfOptions,
  StartTranscriptionOptions,
  StopTranscriptionOptions,
} from "./models/options";
import { KeyCredential, TokenCredential } from "@azure/core-auth";
import {
  CancelAllMediaOperationsResult,
  PlayResult,
  SendDtmfTonesResult,
  StartRecognizingResult,
} from "./models/responses";
import {
  CancelAllMediaOperationsEventResult,
  PlayEventResult,
  SendDtmfEventResult,
  StartRecognizingEventResult,
} from "./eventprocessor/eventResponses";
import { CallAutomationEventProcessor } from "./eventprocessor/callAutomationEventProcessor";
<<<<<<< HEAD
import { v4 as uuidv4 } from "uuid";
=======
import { randomUUID } from "@azure/core-util";
>>>>>>> d0a773ee
import { createCustomCallAutomationApiClient } from "./credential/callAutomationAuthPolicy";

/**
 * CallMedia class represents call media related APIs.
 */
export class CallMedia {
  private readonly callConnectionId: string;
  private readonly callMedia: CallMediaImpl;
  private readonly callAutomationApiClient: CallAutomationApiClient;
  private readonly callAutomationEventProcessor: CallAutomationEventProcessor;
  constructor(
    callConnectionId: string,
    endpoint: string,
    credential: KeyCredential | TokenCredential,
    eventProcessor: CallAutomationEventProcessor,
    options?: CallAutomationApiClientOptionalParams,
  ) {
    this.callAutomationApiClient = createCustomCallAutomationApiClient(
      credential,
      options,
<<<<<<< HEAD
      endpoint
=======
      endpoint,
>>>>>>> d0a773ee
    );
    this.callConnectionId = callConnectionId;
    this.callAutomationEventProcessor = eventProcessor;
    this.callMedia = new CallMediaImpl(this.callAutomationApiClient);
  }

  private createPlaySourceInternal(
    playSource: FileSource | TextSource | SsmlSource,
  ): PlaySourceInternal {
    if (playSource.kind === "fileSource") {
      const fileSource: FileSourceInternal = {
        uri: playSource.url,
      };
      return {
        kind: KnownPlaySourceType.File,
        file: fileSource,
        playSourceCacheId: playSource.playSourceCacheId
          ? playSource.playSourceCacheId
          : playSource.playsourcacheid,
      };
    } else if (playSource.kind === "textSource") {
      const textSource: TextSourceInternal = {
        text: playSource.text,
        sourceLocale: playSource.sourceLocale,
        voiceKind: playSource.voiceKind,
        voiceName: playSource.voiceName,
        customVoiceEndpointId: playSource.customVoiceEndpointId,
      };
      return {
        kind: KnownPlaySourceType.Text,
        text: textSource,
        playSourceCacheId: playSource.playSourceCacheId
          ? playSource.playSourceCacheId
          : playSource.playsourcacheid,
      };
    } else if (playSource.kind === "ssmlSource") {
      const ssmlSource: SsmlSourceInternal = {
        ssmlText: playSource.ssmlText,
        customVoiceEndpointId: playSource.customVoiceEndpointId,
      };
      return {
        kind: KnownPlaySourceType.Ssml,
        ssml: ssmlSource,
        playSourceCacheId: playSource.playSourceCacheId
          ? playSource.playSourceCacheId
          : playSource.playsourcacheid,
      };
    }
    throw new Error("Invalid play source");
  }

  /**
   * Play audio to a specific participant.
   *
   * @param playSources - A PlaySource representing the sources to play. Currently only single play source per request is supported.
   * @param playTo - The targets to play to.
   * @param options - Additional attributes for play.
   */
  public async play(
    playSources: (FileSource | TextSource | SsmlSource)[],
    playTo: CommunicationIdentifier[],
    options: PlayOptions = { loop: false },
  ): Promise<PlayResult> {
    const playRequest: PlayRequest = {
      playSources: playSources.map((source) => this.createPlaySourceInternal(source)),
      playTo: playTo.map((identifier) => serializeCommunicationIdentifier(identifier)),
      playOptions: {
        loop: false,
      },
      operationContext: options.operationContext ? options.operationContext : randomUUID(),
      operationCallbackUri: options.operationCallbackUrl,
    };

    if (options.loop !== undefined) {
      playRequest.playOptions = playRequest.playOptions || { loop: false }; // Ensure playOptions is defined
      playRequest.playOptions.loop = options.loop;
    }
    await this.callMedia.play(this.callConnectionId, playRequest, options);

    const playResult: PlayResult = {
      waitForEventProcessor: async (abortSignal, timeoutInMs) => {
        const playEventResult: PlayEventResult = {
          isSuccess: false,
        };
        await this.callAutomationEventProcessor.waitForEventProcessor(
          (event) => {
            if (
              event.callConnectionId === this.callConnectionId &&
              event.kind === "PlayCompleted" &&
              event.operationContext === playRequest.operationContext
            ) {
              playEventResult.isSuccess = true;
              playEventResult.successResult = event;
              return true;
            } else if (
              event.callConnectionId === this.callConnectionId &&
              event.kind === "PlayFailed" &&
              event.operationContext === playRequest.operationContext
            ) {
              playEventResult.isSuccess = false;
              playEventResult.failureResult = event;
              return true;
            } else {
              return false;
            }
          },
          abortSignal,
          timeoutInMs,
        );
        return playEventResult;
      },
    };
    return playResult;
  }

  /**
   * Play to all participants.
   *
   * @param playSources - A PlaySource representing the sources to play. Currently only single play source per request is supported.
   * @param options - Additional attributes for play.
   */
  public async playToAll(
    playSources: (FileSource | TextSource | SsmlSource)[],
    options: PlayOptions = { loop: false },
  ): Promise<PlayResult> {
    const playRequest: PlayRequest = {
      playSources: playSources.map((source) => this.createPlaySourceInternal(source)),
      playTo: [],
      playOptions: {
        loop: false,
      },
      operationContext: options.operationContext ? options.operationContext : randomUUID(),
      operationCallbackUri: options.operationCallbackUrl,
    };

    if (options.loop !== undefined) {
      playRequest.playOptions = playRequest.playOptions || { loop: false }; // Ensure playOptions is defined
      playRequest.playOptions.loop = options.loop;
    }
    await this.callMedia.play(this.callConnectionId, playRequest, options);

    const playResult: PlayResult = {
      waitForEventProcessor: async (abortSignal, timeoutInMs) => {
        const playEventResult: PlayEventResult = {
          isSuccess: false,
        };
        await this.callAutomationEventProcessor.waitForEventProcessor(
          (event) => {
            if (
              event.callConnectionId === this.callConnectionId &&
              event.kind === "PlayCompleted" &&
              event.operationContext === playRequest.operationContext
            ) {
              playEventResult.isSuccess = true;
              playEventResult.successResult = event;
              return true;
            } else if (
              event.callConnectionId === this.callConnectionId &&
              event.kind === "PlayFailed" &&
              event.operationContext === playRequest.operationContext
            ) {
              playEventResult.isSuccess = false;
              playEventResult.failureResult = event;
              return true;
            } else {
              return false;
            }
          },
          abortSignal,
          timeoutInMs,
        );
        return playEventResult;
      },
    };
    return playResult;
  }

  private createRecognizeRequest(
    targetParticipant: CommunicationIdentifier,
    recognizeOptions:
      | CallMediaRecognizeDtmfOptions
      | CallMediaRecognizeChoiceOptions
      | CallMediaRecognizeSpeechOptions
      | CallMediaRecognizeSpeechOrDtmfOptions,
  ): RecognizeRequest {
    if (recognizeOptions.kind === "callMediaRecognizeDtmfOptions") {
      const dtmfOptionsInternal: DtmfOptions = {
        interToneTimeoutInSeconds: recognizeOptions.interToneTimeoutInSeconds
          ? recognizeOptions.interToneTimeoutInSeconds
          : 2,
        maxTonesToCollect: recognizeOptions.maxTonesToCollect,
        stopTones: recognizeOptions.stopDtmfTones,
      };
      const recognizeOptionsInternal: RecognizeOptions = {
        interruptPrompt: recognizeOptions.interruptPrompt,
        initialSilenceTimeoutInSeconds: recognizeOptions.initialSilenceTimeoutInSeconds
          ? recognizeOptions.initialSilenceTimeoutInSeconds
          : 5,
        targetParticipant: serializeCommunicationIdentifier(targetParticipant),
        dtmfOptions: dtmfOptionsInternal,
      };
      return {
        recognizeInputType: KnownRecognizeInputType.Dtmf,
        playPrompt: recognizeOptions.playPrompt
          ? this.createPlaySourceInternal(recognizeOptions.playPrompt)
          : undefined,
        interruptCallMediaOperation: recognizeOptions.interruptCallMediaOperation,
        recognizeOptions: recognizeOptionsInternal,
        operationContext: recognizeOptions.operationContext,
        operationCallbackUri: recognizeOptions.operationCallbackUrl,
      };
    } else if (recognizeOptions.kind === "callMediaRecognizeChoiceOptions") {
      const recognizeOptionsInternal: RecognizeOptions = {
        interruptPrompt: recognizeOptions.interruptPrompt,
        initialSilenceTimeoutInSeconds: recognizeOptions.initialSilenceTimeoutInSeconds
          ? recognizeOptions.initialSilenceTimeoutInSeconds
          : 5,
        targetParticipant: serializeCommunicationIdentifier(targetParticipant),
        speechLanguage: recognizeOptions.speechLanguage,
        speechRecognitionModelEndpointId: recognizeOptions.speechRecognitionModelEndpointId,
        choices: recognizeOptions.choices,
      };
      return {
        recognizeInputType: KnownRecognizeInputType.Choices,
        playPrompt: recognizeOptions.playPrompt
          ? this.createPlaySourceInternal(recognizeOptions.playPrompt)
          : undefined,
        interruptCallMediaOperation: recognizeOptions.interruptCallMediaOperation,
        recognizeOptions: recognizeOptionsInternal,
        operationContext: recognizeOptions.operationContext,
        operationCallbackUri: recognizeOptions.operationCallbackUrl,
      };
    } else if (recognizeOptions.kind === "callMediaRecognizeSpeechOptions") {
      const speechOptions: SpeechOptions = {
        endSilenceTimeoutInMs: recognizeOptions.endSilenceTimeoutInSeconds
          ? recognizeOptions.endSilenceTimeoutInSeconds * 1000
          : 2000,
      };
      const recognizeOptionsInternal: RecognizeOptions = {
        interruptPrompt: recognizeOptions.interruptPrompt,
        initialSilenceTimeoutInSeconds: recognizeOptions.initialSilenceTimeoutInSeconds
          ? recognizeOptions.initialSilenceTimeoutInSeconds
          : 5,
        targetParticipant: serializeCommunicationIdentifier(targetParticipant),
        speechOptions: speechOptions,
        speechLanguage: recognizeOptions.speechLanguage,
        speechRecognitionModelEndpointId: recognizeOptions.speechRecognitionModelEndpointId,
      };
      return {
        recognizeInputType: KnownRecognizeInputType.Speech,
        playPrompt: recognizeOptions.playPrompt
          ? this.createPlaySourceInternal(recognizeOptions.playPrompt)
          : undefined,
        interruptCallMediaOperation: recognizeOptions.interruptCallMediaOperation,
        recognizeOptions: recognizeOptionsInternal,
        operationContext: recognizeOptions.operationContext,
        operationCallbackUri: recognizeOptions.operationCallbackUrl,
      };
    } else if (recognizeOptions.kind === "callMediaRecognizeSpeechOrDtmfOptions") {
      const dtmfOptionsInternal: DtmfOptions = {
        interToneTimeoutInSeconds: recognizeOptions.interToneTimeoutInSeconds
          ? recognizeOptions.interToneTimeoutInSeconds
          : 2,
        maxTonesToCollect: recognizeOptions.maxTonesToCollect,
        stopTones: recognizeOptions.stopDtmfTones,
      };
      const speechOptions: SpeechOptions = {
        endSilenceTimeoutInMs: recognizeOptions.endSilenceTimeoutInSeconds
          ? recognizeOptions.endSilenceTimeoutInSeconds * 1000
          : 2000,
      };
      const recognizeOptionsInternal: RecognizeOptions = {
        interruptPrompt: recognizeOptions.interruptPrompt,
        initialSilenceTimeoutInSeconds: recognizeOptions.initialSilenceTimeoutInSeconds
          ? recognizeOptions.initialSilenceTimeoutInSeconds
          : 5,
        targetParticipant: serializeCommunicationIdentifier(targetParticipant),
        speechOptions: speechOptions,
        dtmfOptions: dtmfOptionsInternal,
        speechRecognitionModelEndpointId: recognizeOptions.speechRecognitionModelEndpointId,
      };
      return {
        recognizeInputType: KnownRecognizeInputType.SpeechOrDtmf,
        playPrompt: recognizeOptions.playPrompt
          ? this.createPlaySourceInternal(recognizeOptions.playPrompt)
          : undefined,
        interruptCallMediaOperation: recognizeOptions.interruptCallMediaOperation,
        recognizeOptions: recognizeOptionsInternal,
        operationContext: recognizeOptions.operationContext,
        operationCallbackUri: recognizeOptions.operationCallbackUrl,
      };
    }
    throw new Error("Invalid recognizeOptions");
  }

  /**
   *  Recognize participant input.
   *  @deprecated This method signature is deprecated. Please use the new signature with targetParticipant and options params instead, and set maxTonesToCollect in options.
   *  @param targetParticipant - Target participant.
   *  @param maxTonesToCollect - Maximum number of DTMF tones to be collected.
   *  @param options - Different attributes for recognize.
   * */
  public async startRecognizing(
    targetParticipant: CommunicationIdentifier,
    maxTonesToCollect: number,
    options: CallMediaRecognizeDtmfOptions,
  ): Promise<StartRecognizingResult>;

  /**
   *  Recognize participant input.
   *  @param targetParticipant - Target participant.
   *  @param options - Different attributes for recognize.
   * */
  public async startRecognizing(
    targetParticipant: CommunicationIdentifier,
    options:
      | CallMediaRecognizeDtmfOptions
      | CallMediaRecognizeChoiceOptions
      | CallMediaRecognizeSpeechOptions
      | CallMediaRecognizeSpeechOrDtmfOptions,
  ): Promise<StartRecognizingResult>;
  async startRecognizing(
    targetParticipant: CommunicationIdentifier,
    maxTonesOrOptions:
      | number
      | CallMediaRecognizeDtmfOptions
      | CallMediaRecognizeChoiceOptions
      | CallMediaRecognizeSpeechOptions
      | CallMediaRecognizeSpeechOrDtmfOptions,
    options?: CallMediaRecognizeDtmfOptions,
  ): Promise<StartRecognizingResult> {
    if (typeof maxTonesOrOptions === "number" && options) {
      // Old function signature logic
      console.warn(
        "Deprecated function signature used. Please use the new signature with targetParticipant and options params instead, and set maxTonesToCollect in options.",
      );
      options.maxTonesToCollect = maxTonesOrOptions;
      await this.callMedia.recognize(
        this.callConnectionId,
        this.createRecognizeRequest(targetParticipant, options),
        {},
      );
    } else if (typeof maxTonesOrOptions !== "number" && !options) {
      maxTonesOrOptions.operationContext = maxTonesOrOptions.operationContext
        ? maxTonesOrOptions.operationContext
        : randomUUID();
      // New function signature logic
      await this.callMedia.recognize(
        this.callConnectionId,
        this.createRecognizeRequest(targetParticipant, maxTonesOrOptions),
        {},
      );
      const startRecognizingResult: StartRecognizingResult = {
        waitForEventProcessor: async (abortSignal, timeoutInMs) => {
          const startRecognizingEventResult: StartRecognizingEventResult = {
            isSuccess: false,
          };
          await this.callAutomationEventProcessor.waitForEventProcessor(
            (event) => {
              if (
                event.callConnectionId === this.callConnectionId &&
                event.kind === "RecognizeCompleted" &&
                event.operationContext === maxTonesOrOptions.operationContext
              ) {
                startRecognizingEventResult.isSuccess = true;
                startRecognizingEventResult.successResult = event;
                return true;
              } else if (
                event.callConnectionId === this.callConnectionId &&
                event.kind === "RecognizeFailed" &&
                event.operationContext === maxTonesOrOptions.operationContext
              ) {
                startRecognizingEventResult.isSuccess = false;
                startRecognizingEventResult.failureResult = event;
                return true;
              } else {
                return false;
              }
            },
            abortSignal,
            timeoutInMs,
          );
          return startRecognizingEventResult;
        },
      };
      return startRecognizingResult;
    }
    throw new Error("Invalid params");
  }

  /**
   * Cancels all the queued media operations.
   */
  public async cancelAllOperations(): Promise<CancelAllMediaOperationsResult> {
    await this.callMedia.cancelAllMediaOperations(this.callConnectionId, {});

    const cancelAllMediaOperationsResult: CancelAllMediaOperationsResult = {
      waitForEventProcessor: async (abortSignal, timeoutInMs) => {
        const cancelAllMediaOperationsEventResult: CancelAllMediaOperationsEventResult = {
          isSuccess: false,
        };
        await this.callAutomationEventProcessor.waitForEventProcessor(
          (event) => {
            if (event.callConnectionId === this.callConnectionId && event.kind === "PlayCanceled") {
              cancelAllMediaOperationsEventResult.isSuccess = true;
              cancelAllMediaOperationsEventResult.playCanceledSuccessResult = event;
              return true;
            } else if (
              event.callConnectionId === this.callConnectionId &&
              event.kind === "RecognizeCanceled"
            ) {
              cancelAllMediaOperationsEventResult.isSuccess = false;
              cancelAllMediaOperationsEventResult.recognizeCanceledSuccessResult = event;
              return true;
            } else {
              return false;
            }
          },
          abortSignal,
          timeoutInMs,
        );
        return cancelAllMediaOperationsEventResult;
      },
    };
    return cancelAllMediaOperationsResult;
  }

  /**
   * Start continuous Dtmf recognition by subscribing to tones.
   * @param targetParticipant - Target participant.
   * @param options - Additional attributes for continuous Dtmf recognition.
   * */
  public async startContinuousDtmfRecognition(
    targetParticipant: CommunicationIdentifier,
    options: ContinuousDtmfRecognitionOptions = {},
  ): Promise<void> {
    const continuousDtmfRecognitionRequest: ContinuousDtmfRecognitionRequest = {
      targetParticipant: serializeCommunicationIdentifier(targetParticipant),
      operationContext: options.operationContext ? options.operationContext : randomUUID(),
    };
    return this.callMedia.startContinuousDtmfRecognition(
      this.callConnectionId,
      continuousDtmfRecognitionRequest,
      {},
    );
  }

  /**
   * Stop continuous Dtmf recognition by unsubscribing to tones.
   * @param targetParticipant - Target participant.
   * @param options - Additional attributes for continuous Dtmf recognition.
   * */
  public async stopContinuousDtmfRecognition(
    targetParticipant: CommunicationIdentifier,
    options: ContinuousDtmfRecognitionOptions = {},
  ): Promise<void> {
    const continuousDtmfRecognitionRequest: ContinuousDtmfRecognitionRequest = {
      targetParticipant: serializeCommunicationIdentifier(targetParticipant),
      operationContext: options.operationContext ? options.operationContext : randomUUID(),
      operationCallbackUri: options.operationCallbackUrl,
    };
    return this.callMedia.stopContinuousDtmfRecognition(
      this.callConnectionId,
      continuousDtmfRecognitionRequest,
      {},
    );
  }

  /**
   * Send Dtmf tones.
   * @param tones - List of tones to be sent to target participant.
   * @param targetParticipant - Target participant.
   * @param options - Additional attributes for send Dtmf tones.
   * */
  public async sendDtmfTones(
    tones: Tone[] | DtmfTone[],
    targetParticipant: CommunicationIdentifier,
    options: SendDtmfTonesOptions = {},
  ): Promise<SendDtmfTonesResult> {
    const sendDtmfTonesRequest: SendDtmfTonesRequest = {
      tones: tones,
      targetParticipant: serializeCommunicationIdentifier(targetParticipant),
      operationContext: options.operationContext ? options.operationContext : randomUUID(),
      operationCallbackUri: options.operationCallbackUrl,
    };
    await this.callMedia.sendDtmfTones(this.callConnectionId, sendDtmfTonesRequest, {});

    const sendDtmfTonesResult: SendDtmfTonesResult = {
      waitForEventProcessor: async (abortSignal, timeoutInMs) => {
        const sendDtmfEventResult: SendDtmfEventResult = {
          isSuccess: false,
        };
        await this.callAutomationEventProcessor.waitForEventProcessor(
          (event) => {
            if (
              event.callConnectionId === this.callConnectionId &&
              event.kind === "SendDtmfTonesCompleted" &&
              event.operationContext === sendDtmfTonesResult.operationContext
            ) {
              sendDtmfEventResult.isSuccess = true;
              sendDtmfEventResult.successResult = event;
              return true;
            } else if (
              event.callConnectionId === this.callConnectionId &&
              event.kind === "SendDtmfTonesFailed" &&
              event.operationContext === sendDtmfTonesResult.operationContext
            ) {
              sendDtmfEventResult.isSuccess = false;
              sendDtmfEventResult.failureResult = event;
              return true;
            } else {
              return false;
            }
          },
          abortSignal,
          timeoutInMs,
        );
        return sendDtmfEventResult;
      },
    };
    return sendDtmfTonesResult;
  }

  /**
   * Put participant on hold while playing audio.
   *
   * @param targetParticipant - The targets to play to.
   * @param playSource - A PlaySource representing the source to play.
   * @param loop - To play the audio continously until stopped.
   * @param operationContext - Operation Context.
   */
  public async startHoldMusic(
    targetParticipant: CommunicationIdentifier,
    playSource: FileSource | TextSource | SsmlSource,
    loop: boolean = true,
    operationContext: string | undefined = undefined,
  ): Promise<void> {
    const holdRequest: StartHoldMusicRequest = {
      targetParticipant: serializeCommunicationIdentifier(targetParticipant),
      playSourceInfo: this.createPlaySourceInternal(playSource),
      loop: loop,
      operationContext: operationContext,
    };

    return this.callMedia.startHoldMusic(this.callConnectionId, holdRequest);
  }

  /**
   * Remove participant from hold.
   *
   * @param targetParticipant - The targets to play to.
   * @param operationContext - Operation Context.
   */
  public async stopHoldMusic(
    targetParticipant: CommunicationIdentifier,
    operationContext: string | undefined = undefined,
  ): Promise<void> {
    const unholdRequest: StopHoldMusicRequest = {
      targetParticipant: serializeCommunicationIdentifier(targetParticipant),
      operationContext: operationContext,
    };

    return this.callMedia.stopHoldMusic(this.callConnectionId, unholdRequest);
  }

  /**
   * Starts transcription in the call
   * @param options - Additional attributes for start transcription.
   */
  public async startTranscription(options: StartTranscriptionOptions = {}): Promise<void> {
    const startTranscriptionRequest: StartTranscriptionRequest = {
      locale: options.locale,
      operationContext: options.operationContext ? options.operationContext : randomUUID(),
    };
    return this.callMedia.startTranscription(this.callConnectionId, startTranscriptionRequest, {});
  }

  /**
   * Stops transcription in the call.
   * @param options - Additional attributes for stop transcription.
   */
  public async stopTranscription(options: StopTranscriptionOptions = {}): Promise<void> {
    const stopTranscriptionRequest: StopTranscriptionRequest = {
      operationContext: options.operationContext ? options.operationContext : randomUUID(),
    };
    return this.callMedia.stopTranscription(this.callConnectionId, stopTranscriptionRequest, {});
  }

  /**
   * Update transcription language.
   * @param locale - Defines new locale for transcription.
   */
  public async updateTranscription(locale: string): Promise<void> {
    const updateTranscriptionRequest: UpdateTranscriptionRequest = {
      locale: locale,
    };
    return this.callMedia.updateTranscription(
      this.callConnectionId,
      updateTranscriptionRequest,
      {},
    );
  }
}<|MERGE_RESOLUTION|>--- conflicted
+++ resolved
@@ -58,11 +58,7 @@
   StartRecognizingEventResult,
 } from "./eventprocessor/eventResponses";
 import { CallAutomationEventProcessor } from "./eventprocessor/callAutomationEventProcessor";
-<<<<<<< HEAD
-import { v4 as uuidv4 } from "uuid";
-=======
 import { randomUUID } from "@azure/core-util";
->>>>>>> d0a773ee
 import { createCustomCallAutomationApiClient } from "./credential/callAutomationAuthPolicy";
 
 /**
@@ -83,11 +79,7 @@
     this.callAutomationApiClient = createCustomCallAutomationApiClient(
       credential,
       options,
-<<<<<<< HEAD
-      endpoint
-=======
       endpoint,
->>>>>>> d0a773ee
     );
     this.callConnectionId = callConnectionId;
     this.callAutomationEventProcessor = eventProcessor;
