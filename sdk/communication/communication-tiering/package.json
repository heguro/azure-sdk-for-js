--- conflicted
+++ resolved
@@ -7,10 +7,6 @@
   "module": "dist-esm/src/index.js",
   "types": "types/communication-tiering.d.ts",
   "scripts": {
-<<<<<<< HEAD
-    "audit": "skipped",
-=======
->>>>>>> 1b240a90
     "build": "npm run clean && tsc -p . && dev-tool run bundle && dev-tool run extract-api",
     "build:autorest": "autorest --typescript ./swagger/README.md && rushx format",
     "build:browser": "tsc -p . && dev-tool run bundle",
