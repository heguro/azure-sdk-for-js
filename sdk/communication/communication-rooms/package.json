--- conflicted
+++ resolved
@@ -67,10 +67,6 @@
     "LICENSE"
   ],
   "scripts": {
-<<<<<<< HEAD
-    "audit": "skipped",
-=======
->>>>>>> 1b240a90
     "build": "npm run clean && tsc -p . && dev-tool run bundle && dev-tool run extract-api",
     "build:browser": "tsc -p . && dev-tool run bundle",
     "build:node": "tsc -p . && dev-tool run bundle",
