{
  "name": "@azure-tools/communication-toll-free-verification",
  "version": "1.0.0-beta.1",
  "description": "SDK for Azure Communication Services which facilitates Toll Free Verification.",
  "sdk-type": "client",
  "main": "dist/index.js",
  "module": "dist-esm/src/index.js",
  "types": "types/communication-toll-free-verification.d.ts",
  "scripts": {
<<<<<<< HEAD
    "audit": "skipped",
=======
>>>>>>> 1b240a90
    "build": "npm run clean && tsc -p . && dev-tool run bundle && dev-tool run extract-api",
    "build:autorest": "autorest --typescript --version=3.0.6267 --v3 ./swagger/README.md && rushx format",
    "build:browser": "tsc -p . && dev-tool run bundle",
    "build:clean": "rush update --recheck && rush rebuild && npm run build",
    "build:node": "tsc -p . && dev-tool run bundle",
    "build:samples": "dev-tool samples publish --force",
    "build:test": "tsc -p . && dev-tool run bundle",
    "check-format": "dev-tool run vendored prettier --list-different --config ../../../.prettierrc.json --ignore-path ../../../.prettierignore \"src/**/*.ts\" \"test/**/*.ts\" \"samples-dev/**/*.ts\" \"*.{js,json}\"",
    "clean": "dev-tool run vendored rimraf --glob dist dist-* types *.tgz *.log",
    "execute:samples": "dev-tool samples run samples-dev",
    "extract-api": "tsc -p . && dev-tool run extract-api",
    "format": "dev-tool run vendored prettier --write --config ../../../.prettierrc.json --ignore-path ../../../.prettierignore \"src/**/*.ts\" \"test/**/*.ts\" \"samples-dev/**/*.ts\" \"*.{js,json}\"",
    "integration-test": "npm run integration-test:node && npm run integration-test:browser",
    "integration-test:browser": "dev-tool run test:browser",
    "integration-test:node": "dev-tool run test:node-js-input -- --timeout 300000 'dist-esm/test/public/*.spec.js'",
    "lint": "dev-tool run vendored eslint package.json api-extractor.json README.md src test",
    "lint:fix": "dev-tool run vendored eslint package.json api-extractor.json README.md src test --fix --fix-type [problem,suggestion]",
    "pack": "npm pack 2>&1",
    "test": "dev-tool run vendored rimraf --glob dist-test && npm run build:test && npm run unit-test && npm run integration-test",
    "test:browser": "npm run build:test && npm run unit-test:browser && npm run integration-test:browser",
    "test:node": "npm run build:test && npm run unit-test:node && npm run integration-test:node",
    "test:watch": "npm run test -- --watch --reporter min",
    "unit-test": "npm run unit-test:node && npm run unit-test:browser",
    "unit-test:browser": "dev-tool run test:browser",
    "unit-test:node": "dev-tool run test:node-ts-input -- --timeout 1200000 --exclude 'test/**/browser/*.spec.ts' 'test/**/*.spec.ts'",
    "update-snippets": "echo skipped"
  },
  "files": [
    "dist/",
    "dist-esm/src/",
    "types/communication-toll-free-verification.d.ts",
    "README.md",
    "LICENSE"
  ],
  "keywords": [
    "azure",
    "cloud",
    "communication"
  ],
  "author": "Microsoft Corporation",
  "license": "MIT",
  "engines": {
    "node": ">=18.0.0"
  },
  "homepage": "https://github.com/Azure/azure-sdk-for-js/tree/main/sdk/communication/communication-toll-free-verification/",
  "repository": "github:Azure/azure-sdk-for-js",
  "bugs": {
    "url": "https://github.com/Azure/azure-sdk-for-js/issues"
  },
  "sideEffects": false,
  "prettier": "@azure/eslint-plugin-azure-sdk/prettier.json",
  "dependencies": {
    "@azure/abort-controller": "workspace:*",
    "@azure/communication-common": "workspace:*",
    "@azure/core-auth": "workspace:*",
    "@azure/core-client": "workspace:*",
    "@azure/core-lro": "catalog:core-lroV2",
    "@azure/core-paging": "workspace:*",
    "@azure/core-rest-pipeline": "workspace:*",
    "@azure/core-tracing": "workspace:*",
    "@azure/core-util": "workspace:*",
    "@azure/logger": "workspace:*",
    "tslib": "catalog:"
  },
  "devDependencies": {
    "@azure-tools/test-recorder": "catalog:test-recorderV3",
    "@azure-tools/test-utils": "workspace:*",
    "@azure/dev-tool": "workspace:*",
    "@azure/eslint-plugin-azure-sdk": "workspace:*",
    "@azure/identity": "catalog:internal",
    "@types/chai": "catalog:legacy",
    "@types/mocha": "catalog:legacy",
    "@types/node": "catalog:",
    "@types/sinon": "catalog:legacy",
    "chai": "catalog:legacy",
    "cross-env": "catalog:legacy",
    "dotenv": "catalog:",
    "eslint": "catalog:",
    "karma": "catalog:legacy",
    "karma-chrome-launcher": "catalog:legacy",
    "karma-coverage": "catalog:legacy",
    "karma-env-preprocessor": "catalog:legacy",
    "karma-firefox-launcher": "catalog:legacy",
    "karma-junit-reporter": "catalog:legacy",
    "karma-mocha": "catalog:legacy",
    "karma-mocha-reporter": "catalog:legacy",
    "karma-sourcemap-loader": "catalog:legacy",
    "mocha": "catalog:legacy",
    "nyc": "catalog:legacy",
    "sinon": "catalog:legacy",
    "typescript": "catalog:"
  },
  "//metadata": {
    "constantPaths": [
      {
        "path": "src/generated/src/tollFreeVerificationClient.ts",
        "prefix": "packageDetails"
      },
      {
        "path": "src/utils/constants.ts",
        "prefix": "SDK_VERSION"
      },
      {
        "path": "swagger/README.md",
        "prefix": "package-version"
      }
    ]
  },
  "//sampleConfiguration": {
    "productName": "Azure Communication Services - Toll Free Verification",
    "productSlugs": [
      "azure",
      "azure-communication-services"
    ],
    "requiredResources": {
      "Azure Communication Services account": "https://docs.microsoft.com/azure/communication-services/quickstarts/create-communication-resource"
    }
  }
}<|MERGE_RESOLUTION|>--- conflicted
+++ resolved
@@ -7,10 +7,6 @@
   "module": "dist-esm/src/index.js",
   "types": "types/communication-toll-free-verification.d.ts",
   "scripts": {
-<<<<<<< HEAD
-    "audit": "skipped",
-=======
->>>>>>> 1b240a90
     "build": "npm run clean && tsc -p . && dev-tool run bundle && dev-tool run extract-api",
     "build:autorest": "autorest --typescript --version=3.0.6267 --v3 ./swagger/README.md && rushx format",
     "build:browser": "tsc -p . && dev-tool run bundle",
