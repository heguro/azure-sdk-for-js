// Copyright (c) Microsoft Corporation.
// Licensed under the MIT License.

import type { ReadableSpan, TimedEvent } from "@opentelemetry/sdk-trace-base";
import { hrTimeToMilliseconds } from "@opentelemetry/core";
import type { Link, Attributes, SpanContext } from "@opentelemetry/api";
import { diag, SpanKind, SpanStatusCode, isValidTraceId, isValidSpanId } from "@opentelemetry/api";
import {
  DBSYSTEMVALUES_MONGODB,
  DBSYSTEMVALUES_MYSQL,
  DBSYSTEMVALUES_POSTGRESQL,
  DBSYSTEMVALUES_REDIS,
  SEMATTRS_DB_NAME,
  SEMATTRS_DB_OPERATION,
  SEMATTRS_DB_STATEMENT,
  SEMATTRS_DB_SYSTEM,
  SEMATTRS_ENDUSER_ID,
  SEMATTRS_EXCEPTION_ESCAPED,
  SEMATTRS_EXCEPTION_MESSAGE,
  SEMATTRS_EXCEPTION_STACKTRACE,
  SEMATTRS_EXCEPTION_TYPE,
  SEMATTRS_HTTP_CLIENT_IP,
  SEMATTRS_HTTP_HOST,
  SEMATTRS_HTTP_METHOD,
  SEMATTRS_HTTP_ROUTE,
  SEMATTRS_HTTP_STATUS_CODE,
  SEMATTRS_HTTP_URL,
  SEMATTRS_HTTP_USER_AGENT,
  SEMATTRS_NET_PEER_IP,
  SEMATTRS_NET_PEER_NAME,
  SEMATTRS_PEER_SERVICE,
  SEMATTRS_RPC_GRPC_STATUS_CODE,
  SEMATTRS_RPC_SYSTEM,
} from "@opentelemetry/semantic-conventions";

import {
  createTagsFromResource,
  getDependencyTarget,
  getUrl,
  hrTimeToDate,
  isSqlDB,
  serializeAttribute,
<<<<<<< HEAD
} from "./common";
import type { Tags, Properties, MSLink, Measurements } from "../types";
import { MaxPropertyLengths } from "../types";
import { parseEventHubSpan } from "./eventhub";
import { AzureMonitorSampleRate, DependencyTypes, MS_LINKS } from "./constants/applicationinsights";
import { AzNamespace, MicrosoftEventHub } from "./constants/span/azAttributes";
=======
} from "./common.js";
import type { Tags, Properties, MSLink, Measurements } from "../types.js";
import { MaxPropertyLengths } from "../types.js";
import { parseEventHubSpan } from "./eventhub.js";
import {
  AzureMonitorSampleRate,
  DependencyTypes,
  MS_LINKS,
} from "./constants/applicationinsights.js";
import { AzNamespace, MicrosoftEventHub } from "./constants/span/azAttributes.js";
>>>>>>> 7d24b201
import type {
  TelemetryExceptionData,
  MessageData,
  RemoteDependencyData,
  RequestData,
  TelemetryItem as Envelope,
  TelemetryExceptionDetails,
<<<<<<< HEAD
} from "../generated";
import { KnownContextTagKeys } from "../generated";
import { msToTimeSpan } from "./breezeUtils";
=======
} from "../generated/index.js";
import { KnownContextTagKeys } from "../generated/index.js";
import { msToTimeSpan } from "./breezeUtils.js";
>>>>>>> 7d24b201

function createTagsFromSpan(span: ReadableSpan): Tags {
  const tags: Tags = createTagsFromResource(span.resource);
  tags[KnownContextTagKeys.AiOperationId] = span.spanContext().traceId;
  if (span.parentSpanId) {
    tags[KnownContextTagKeys.AiOperationParentId] = span.parentSpanId;
  }
  const endUserId = span.attributes[SEMATTRS_ENDUSER_ID];
  if (endUserId) {
    tags[KnownContextTagKeys.AiUserId] = String(endUserId);
  }
  const httpUserAgent = span.attributes[SEMATTRS_HTTP_USER_AGENT];
  if (httpUserAgent) {
    // TODO: Not exposed in Swagger, need to update def
    tags["ai.user.userAgent"] = String(httpUserAgent);
  }
  if (span.kind === SpanKind.SERVER) {
    const httpMethod = span.attributes[SEMATTRS_HTTP_METHOD];
    const httpClientIp = span.attributes[SEMATTRS_HTTP_CLIENT_IP];
    const netPeerIp = span.attributes[SEMATTRS_NET_PEER_IP];
    if (httpMethod) {
      const httpRoute = span.attributes[SEMATTRS_HTTP_ROUTE];
      const httpUrl = span.attributes[SEMATTRS_HTTP_URL];
      tags[KnownContextTagKeys.AiOperationName] = span.name; // Default
      if (httpRoute) {
        tags[KnownContextTagKeys.AiOperationName] = `${httpMethod as string} ${
          httpRoute as string
        }`;
      } else if (httpUrl) {
        try {
          const url = new URL(String(httpUrl));
          tags[KnownContextTagKeys.AiOperationName] = `${httpMethod} ${url.pathname}`;
        } catch {
          /* no-op */
        }
      }
      if (httpClientIp) {
        tags[KnownContextTagKeys.AiLocationIp] = String(httpClientIp);
      } else if (netPeerIp) {
        tags[KnownContextTagKeys.AiLocationIp] = String(netPeerIp);
      }
    } else {
      tags[KnownContextTagKeys.AiOperationName] = span.name;
      if (netPeerIp) {
        tags[KnownContextTagKeys.AiLocationIp] = String(netPeerIp);
      }
    }
  }
  // TODO: Operation Name and Location IP TBD for non server spans

  return tags;
}

function createPropertiesFromSpanAttributes(attributes?: Attributes): {
  [propertyName: string]: string;
} {
  const properties: { [propertyName: string]: string } = {};
  if (attributes) {
    for (const key of Object.keys(attributes)) {
      // Avoid duplication ignoring fields already mapped.
      if (
        !(
          key.startsWith("_MS.") ||
          key.startsWith("microsoft.") ||
          key === SEMATTRS_NET_PEER_IP ||
          key === SEMATTRS_NET_PEER_NAME ||
          key === SEMATTRS_PEER_SERVICE ||
          key === SEMATTRS_HTTP_METHOD ||
          key === SEMATTRS_HTTP_URL ||
          key === SEMATTRS_HTTP_STATUS_CODE ||
          key === SEMATTRS_HTTP_ROUTE ||
          key === SEMATTRS_HTTP_HOST ||
          key === SEMATTRS_HTTP_URL ||
          key === SEMATTRS_DB_SYSTEM ||
          key === SEMATTRS_DB_STATEMENT ||
          key === SEMATTRS_DB_OPERATION ||
          key === SEMATTRS_DB_NAME ||
          key === SEMATTRS_RPC_SYSTEM ||
          key === SEMATTRS_RPC_GRPC_STATUS_CODE ||
          key === SEMATTRS_EXCEPTION_TYPE ||
          key === SEMATTRS_EXCEPTION_MESSAGE ||
          key === SEMATTRS_EXCEPTION_STACKTRACE
        )
      ) {
        properties[key] = serializeAttribute(attributes[key]);
      }
    }
  }
  return properties;
}

function createPropertiesFromSpan(span: ReadableSpan): [Properties, Measurements] {
  const properties: Properties = createPropertiesFromSpanAttributes(span.attributes);
  const measurements: Measurements = {};

  const links: MSLink[] = span.links.map((link: Link) => ({
    operation_Id: link.context.traceId,
    id: link.context.spanId,
  }));
  if (links.length > 0) {
    properties[MS_LINKS] = JSON.stringify(links);
  }
  return [properties, measurements];
}

function createDependencyData(span: ReadableSpan): RemoteDependencyData {
  const remoteDependencyData: RemoteDependencyData = {
    name: span.name, // Default
    id: `${span.spanContext().spanId}`,
    success: span.status?.code !== SpanStatusCode.ERROR,
    resultCode: "0",
    type: "Dependency",
    duration: msToTimeSpan(hrTimeToMilliseconds(span.duration)),
    version: 2,
  };
  if (span.kind === SpanKind.PRODUCER) {
    remoteDependencyData.type = DependencyTypes.QueueMessage;
  }
  if (span.kind === SpanKind.INTERNAL && span.parentSpanId) {
    remoteDependencyData.type = DependencyTypes.InProc;
  }

  const httpMethod = span.attributes[SEMATTRS_HTTP_METHOD];
  const dbSystem = span.attributes[SEMATTRS_DB_SYSTEM];
  const rpcSystem = span.attributes[SEMATTRS_RPC_SYSTEM];
  // HTTP Dependency
  if (httpMethod) {
    const httpUrl = span.attributes[SEMATTRS_HTTP_URL];
    if (httpUrl) {
      try {
        const dependencyUrl = new URL(String(httpUrl));
        remoteDependencyData.name = `${httpMethod} ${dependencyUrl.pathname}`;
      } catch {
        /* no-op */
      }
    }
    remoteDependencyData.type = DependencyTypes.Http;
    remoteDependencyData.data = getUrl(span.attributes);
    const httpStatusCode = span.attributes[SEMATTRS_HTTP_STATUS_CODE];
    if (httpStatusCode) {
      remoteDependencyData.resultCode = String(httpStatusCode);
    }
    let target = getDependencyTarget(span.attributes);
    if (target) {
      try {
        // Remove default port
        const portRegex = new RegExp(/(https?)(:\/\/.*)(:\d+)(\S*)/);
        const res = portRegex.exec(target);
        if (res !== null) {
          const protocol = res[1];
          const port = res[3];
          if (
            (protocol === "https" && port === ":443") ||
            (protocol === "http" && port === ":80")
          ) {
            // Drop port
            target = res[1] + res[2] + res[4];
          }
        }
      } catch {
        /* no-op */
      }
      remoteDependencyData.target = `${target}`;
    }
  }
  // DB Dependency
  else if (dbSystem) {
    // TODO: Remove special logic when Azure UX supports OpenTelemetry dbSystem
    if (String(dbSystem) === DBSYSTEMVALUES_MYSQL) {
      remoteDependencyData.type = "mysql";
    } else if (String(dbSystem) === DBSYSTEMVALUES_POSTGRESQL) {
      remoteDependencyData.type = "postgresql";
    } else if (String(dbSystem) === DBSYSTEMVALUES_MONGODB) {
      remoteDependencyData.type = "mongodb";
    } else if (String(dbSystem) === DBSYSTEMVALUES_REDIS) {
      remoteDependencyData.type = "redis";
    } else if (isSqlDB(String(dbSystem))) {
      remoteDependencyData.type = "SQL";
    } else {
      remoteDependencyData.type = String(dbSystem);
    }
    const dbStatement = span.attributes[SEMATTRS_DB_STATEMENT];
    const dbOperation = span.attributes[SEMATTRS_DB_OPERATION];
    if (dbStatement) {
      remoteDependencyData.data = String(dbStatement);
    } else if (dbOperation) {
      remoteDependencyData.data = String(dbOperation);
    }
    const target = getDependencyTarget(span.attributes);
    const dbName = span.attributes[SEMATTRS_DB_NAME];
    if (target) {
      remoteDependencyData.target = dbName ? `${target}|${dbName}` : `${target}`;
    } else {
      remoteDependencyData.target = dbName ? `${dbName}` : `${dbSystem}`;
    }
  }
  // grpc Dependency
  else if (rpcSystem) {
    if (rpcSystem === DependencyTypes.Wcf) {
      remoteDependencyData.type = DependencyTypes.Wcf;
    } else {
      remoteDependencyData.type = DependencyTypes.Grpc;
    }
    const grpcStatusCode = span.attributes[SEMATTRS_RPC_GRPC_STATUS_CODE];
    if (grpcStatusCode) {
      remoteDependencyData.resultCode = String(grpcStatusCode);
    }
    const target = getDependencyTarget(span.attributes);
    if (target) {
      remoteDependencyData.target = `${target}`;
    } else if (rpcSystem) {
      remoteDependencyData.target = String(rpcSystem);
    }
  }
  return remoteDependencyData;
}

function createRequestData(span: ReadableSpan): RequestData {
  const requestData: RequestData = {
    id: `${span.spanContext().spanId}`,
    success:
      span.status.code !== SpanStatusCode.ERROR &&
      (Number(span.attributes[SEMATTRS_HTTP_STATUS_CODE]) || 0) < 400,
    responseCode: "0",
    duration: msToTimeSpan(hrTimeToMilliseconds(span.duration)),
    version: 2,
    source: undefined,
  };
  const httpMethod = span.attributes[SEMATTRS_HTTP_METHOD];
  const grpcStatusCode = span.attributes[SEMATTRS_RPC_GRPC_STATUS_CODE];
  if (httpMethod) {
    requestData.url = getUrl(span.attributes);
    const httpStatusCode = span.attributes[SEMATTRS_HTTP_STATUS_CODE];
    if (httpStatusCode) {
      requestData.responseCode = String(httpStatusCode);
    }
  } else if (grpcStatusCode) {
    requestData.responseCode = String(grpcStatusCode);
  }
  return requestData;
}

/**
 * Span to Azure envelope parsing.
 * @internal
 */
export function readableSpanToEnvelope(span: ReadableSpan, ikey: string): Envelope {
  let name: string;
  let baseType: "RemoteDependencyData" | "RequestData";
  let baseData: RemoteDependencyData | RequestData;

  const time = hrTimeToDate(span.startTime);
  const instrumentationKey = ikey;
  const tags = createTagsFromSpan(span);
  const [properties, measurements] = createPropertiesFromSpan(span);
  switch (span.kind) {
    case SpanKind.CLIENT:
    case SpanKind.PRODUCER:
    case SpanKind.INTERNAL:
      name = "Microsoft.ApplicationInsights.RemoteDependency";
      baseType = "RemoteDependencyData";
      baseData = createDependencyData(span);
      break;
    case SpanKind.SERVER:
    case SpanKind.CONSUMER:
      name = "Microsoft.ApplicationInsights.Request";
      baseType = "RequestData";
      baseData = createRequestData(span);
      baseData.name = tags[KnownContextTagKeys.AiOperationName];
      break;
    default:
      // never
      diag.error(`Unsupported span kind ${span.kind}`);
      throw new Error(`Unsupported span kind ${span.kind}`);
  }

  let sampleRate = 100;
  if (span.attributes[AzureMonitorSampleRate]) {
    sampleRate = Number(span.attributes[AzureMonitorSampleRate]);
  }

  // Azure SDK
  if (span.attributes[AzNamespace]) {
    if (span.kind === SpanKind.INTERNAL) {
      baseData.type = `${DependencyTypes.InProc} | ${span.attributes[AzNamespace]}`;
    }
    if (span.attributes[AzNamespace] === MicrosoftEventHub) {
      parseEventHubSpan(span, baseData);
    }
  }

  // Truncate properties
  if (baseData.id) {
    baseData.id = baseData.id.substring(0, MaxPropertyLengths.NINE_BIT);
  }
  if (baseData.name) {
    baseData.name = baseData.name.substring(0, MaxPropertyLengths.TEN_BIT);
  }
  if (baseData.resultCode) {
    baseData.resultCode = String(baseData.resultCode).substring(0, MaxPropertyLengths.TEN_BIT);
  }
  if (baseData.data) {
    baseData.data = String(baseData.data).substring(0, MaxPropertyLengths.THIRTEEN_BIT);
  }
  if (baseData.type) {
    baseData.type = String(baseData.type).substring(0, MaxPropertyLengths.TEN_BIT);
  }
  if (baseData.target) {
    baseData.target = String(baseData.target).substring(0, MaxPropertyLengths.TEN_BIT);
  }
  if (baseData.properties) {
    for (const key of Object.keys(baseData.properties)) {
      baseData.properties[key] = baseData.properties[key].substring(
        0,
        MaxPropertyLengths.THIRTEEN_BIT,
      );
    }
  }

  return {
    name,
    sampleRate,
    time,
    instrumentationKey,
    tags,
    version: 1,
    data: {
      baseType,
      baseData: {
        ...baseData,
        properties,
        measurements,
      },
    },
  };
}

/**
 * Span Events to Azure envelopes parsing.
 * @internal
 */
export function spanEventsToEnvelopes(span: ReadableSpan, ikey: string): Envelope[] {
  const envelopes: Envelope[] = [];
  if (span.events) {
    span.events.forEach((event: TimedEvent) => {
      let baseType: "ExceptionData" | "MessageData";
      const time = hrTimeToDate(event.time);
      let name = "";
      let baseData: TelemetryExceptionData | MessageData;
      const properties = createPropertiesFromSpanAttributes(event.attributes);

      const tags: Tags = createTagsFromResource(span.resource);
      tags[KnownContextTagKeys.AiOperationId] = span.spanContext().traceId;
      const spanId = span.spanContext()?.spanId;
      if (spanId) {
        tags[KnownContextTagKeys.AiOperationParentId] = spanId;
      }

      // Only generate exception telemetry for incoming requests
      if (event.name === "exception") {
        let isValidParent = false;
        const parentSpanContext: SpanContext | undefined = span.parentSpanId
          ? span.spanContext()
          : undefined;
        if (parentSpanContext) {
          isValidParent =
            isValidTraceId(parentSpanContext.traceId) && isValidSpanId(parentSpanContext.spanId);
        }
        /*
         * Only generate exception telemetry for children of a remote span,
         * internal spans, and top level spans. This is to avoid unresolvable exceptions from outgoing calls.
         */
        if (!isValidParent || parentSpanContext?.isRemote || span.kind === SpanKind.INTERNAL) {
          name = "Microsoft.ApplicationInsights.Exception";
          baseType = "ExceptionData";
          let typeName = "";
          let message = "Exception";
          let stack = "";
          let hasFullStack = false;
          if (event.attributes) {
            typeName = String(event.attributes[SEMATTRS_EXCEPTION_TYPE]);
            stack = String(event.attributes[SEMATTRS_EXCEPTION_STACKTRACE]);
            if (stack) {
              hasFullStack = true;
            }
            const exceptionMsg = event.attributes[SEMATTRS_EXCEPTION_MESSAGE];
            if (exceptionMsg) {
              message = String(exceptionMsg);
            }
            const escaped = event.attributes[SEMATTRS_EXCEPTION_ESCAPED];
            if (escaped !== undefined) {
              properties[SEMATTRS_EXCEPTION_ESCAPED] = String(escaped);
            }
          }
          const exceptionDetails: TelemetryExceptionDetails = {
            typeName: typeName,
            message: message,
            stack: stack,
            hasFullStack: hasFullStack,
          };
          const exceptionData: TelemetryExceptionData = {
            exceptions: [exceptionDetails],
            version: 2,
            properties: properties,
          };
          baseData = exceptionData;
        } else {
          // Drop non-server exception span events
          return;
        }
      } else {
        name = "Microsoft.ApplicationInsights.Message";
        baseType = "MessageData";
        const messageData: MessageData = {
          message: event.name,
          version: 2,
          properties: properties,
        };
        baseData = messageData;
      }
      let sampleRate = 100;
      if (span.attributes[AzureMonitorSampleRate]) {
        sampleRate = Number(span.attributes[AzureMonitorSampleRate]);
      }
      // Truncate properties
      if (baseData.message) {
        baseData.message = String(baseData.message).substring(0, MaxPropertyLengths.FIFTEEN_BIT);
      }
      if (baseData.properties) {
        for (const key of Object.keys(baseData.properties)) {
          baseData.properties[key] = baseData.properties[key].substring(
            0,
            MaxPropertyLengths.THIRTEEN_BIT,
          );
        }
      }
      const env: Envelope = {
        name: name,
        time: time,
        instrumentationKey: ikey,
        version: 1,
        sampleRate: sampleRate,
        data: {
          baseType: baseType,
          baseData: baseData,
        },
        tags: tags,
      };
      envelopes.push(env);
    });
  }
  return envelopes;
}<|MERGE_RESOLUTION|>--- conflicted
+++ resolved
@@ -40,14 +40,6 @@
   hrTimeToDate,
   isSqlDB,
   serializeAttribute,
-<<<<<<< HEAD
-} from "./common";
-import type { Tags, Properties, MSLink, Measurements } from "../types";
-import { MaxPropertyLengths } from "../types";
-import { parseEventHubSpan } from "./eventhub";
-import { AzureMonitorSampleRate, DependencyTypes, MS_LINKS } from "./constants/applicationinsights";
-import { AzNamespace, MicrosoftEventHub } from "./constants/span/azAttributes";
-=======
 } from "./common.js";
 import type { Tags, Properties, MSLink, Measurements } from "../types.js";
 import { MaxPropertyLengths } from "../types.js";
@@ -58,7 +50,6 @@
   MS_LINKS,
 } from "./constants/applicationinsights.js";
 import { AzNamespace, MicrosoftEventHub } from "./constants/span/azAttributes.js";
->>>>>>> 7d24b201
 import type {
   TelemetryExceptionData,
   MessageData,
@@ -66,15 +57,9 @@
   RequestData,
   TelemetryItem as Envelope,
   TelemetryExceptionDetails,
-<<<<<<< HEAD
-} from "../generated";
-import { KnownContextTagKeys } from "../generated";
-import { msToTimeSpan } from "./breezeUtils";
-=======
 } from "../generated/index.js";
 import { KnownContextTagKeys } from "../generated/index.js";
 import { msToTimeSpan } from "./breezeUtils.js";
->>>>>>> 7d24b201
 
 function createTagsFromSpan(span: ReadableSpan): Tags {
   const tags: Tags = createTagsFromResource(span.resource);
