{
  "name": "@azure/monitor-opentelemetry-exporter",
  "author": "Microsoft Corporation",
  "sdk-type": "client",
  "version": "1.0.0-beta.27",
  "description": "Application Insights exporter for the OpenTelemetry JavaScript (Node.js) SDK",
  "main": "./dist/commonjs/index.js",
  "module": "./dist/esm/index.js",
  "types": "./dist/commonjs/index.d.ts",
  "scripts": {
    "build": "npm run clean && dev-tool run build-package && dev-tool run extract-api",
    "build:samples": "echo Obsolete.",
    "check-format": "dev-tool run vendored prettier --list-different --config ../../../.prettierrc.json --ignore-path ../../../.prettierignore \"src/**/*.ts\" \"test/**/*.ts\" \"samples-dev/**/*.ts\" \"*.{js,json}\"",
    "clean": "dev-tool run vendored rimraf --glob dist-esm types dist",
    "execute:samples": "dev-tool samples run samples-dev",
    "extract-api": "dev-tool run build-package && dev-tool run extract-api",
    "format": "dev-tool run vendored prettier --write --config ../../../.prettierrc.json --ignore-path ../../../.prettierignore \"src/**/*.ts\" \"test/**/*.ts\" \"samples-dev/**/*.ts\" \"*.{js,json}\"",
    "generate:client": "autorest --typescript ./swagger/README.md",
    "integration-test": "npm run integration-test:node && npm run integration-test:browser",
    "integration-test:browser": "echo skipped",
    "integration-test:node": "dev-tool run test:node-ts-input --no-test-proxy -- --timeout 1200000 \"test/internal/functional/**/*.test.ts\"",
    "lint": "eslint package.json api-extractor.json src test",
    "lint:fix": "eslint package.json api-extractor.json src test --fix --fix-type [problem,suggestion]",
    "pack": "npm pack 2>&1",
    "report": "nyc report --reporter=json",
    "test": "npm run clean && npm run build:test",
    "test-opentelemetry-versions": "node test-opentelemetry-versions.js 2>&1",
    "test:browser": "npm run unit-test:browser",
    "build:test": "npm run build && npm run unit-test:node",
    "test:node": "npm run clean && npm run build:test && npm run unit-test:node",
    "unit-test": "npm run unit-test:node && npm run unit-test:browser",
    "unit-test:browser": "echo skipped",
    "unit-test:node": "dev-tool run test:vitest",
    "update-snippets": "echo skipped"
  },
  "engines": {
    "node": ">=18.0.0"
  },
  "files": [
    "dist/",
    "README.md",
    "LICENSE"
  ],
  "license": "MIT",
  "homepage": "https://github.com/Azure/azure-sdk-for-js/tree/main/sdk/monitor/monitor-opentelemetry-exporter/",
  "repository": "github:Azure/azure-sdk-for-js",
  "bugs": {
    "url": "https://github.com/Azure/azure-sdk-for-js/issues"
  },
  "prettier": "@azure/eslint-plugin-azure-sdk/prettier.json",
  "//metadata": {
    "constantPaths": [
      {
        "path": "src/generated/applicationInsightsClient.ts",
        "prefix": "packageDetails"
      },
      {
        "path": "src/utils/constants/applicationinsights.ts",
        "prefix": "packageVersion"
      },
      {
        "path": "swagger/README.md",
        "prefix": "package-version"
      }
    ]
  },
  "//sampleConfiguration": {
    "productName": "Azure Monitor Trace Exporter",
    "productSlugs": [
      "azure-monitor"
    ],
    "requiredResources": {
      "Azure Application Insights workspace instance": "https://docs.microsoft.com/azure/azure-monitor/app/app-insights-overview"
    }
  },
  "devDependencies": {
    "@azure-tools/test-utils-vitest": "^1.0.0",
    "@azure/dev-tool": "^1.0.0",
    "@azure/eslint-plugin-azure-sdk": "^3.0.0",
    "@opentelemetry/instrumentation": "^0.54.0",
    "@opentelemetry/instrumentation-http": "^0.54.0",
    "@opentelemetry/sdk-trace-node": "^1.27.0",
<<<<<<< HEAD
    "@types/mocha": "^10.0.0",
=======
>>>>>>> 7d24b201
    "@types/node": "^18.0.0",
    "@vitest/browser": "^2.1.4",
    "@vitest/coverage-istanbul": "^2.1.4",
    "cross-env": "^7.0.2",
    "dotenv": "^16.0.0",
    "eslint": "^9.9.0",
    "nock": "^13.5.4",
<<<<<<< HEAD
    "nyc": "^17.0.0",
    "sinon": "^17.0.0",
    "tsx": "^4.7.1",
    "typescript": "~5.6.2"
=======
    "playwright": "^1.48.1",
    "typescript": "~5.6.2",
    "vitest": "^2.1.4"
>>>>>>> 7d24b201
  },
  "dependencies": {
    "@azure/core-auth": "^1.3.0",
    "@azure/core-client": "^1.0.0",
    "@azure/core-rest-pipeline": "^1.1.0",
    "@opentelemetry/api": "^1.9.0",
    "@opentelemetry/api-logs": "^0.54.0",
    "@opentelemetry/core": "^1.27.0",
    "@opentelemetry/resources": "^1.26.0",
    "@opentelemetry/sdk-logs": "^0.54.0",
    "@opentelemetry/sdk-metrics": "^1.27.0",
    "@opentelemetry/sdk-trace-base": "^1.27.0",
    "@opentelemetry/semantic-conventions": "^1.27.0",
    "tslib": "^2.7.0"
  },
  "sideEffects": false,
  "keywords": [
    "node",
    "azure",
    "monitor",
    "javascript",
    "applicationinsights",
    "opentelemetry",
    "exporter",
    "cloud"
  ],
  "type": "module",
  "tshy": {
    "exports": {
      "./package.json": "./package.json",
      ".": "./src/index.ts"
    },
    "dialects": [
      "esm",
      "commonjs"
    ],
    "selfLink": false
  },
  "browser": "./dist/browser/index.js",
  "exports": {
    "./package.json": "./package.json",
    ".": {
      "import": {
        "types": "./dist/esm/index.d.ts",
        "default": "./dist/esm/index.js"
      },
      "require": {
        "types": "./dist/commonjs/index.d.ts",
        "default": "./dist/commonjs/index.js"
      }
    }
  }
}<|MERGE_RESOLUTION|>--- conflicted
+++ resolved
@@ -80,10 +80,6 @@
     "@opentelemetry/instrumentation": "^0.54.0",
     "@opentelemetry/instrumentation-http": "^0.54.0",
     "@opentelemetry/sdk-trace-node": "^1.27.0",
-<<<<<<< HEAD
-    "@types/mocha": "^10.0.0",
-=======
->>>>>>> 7d24b201
     "@types/node": "^18.0.0",
     "@vitest/browser": "^2.1.4",
     "@vitest/coverage-istanbul": "^2.1.4",
@@ -91,16 +87,9 @@
     "dotenv": "^16.0.0",
     "eslint": "^9.9.0",
     "nock": "^13.5.4",
-<<<<<<< HEAD
-    "nyc": "^17.0.0",
-    "sinon": "^17.0.0",
-    "tsx": "^4.7.1",
-    "typescript": "~5.6.2"
-=======
     "playwright": "^1.48.1",
     "typescript": "~5.6.2",
     "vitest": "^2.1.4"
->>>>>>> 7d24b201
   },
   "dependencies": {
     "@azure/core-auth": "^1.3.0",
