--- conflicted
+++ resolved
@@ -2,15 +2,10 @@
 // Licensed under the MIT License.
 
 import type { AccessToken, GetTokenOptions, TokenCredential } from "@azure/core-auth";
-<<<<<<< HEAD
-import { assert } from "@azure-tools/test-utils";
-import { Durations, MetricsQueryClient } from "../../../src";
-=======
 import { Durations, MetricsQueryClient } from "../../../src/index.js";
 import { describe, it, expect } from "vitest";
 import type { OperationOptions } from "@azure/core-client";
 import { toSupportTracing } from "@azure-tools/test-utils-vitest";
->>>>>>> 7d24b201
 
 expect.extend({ toSupportTracing });
 
