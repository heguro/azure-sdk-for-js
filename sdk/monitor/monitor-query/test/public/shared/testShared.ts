// Copyright (c) Microsoft Corporation.
// Licensed under the MIT License.

import { createTestCredential } from "@azure-tools/test-credential";
import type { Recorder, RecorderStartOptions } from "@azure-tools/test-recorder";
import { assertEnvironmentVariable, env } from "@azure-tools/test-recorder";
<<<<<<< HEAD
import * as assert from "assert";
import { createClientLogger } from "@azure/logger";
import type { LogsTable } from "../../../src";
import { LogsQueryClient, MetricsQueryClient, MetricsClient } from "../../../src";
=======
import { assert } from "vitest";
import { createClientLogger } from "@azure/logger";
import type { LogsTable } from "../../../src/index.js";
import { LogsQueryClient, MetricsQueryClient, MetricsClient } from "../../../src/index.js";
>>>>>>> 7d24b201
import type { ExponentialRetryPolicyOptions } from "@azure/core-rest-pipeline";
export const loggerForTest = createClientLogger("test");

const replacementForLogsResourceId = env["LOGS_RESOURCE_ID"]?.startsWith("/")
  ? "/logs-arm-resource-id"
  : "logs-arm-resource-id";

const envSetupForPlayback: Record<string, string> = {
  MONITOR_WORKSPACE_ID: "workspace-id",
  METRICS_RESOURCE_ID: "metrics-arm-resource-id",
  LOGS_RESOURCE_ID: replacementForLogsResourceId,
  MQ_APPLICATIONINSIGHTS_CONNECTION_STRING: "mq_applicationinsights_connection",
};

const recorderOptions: RecorderStartOptions = {
  envSetupForPlayback,
  removeCentralSanitizers: [
    "AZSDK3493", // .name in the body is not a secret and is listed below in the beforeEach section
  ],
};
export interface RecorderAndLogsClient {
  client: LogsQueryClient;
  recorder: Recorder;
}

export interface RecorderAndMetricsClient {
  client: MetricsQueryClient;
  recorder: Recorder;
}

export interface RecorderAndMetricsBatchQueryClient {
  client: MetricsClient;
  // recorder: Recorder;
}

export async function createRecorderAndMetricsBatchQueryClient(): Promise<RecorderAndMetricsBatchQueryClient> {
  // await recorder.start(recorderOptions);
  const testCredential = createTestCredential();
  const batchEndPoint =
    env["AZURE_MONITOR_BATCH_ENDPOINT"] ?? "https://eastus.metrics.monitor.azure.com/";
  const client = new MetricsClient(batchEndPoint, testCredential);

  return {
    client: client,
    // recorder: recorder,
  };
}

export function getMetricsBatchResourceIds(): string[] {
  const resourceId: string = assertEnvironmentVariable("LOGS_RESOURCE_ID");
  return [resourceId, `${resourceId}2`];
}

export function getMetricsBatchNamespace(): string {
  return env["AZURE_MONITOR_BATCH_NAMESPACE"] ?? "requests/count";
}

export function getMetricsBatchNames(): string[] {
  const metricNamesString = env["AZURE_MONITOR_BATCH_METRICNAMES"];
  if (!metricNamesString) {
    return ["requests", "count"];
  }
  return metricNamesString.split(" ");
}

export const testEnv = new Proxy(envSetupForPlayback, {
  get: (target, key: string) => {
    return env[key] || target[key];
  },
});

export async function createRecorderAndMetricsClient(
  recorder: Recorder,
): Promise<RecorderAndMetricsClient> {
  await recorder.start(recorderOptions);
  const client = new MetricsQueryClient(createTestCredential(), {
    audience: "https://management.azure.com",
    ...recorder.configureClientOptions({}),
  });

  return {
    client: client,
    recorder: recorder,
  };
}

export async function createRecorderAndLogsClient(
  recorder: Recorder,
  retryOptions?: ExponentialRetryPolicyOptions,
): Promise<RecorderAndLogsClient> {
  await recorder.start(recorderOptions);
  await recorder.addSanitizers(
    {
      bodySanitizers: [
        {
          regex: true,
          target: "(.*)range x from 1 to (?<step_limit>[0-9]+) step 1(.*)",
          value: "10000000000000",
          groupForReplace: "step_limit",
        },
      ],
    },
    ["playback", "record"],
  );

  const client = new LogsQueryClient(
    createTestCredential(),
    recorder.configureClientOptions({ retryOptions }),
  );

  return {
    client,
    recorder,
  };
}

export function getMonitorWorkspaceId(): string {
  return assertEnvironmentVariable("MONITOR_WORKSPACE_ID");
}

export function getMetricsArmResourceId(): string {
  return assertEnvironmentVariable("METRICS_RESOURCE_ID");
}

export function getLogsArmResourceId(): string {
  return assertEnvironmentVariable("LOGS_RESOURCE_ID");
}
export function getAppInsightsConnectionString(): string {
  let appInsightsConnectionString = assertEnvironmentVariable(
    "MQ_APPLICATIONINSIGHTS_CONNECTION_STRING",
  );

  // TODO: this is a workaround for now - adding in an endpoint causes the Monitor endpoint to return a 308 (ie: permanent redirect)
  // Removing for now until we get fix the exporter.
  appInsightsConnectionString = appInsightsConnectionString.replace(
    /IngestionEndpoint=.+?(;|$)/,
    "",
  );

  return appInsightsConnectionString;
}

export function printLogQueryTables(tables: LogsTable[]): void {
  for (const table of tables) {
    const columnHeaderString = table.columnDescriptors
      .map((c) => `${c.name}(${c.type}) `)
      .join("| ");
    console.log(columnHeaderString);

    for (const row of table.rows) {
      const columnValuesString = row.map((columnValue) => `'${columnValue}' `).join("| ");
      console.log(columnValuesString);
    }
  }
}

export function assertQueryTable(
  table: LogsTable | undefined,
  expectedTable: {
    name: string;
    columns: string[];
    rows: LogsTable["rows"];
  },
  message: string,
): void {
  if (table == null) {
    throw new Error(`${message}: Table was null/undefined`);
  }

  assert.deepEqual(
    {
      name: table.name,
      rows: table.rows,
      columns: table.columnDescriptors.map((c) => c.name),
    },
    expectedTable,
    `${message}: tables weren't equal`,
  );
}<|MERGE_RESOLUTION|>--- conflicted
+++ resolved
@@ -4,17 +4,10 @@
 import { createTestCredential } from "@azure-tools/test-credential";
 import type { Recorder, RecorderStartOptions } from "@azure-tools/test-recorder";
 import { assertEnvironmentVariable, env } from "@azure-tools/test-recorder";
-<<<<<<< HEAD
-import * as assert from "assert";
-import { createClientLogger } from "@azure/logger";
-import type { LogsTable } from "../../../src";
-import { LogsQueryClient, MetricsQueryClient, MetricsClient } from "../../../src";
-=======
 import { assert } from "vitest";
 import { createClientLogger } from "@azure/logger";
 import type { LogsTable } from "../../../src/index.js";
 import { LogsQueryClient, MetricsQueryClient, MetricsClient } from "../../../src/index.js";
->>>>>>> 7d24b201
 import type { ExponentialRetryPolicyOptions } from "@azure/core-rest-pipeline";
 export const loggerForTest = createClientLogger("test");
 
