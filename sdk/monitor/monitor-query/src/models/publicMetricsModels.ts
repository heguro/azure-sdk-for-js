--- conflicted
+++ resolved
@@ -9,13 +9,8 @@
   MetricValue,
   NamespaceClassification,
   ResultType,
-<<<<<<< HEAD
-} from "..";
-import type { QueryTimeInterval } from "./timeInterval";
-=======
 } from "../index.js";
 import type { QueryTimeInterval } from "./timeInterval.js";
->>>>>>> 7d24b201
 
 /**
  * Options used when querying metrics.
