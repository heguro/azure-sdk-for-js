// Copyright (c) Microsoft Corporation.
// Licensed under the MIT License.
<<<<<<< HEAD
import type { TokenCredential } from "@azure/core-auth";
import { tracingClient } from "./tracing";
=======

import type { TokenCredential } from "@azure/core-auth";
import { tracingClient } from "./tracing.js";
>>>>>>> 7d24b201
import {
  AzureMonitorMetricBatch as GeneratedMonitorMetricClient,
  KnownApiVersion20240201 as MonitorMetricBatchApiVersion,
} from "./generated/metricBatch/src/index.js";
import {
  convertResponseForMetricBatch,
  convertRequestForMetricsBatchQuery,
<<<<<<< HEAD
} from "./internal/modelConverters";
import { SDK_VERSION, KnownMonitorAudience } from "./constants";
import type { MetricsQueryResourcesOptions } from "./models/publicBatchModels";
import type { MetricsQueryResult } from "./models/publicMetricsModels";
import type { MetricsQueryClientOptions } from "./metricsQueryClient";
=======
} from "./internal/modelConverters.js";
import { SDK_VERSION, KnownMonitorAudience } from "./constants.js";
import type { MetricsQueryResourcesOptions } from "./models/publicBatchModels.js";
import type { MetricsQueryResult } from "./models/publicMetricsModels.js";
import type { MetricsQueryClientOptions } from "./metricsQueryClient.js";
>>>>>>> 7d24b201

export const getSubscriptionFromResourceId = function (resourceId: string): string {
  const startPos: number = resourceId.indexOf("subscriptions/") + 14;
  const subscriptionId: string = resourceId.substring(startPos, resourceId.indexOf("/", startPos));
  return subscriptionId;
};

/**
 * A client that can query batch metrics.
 */
export class MetricsClient {
  private _metricBatchClient: GeneratedMonitorMetricClient;
  private _baseUrl: string;

  constructor(
    endpoint: string,
    tokenCredential: TokenCredential,
    // eslint-disable-next-line @azure/azure-sdk/ts-naming-options
    options?: MetricsQueryClientOptions,
  ) {
    const scope: string = options?.audience
      ? `${options.audience}/.default`
      : `${KnownMonitorAudience.AzurePublicCloud}/.default`;

    const packageDetails = `azsdk-js-monitor-query/${SDK_VERSION}`;
    const userAgentPrefix =
      options?.userAgentOptions && options?.userAgentOptions.userAgentPrefix
        ? `${options?.userAgentOptions.userAgentPrefix} ${packageDetails}`
        : `${packageDetails}`;
    const serviceClientOptions = {
      ...options,
      $host: endpoint,
      endpoint: endpoint,
      credentialScopes: scope,
      credential: tokenCredential,
      userAgentOptions: {
        userAgentPrefix,
      },
    };

    this._baseUrl = endpoint;

    this._metricBatchClient = new GeneratedMonitorMetricClient(
      this._baseUrl,
      MonitorMetricBatchApiVersion.TwoThousandTwentyFour0201,
      serviceClientOptions,
    );
  }

  /**
   * Returns all the Azure Monitor metrics requested for the batch of resources.
   */
  async queryResources(
    resourceIds: string[],
    metricNames: string[],
    metricNamespace: string,
    options: MetricsQueryResourcesOptions = {},
  ): Promise<MetricsQueryResult[]> {
    if (resourceIds.length === 0) {
      throw new Error("Resource IDs can not be empty");
    }

    return tracingClient.withSpan("MetricsQueryClient.batch", options, async (updatedOptions) => {
      const subscriptionId = getSubscriptionFromResourceId(resourceIds[0]);

      const response = await this._metricBatchClient.metricsBatch.batch(
        subscriptionId,
        metricNamespace,
        metricNames,
        {
          resourceids: resourceIds,
        },
        convertRequestForMetricsBatchQuery(updatedOptions),
      );

      return convertResponseForMetricBatch(response);
    });
  }
}<|MERGE_RESOLUTION|>--- conflicted
+++ resolved
@@ -1,13 +1,8 @@
 // Copyright (c) Microsoft Corporation.
 // Licensed under the MIT License.
-<<<<<<< HEAD
-import type { TokenCredential } from "@azure/core-auth";
-import { tracingClient } from "./tracing";
-=======
 
 import type { TokenCredential } from "@azure/core-auth";
 import { tracingClient } from "./tracing.js";
->>>>>>> 7d24b201
 import {
   AzureMonitorMetricBatch as GeneratedMonitorMetricClient,
   KnownApiVersion20240201 as MonitorMetricBatchApiVersion,
@@ -15,19 +10,11 @@
 import {
   convertResponseForMetricBatch,
   convertRequestForMetricsBatchQuery,
-<<<<<<< HEAD
-} from "./internal/modelConverters";
-import { SDK_VERSION, KnownMonitorAudience } from "./constants";
-import type { MetricsQueryResourcesOptions } from "./models/publicBatchModels";
-import type { MetricsQueryResult } from "./models/publicMetricsModels";
-import type { MetricsQueryClientOptions } from "./metricsQueryClient";
-=======
 } from "./internal/modelConverters.js";
 import { SDK_VERSION, KnownMonitorAudience } from "./constants.js";
 import type { MetricsQueryResourcesOptions } from "./models/publicBatchModels.js";
 import type { MetricsQueryResult } from "./models/publicMetricsModels.js";
 import type { MetricsQueryClientOptions } from "./metricsQueryClient.js";
->>>>>>> 7d24b201
 
 export const getSubscriptionFromResourceId = function (resourceId: string): string {
   const startPos: number = resourceId.indexOf("subscriptions/") + 14;
