--- conflicted
+++ resolved
@@ -57,15 +57,9 @@
     "generate:client": "autorest --typescript swagger/README.md",
     "integration-test": "npm run integration-test:node && npm run integration-test:browser",
     "integration-test:browser": "echo skipped",
-<<<<<<< HEAD
-    "integration-test:node": "cross-env TEST_MODE=live dev-tool run test:vitest --no-test-proxy",
+    "integration-test:node": "dev-tool run vendored cross-env TEST_MODE=live dev-tool run test:vitest --no-test-proxy",
     "lint": "dev-tool run vendored eslint package.json api-extractor.json src",
     "lint:fix": "dev-tool run vendored eslint package.json src --fix --fix-type [problem,suggestion]",
-=======
-    "integration-test:node": "dev-tool run vendored cross-env TEST_MODE=live dev-tool run test:vitest --no-test-proxy",
-    "lint": "eslint package.json api-extractor.json src",
-    "lint:fix": "eslint package.json src --fix --fix-type [problem,suggestion]",
->>>>>>> 790d2d6c
     "pack": "npm pack 2>&1",
     "test": "npm run build:test && npm run unit-test",
     "test:browser": "echo Skipped",
@@ -99,7 +93,6 @@
     "@types/node": "catalog:",
     "@vitest/browser": "catalog:",
     "@vitest/coverage-istanbul": "catalog:",
-    "cross-env": "catalog:legacy",
     "dotenv": "catalog:",
     "eslint": "catalog:",
     "playwright": "catalog:",
@@ -139,42 +132,7 @@
     },
     "skipFolder": true
   },
-<<<<<<< HEAD
   "sdk-type": "client",
-=======
-  "sideEffects": false,
-  "dependencies": {
-    "@azure/abort-controller": "^2.0.0",
-    "@azure/core-auth": "^1.3.0",
-    "@azure/core-client": "^1.0.0",
-    "@azure/core-lro": "^2.2.0",
-    "@azure/core-paging": "^1.1.1",
-    "@azure/core-rest-pipeline": "^1.1.0",
-    "@azure/core-tracing": "^1.0.0",
-    "@azure/core-util": "^1.0.0",
-    "@azure/keyvault-common": "^2.0.0",
-    "@azure/logger": "^1.0.0",
-    "tslib": "^2.2.0"
-  },
-  "devDependencies": {
-    "@azure-tools/test-credential": "^2.0.0",
-    "@azure-tools/test-recorder": "^4.1.0",
-    "@azure-tools/test-utils-vitest": "^1.0.0",
-    "@azure/dev-tool": "^1.0.0",
-    "@azure/eslint-plugin-azure-sdk": "^3.0.0",
-    "@azure/identity": "^4.0.1",
-    "@azure/keyvault-keys": "^4.2.1",
-    "@types/node": "^18.0.0",
-    "@vitest/browser": "^2.0.5",
-    "@vitest/coverage-istanbul": "^2.0.5",
-    "dotenv": "^16.0.0",
-    "eslint": "^9.9.0",
-    "playwright": "^1.46.0",
-    "typescript": "~5.6.2",
-    "vitest": "^2.0.5"
-  },
-  "type": "module",
->>>>>>> 790d2d6c
   "tshy": {
     "exports": {
       "./package.json": "./package.json",
