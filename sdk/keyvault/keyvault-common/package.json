--- conflicted
+++ resolved
@@ -10,11 +10,7 @@
   "module": "./dist/esm/index.js",
   "types": "./dist/commonjs/index.d.ts",
   "scripts": {
-<<<<<<< HEAD
     "audit": "skipped",
-=======
-    "audit": "node ../../../common/scripts/rush-audit.js && dev-tool run vendored rimraf node_modules package-lock.json && npm i --package-lock-only 2>&1 && npm audit",
->>>>>>> cae1265f
     "build": "npm run clean && dev-tool run build-package && dev-tool run extract-api",
     "build:samples": "echo skipped",
     "build:test": "npm run clean && dev-tool run build-package",
@@ -68,11 +64,9 @@
     "tslib": "catalog:"
   },
   "devDependencies": {
-<<<<<<< HEAD
     "@azure-tools/test-utils-vitest": "workspace:*",
     "@azure/dev-tool": "workspace:*",
     "@azure/eslint-plugin-azure-sdk": "workspace:*",
-    "@microsoft/api-extractor": "catalog:",
     "@types/node": "catalog:",
     "@vitest/browser": "catalog:",
     "@vitest/coverage-istanbul": "catalog:",
@@ -80,19 +74,6 @@
     "playwright": "catalog:",
     "typescript": "catalog:",
     "vitest": "catalog:"
-=======
-    "@azure-tools/test-utils-vitest": "^1.0.0",
-    "@azure/dev-tool": "^1.0.0",
-    "@azure/eslint-plugin-azure-sdk": "^3.0.0",
-    "@types/node": "^18.0.0",
-    "@vitest/browser": "^2.0.5",
-    "@vitest/coverage-istanbul": "^2.0.5",
-    "cross-env": "^7.0.2",
-    "eslint": "^9.9.0",
-    "playwright": "^1.46.0",
-    "typescript": "~5.6.2",
-    "vitest": "^2.0.5"
->>>>>>> cae1265f
   },
   "type": "module",
   "tshy": {
