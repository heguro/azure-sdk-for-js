{
  "name": "@azure/keyvault-keys",
  "sdk-type": "client",
  "author": "Microsoft Corporation",
  "version": "4.9.0",
  "license": "MIT",
  "description": "Isomorphic client library for Azure KeyVault's keys.",
  "homepage": "https://github.com/Azure/azure-sdk-for-js/blob/main/sdk/keyvault/keyvault-keys/README.md",
  "repository": "github:Azure/azure-sdk-for-js",
  "keywords": [
    "node",
    "azure",
    "cloud",
    "typescript",
    "browser",
    "isomorphic",
    "keyvault"
  ],
  "bugs": {
    "url": "https://github.com/Azure/azure-sdk-for-js/issues"
  },
  "main": "./dist/commonjs/index.js",
  "module": "./dist/esm/index.js",
  "types": "./dist/commonjs/index.d.ts",
  "engines": {
    "node": ">=18.0.0"
  },
  "files": [
    "dist/",
    "README.md",
    "LICENSE"
  ],
  "browser": "./dist/browser/index.js",
  "scripts": {
    "audit": "node ../../../common/scripts/rush-audit.js && rimraf node_modules package-lock.json && npm i --package-lock-only 2>&1 && npm audit",
    "build": "npm run clean && dev-tool run build-package && dev-tool run extract-api",
    "build:samples": "echo Obsolete.",
    "build:test": "npm run clean && dev-tool run build-package",
    "check-format": "dev-tool run vendored prettier --list-different --config ../../../.prettierrc.json --ignore-path ../../../.prettierignore \"src/**/*.ts\" \"test/**/*.ts\" \"samples-dev/**/*.ts\" \"*.{js,json}\"",
    "clean": "rimraf --glob dist dist-* types *.tgz *.log dist-browser statistics.html coverage && rimraf --glob src/**/*.js && rimraf --glob test/**/*.js",
    "execute:samples": "dev-tool samples run samples-dev",
    "extract-api": "dev-tool run build-package && dev-tool run extract-api",
    "format": "dev-tool run vendored prettier --write --config ../../../.prettierrc.json --ignore-path ../../../.prettierignore \"src/**/*.ts\" \"test/**/*.ts\" \"samples-dev/**/*.ts\" \"*.{js,json}\"",
    "generate:client": "autorest --typescript swagger/README.md",
    "integration-test": "npm run integration-test:node && npm run integration-test:browser",
    "integration-test:browser": "echo skipped",
    "integration-test:node": "dev-tool run test:vitest --no-test-proxy -- --test-timeout 5000000 --hook-timeout 100000",
    "lint": "eslint package.json api-extractor.json src test",
    "lint:fix": "eslint package.json api-extractor.json src test --fix --fix-type [problem,suggestion]",
    "pack": "npm pack 2>&1",
    "test": "npm run clean && npm run build:test && npm run unit-test",
    "test:browser": "echo skipped",
    "test:node": "npm run clean && npm run build:test && npm run unit-test:node",
    "unit-test": "npm run unit-test:node && npm run unit-test:browser",
    "unit-test:browser": "echo skipped",
    "unit-test:node": "dev-tool run test:vitest -- --test-timeout 100000 --hook-timeout 100000",
    "update-snippets": "echo skipped"
  },
  "sideEffects": false,
  "//metadata": {
    "constantPaths": [
      {
        "path": "src/generated/keyVaultClient.ts",
        "prefix": "packageDetails"
      },
      {
        "path": "src/constants.ts",
        "prefix": "SDK_VERSION"
      },
      {
        "path": "swagger/README.md",
        "prefix": "package-version"
      }
    ]
  },
  "//sampleConfiguration": {
    "productName": "Azure Key Vault Keys",
    "productSlugs": [
      "azure",
      "azure-key-vault"
    ],
    "requiredResources": {
      "Azure Key Vault": "https://docs.microsoft.com/azure/key-vault/quick-create-portal"
    },
    "customSnippets": {
      "prerequisites": "samples-dev/snippets/_prerequisites.md"
    }
  },
  "dependencies": {
    "@azure/abort-controller": "workspace:~",
    "@azure/core-auth": "workspace:~",
    "@azure/core-client": "workspace:~",
    "@azure/core-http-compat": "workspace:~",
    "@azure/core-lro": "catalog:core-lroV2",
    "@azure/core-paging": "workspace:~",
    "@azure/core-rest-pipeline": "workspace:~",
    "@azure/core-tracing": "workspace:~",
    "@azure/core-util": "workspace:~",
    "@azure/keyvault-common": "workspace:~",
    "@azure/logger": "workspace:~",
    "tslib": "catalog:"
  },
  "devDependencies": {
<<<<<<< HEAD
    "@azure-tools/test-credential": "catalog:test-credentialV1",
    "@azure-tools/test-recorder": "catalog:test-recorderV3",
    "@azure-tools/test-utils": "workspace:~",
    "@azure/dev-tool": "workspace:~",
    "@azure/eslint-plugin-azure-sdk": "workspace:~",
    "@azure/identity": "workspace:~",
    "@microsoft/api-extractor": "catalog:",
    "@types/mocha": "catalog:",
    "@types/node": "catalog:",
    "@types/sinon": "catalog:",
    "cross-env": "catalog:",
    "dayjs": "^1.10.7",
    "dotenv": "catalog:",
    "eslint": "catalog:",
    "karma": "catalog:",
    "karma-chrome-launcher": "catalog:",
    "karma-coverage": "catalog:",
    "karma-env-preprocessor": "catalog:",
    "karma-firefox-launcher": "catalog:",
    "karma-json-preprocessor": "catalog:",
    "karma-json-to-file-reporter": "catalog:",
    "karma-junit-reporter": "catalog:",
    "karma-mocha": "catalog:",
    "karma-mocha-reporter": "catalog:",
    "karma-sourcemap-loader": "catalog:",
    "mocha": "catalog:",
    "nyc": "catalog:",
    "puppeteer": "^23.0.2",
    "rimraf": "catalog:",
    "sinon": "catalog:",
    "source-map-support": "^0.5.9",
    "ts-node": "catalog:",
    "typescript": "catalog:"
=======
    "@azure-tools/test-credential": "^2.0.0",
    "@azure-tools/test-recorder": "^4.1.0",
    "@azure-tools/test-utils-vitest": "^1.0.0",
    "@azure/dev-tool": "^1.0.0",
    "@azure/eslint-plugin-azure-sdk": "^3.0.0",
    "@azure/identity": "^4.4.1",
    "@microsoft/api-extractor": "^7.31.1",
    "@types/node": "^18.0.0",
    "@vitest/browser": "^2.1.2",
    "@vitest/coverage-istanbul": "^2.1.2",
    "cross-env": "^7.0.2",
    "dayjs": "^1.10.7",
    "dotenv": "^16.0.0",
    "eslint": "^9.9.0",
    "playwright": "^1.47.2",
    "rimraf": "^5.0.5",
    "typescript": "~5.6.2",
    "vitest": "^2.1.2"
  },
  "type": "module",
  "tshy": {
    "exports": {
      "./package.json": "./package.json",
      ".": "./src/index.ts"
    },
    "dialects": [
      "esm",
      "commonjs"
    ],
    "esmDialects": [
      "browser"
    ],
    "selfLink": false
  },
  "exports": {
    "./package.json": "./package.json",
    ".": {
      "browser": {
        "types": "./dist/browser/index.d.ts",
        "default": "./dist/browser/index.js"
      },
      "import": {
        "types": "./dist/esm/index.d.ts",
        "default": "./dist/esm/index.js"
      },
      "require": {
        "types": "./dist/commonjs/index.d.ts",
        "default": "./dist/commonjs/index.js"
      }
    }
>>>>>>> bca61b4e
  }
}<|MERGE_RESOLUTION|>--- conflicted
+++ resolved
@@ -101,59 +101,24 @@
     "tslib": "catalog:"
   },
   "devDependencies": {
-<<<<<<< HEAD
-    "@azure-tools/test-credential": "catalog:test-credentialV1",
-    "@azure-tools/test-recorder": "catalog:test-recorderV3",
-    "@azure-tools/test-utils": "workspace:~",
+    "@azure-tools/test-credential": "workspace:~",
+    "@azure-tools/test-recorder": "workspace:~",
+    "@azure-tools/test-utils-vitest": "workspace:~",
     "@azure/dev-tool": "workspace:~",
     "@azure/eslint-plugin-azure-sdk": "workspace:~",
     "@azure/identity": "workspace:~",
     "@microsoft/api-extractor": "catalog:",
-    "@types/mocha": "catalog:",
     "@types/node": "catalog:",
-    "@types/sinon": "catalog:",
+    "@vitest/browser": "catalog:",
+    "@vitest/coverage-istanbul": "catalog:",
     "cross-env": "catalog:",
     "dayjs": "^1.10.7",
     "dotenv": "catalog:",
     "eslint": "catalog:",
-    "karma": "catalog:",
-    "karma-chrome-launcher": "catalog:",
-    "karma-coverage": "catalog:",
-    "karma-env-preprocessor": "catalog:",
-    "karma-firefox-launcher": "catalog:",
-    "karma-json-preprocessor": "catalog:",
-    "karma-json-to-file-reporter": "catalog:",
-    "karma-junit-reporter": "catalog:",
-    "karma-mocha": "catalog:",
-    "karma-mocha-reporter": "catalog:",
-    "karma-sourcemap-loader": "catalog:",
-    "mocha": "catalog:",
-    "nyc": "catalog:",
-    "puppeteer": "^23.0.2",
+    "playwright": "catalog:",
     "rimraf": "catalog:",
-    "sinon": "catalog:",
-    "source-map-support": "^0.5.9",
-    "ts-node": "catalog:",
-    "typescript": "catalog:"
-=======
-    "@azure-tools/test-credential": "^2.0.0",
-    "@azure-tools/test-recorder": "^4.1.0",
-    "@azure-tools/test-utils-vitest": "^1.0.0",
-    "@azure/dev-tool": "^1.0.0",
-    "@azure/eslint-plugin-azure-sdk": "^3.0.0",
-    "@azure/identity": "^4.4.1",
-    "@microsoft/api-extractor": "^7.31.1",
-    "@types/node": "^18.0.0",
-    "@vitest/browser": "^2.1.2",
-    "@vitest/coverage-istanbul": "^2.1.2",
-    "cross-env": "^7.0.2",
-    "dayjs": "^1.10.7",
-    "dotenv": "^16.0.0",
-    "eslint": "^9.9.0",
-    "playwright": "^1.47.2",
-    "rimraf": "^5.0.5",
-    "typescript": "~5.6.2",
-    "vitest": "^2.1.2"
+    "typescript": "catalog:",
+    "vitest": "catalog:"
   },
   "type": "module",
   "tshy": {
@@ -186,6 +151,5 @@
         "default": "./dist/commonjs/index.js"
       }
     }
->>>>>>> bca61b4e
   }
 }