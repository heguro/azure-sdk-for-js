--- conflicted
+++ resolved
@@ -32,10 +32,6 @@
   ],
   "browser": "./dist/browser/index.js",
   "scripts": {
-<<<<<<< HEAD
-    "audit": "skipped",
-=======
->>>>>>> 1b240a90
     "build": "npm run clean && dev-tool run build-package && dev-tool run extract-api",
     "build:samples": "echo Obsolete.",
     "build:test": "npm run clean && dev-tool run build-package",
