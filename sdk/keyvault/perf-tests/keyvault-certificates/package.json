--- conflicted
+++ resolved
@@ -9,7 +9,6 @@
   "license": "ISC",
   "dependencies": {
     "@azure-tools/test-perf": "^1.0.0",
-<<<<<<< HEAD
     "@azure/identity": "workspace:~",
     "@azure/keyvault-certificates": "^4.2.0",
     "dotenv": "catalog:",
@@ -25,22 +24,6 @@
     "ts-node": "^10.0.0",
     "tslib": "catalog:",
     "typescript": "catalog:"
-=======
-    "@azure/identity": "^4.0.1",
-    "@azure/keyvault-certificates": "^4.2.0",
-    "dotenv": "^16.0.0",
-    "uuid": "^8.3.0"
-  },
-  "devDependencies": {
-    "@azure/dev-tool": "^1.0.0",
-    "@types/node": "^18.0.0",
-    "@types/uuid": "^8.0.0",
-    "eslint": "^9.9.0",
-    "rimraf": "^5.0.5",
-    "ts-node": "^10.0.0",
-    "tslib": "^2.2.0",
-    "typescript": "~5.6.2"
->>>>>>> e460e3b0
   },
   "private": true,
   "scripts": {
