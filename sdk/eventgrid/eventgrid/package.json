--- conflicted
+++ resolved
@@ -63,10 +63,6 @@
     "./dist-esm/src/cryptoHelpers.js": "./dist-esm/src/cryptoHelpers.browser.js"
   },
   "scripts": {
-<<<<<<< HEAD
-    "audit": "skipped",
-=======
->>>>>>> 1b240a90
     "build": "npm run clean && tsc -p . && dev-tool run bundle && dev-tool run extract-api",
     "build:browser": "tsc -p . && dev-tool run bundle",
     "build:node": "tsc -p . && dev-tool run bundle",
