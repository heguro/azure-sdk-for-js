{
  "name": "@azure/mock-hub",
  "version": "1.0.0",
  "private": true,
  "keywords": [
    "azure",
    "amqp",
    "cloud"
  ],
  "homepage": "https://github.com/Azure/azure-sdk-for-js/blob/main/sdk/eventhub/mock-hub/README.md",
  "bugs": {
    "url": "https://github.com/Azure/azure-sdk-for-js/issues"
  },
  "repository": "github:Azure/azure-sdk-for-js",
  "license": "MIT",
  "author": "Microsoft Corporation",
  "sideEffects": false,
  "type": "module",
  "exports": {
    "./package.json": "./package.json",
    ".": {
      "import": {
        "types": "./dist/esm/index.d.ts",
        "default": "./dist/esm/index.js"
      },
      "require": {
        "types": "./dist/commonjs/index.d.ts",
        "default": "./dist/commonjs/index.js"
      }
    }
  },
  "main": "./dist/commonjs/index.js",
  "module": "./dist/esm/index.js",
  "types": "./dist/commonjs/index.d.ts",
  "files": [
    "dist/",
    "README.md",
    "License"
  ],
  "scripts": {
    "build": "npm run clean && dev-tool run build-package && dev-tool run extract-api",
    "build:samples": "echo Obsolete.",
    "build:test": "echo skipped",
    "check-format": "dev-tool run vendored prettier --list-different --config ../../../prettier.config.cjs --ignore-path ../../../.prettierignore \"src/**/*.{ts,cts,mts}\" \"test/**/*.{ts,cts,mts}\" \"*.{js,cjs,mjs,json}\"",
    "clean": "dev-tool run vendored rimraf --glob dist dist-* temp *.tgz *.log .tshy *.xml",
    "execute:samples": "dev-tool samples run samples-dev",
    "extract-api": "tsc -p . && dev-tool run extract-api",
    "format": "dev-tool run vendored prettier --write --config ../../../prettier.config.cjs --ignore-path ../../../.prettierignore \"src/**/*.{ts,cts,mts}\" \"test/**/*.{ts,cts,mts}\" \"samples-dev/**/*.{ts,cts,mts}\" \"*.{js,cjs,mjs,json}\"",
    "integration-test": "npm run integration-test:node && npm run integration-test:browser",
    "integration-test:browser": "echo skipped",
    "integration-test:node": "echo skipped",
    "lint": "dev-tool run vendored eslint package.json api-extractor.json src test README.md",
    "lint:fix": "dev-tool run vendored eslint package.json api-extractor.json src test README.md --fix --fix-type [problem,suggestion]",
    "pack": "npm pack 2>&1",
    "test": "echo \"No tests implemented\"",
    "unit-test": "npm run unit-test:node && npm run unit-test:browser",
    "unit-test:browser": "echo skipped",
    "unit-test:node": "dev-tool run test:vitest --no-test-proxy",
    "update-snippets": "echo skipped"
  },
  "dependencies": {
    "@azure/abort-controller": "workspace:*",
    "rhea": "^3.0.2",
    "tslib": "catalog:"
  },
  "devDependencies": {
<<<<<<< HEAD
    "@azure/dev-tool": "workspace:*",
    "@azure/eslint-plugin-azure-sdk": "workspace:*",
    "@types/node": "catalog:",
    "@vitest/coverage-istanbul": "catalog:",
    "cross-env": "catalog:legacy",
    "dotenv": "catalog:",
    "eslint": "catalog:",
    "playwright": "catalog:",
    "typescript": "catalog:",
    "vitest": "catalog:"
=======
    "@azure/dev-tool": "^1.0.0",
    "@azure/eslint-plugin-azure-sdk": "^3.0.0",
    "@types/node": "^18.0.0",
    "@vitest/coverage-istanbul": "^2.0.5",
    "dotenv": "^16.0.0",
    "eslint": "^9.9.0",
    "playwright": "^1.45.3",
    "typescript": "~5.6.2",
    "vitest": "^2.0.5"
>>>>>>> 790d2d6c
  },
  "engines": {
    "node": ">=18.0.0"
  },
  "//sampleConfiguration": {
    "productName": "Internal Mock Hub",
    "productSlugs": [
      "azure",
      "azure-event-hubs"
    ],
    "requiredResources": {
      "Azure Event Hub": "https://docs.microsoft.com/azure/event-hubs/event-hubs-create"
    }
  },
  "sdk-type": "client",
  "tshy": {
    "exports": {
      "./package.json": "./package.json",
      ".": "./src/index.ts"
    },
    "dialects": [
      "esm",
      "commonjs"
    ],
    "selfLink": false
  }
}<|MERGE_RESOLUTION|>--- conflicted
+++ resolved
@@ -64,28 +64,15 @@
     "tslib": "catalog:"
   },
   "devDependencies": {
-<<<<<<< HEAD
     "@azure/dev-tool": "workspace:*",
     "@azure/eslint-plugin-azure-sdk": "workspace:*",
     "@types/node": "catalog:",
     "@vitest/coverage-istanbul": "catalog:",
-    "cross-env": "catalog:legacy",
     "dotenv": "catalog:",
     "eslint": "catalog:",
     "playwright": "catalog:",
     "typescript": "catalog:",
     "vitest": "catalog:"
-=======
-    "@azure/dev-tool": "^1.0.0",
-    "@azure/eslint-plugin-azure-sdk": "^3.0.0",
-    "@types/node": "^18.0.0",
-    "@vitest/coverage-istanbul": "^2.0.5",
-    "dotenv": "^16.0.0",
-    "eslint": "^9.9.0",
-    "playwright": "^1.45.3",
-    "typescript": "~5.6.2",
-    "vitest": "^2.0.5"
->>>>>>> 790d2d6c
   },
   "engines": {
     "node": ">=18.0.0"
