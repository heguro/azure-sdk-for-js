--- conflicted
+++ resolved
@@ -14,10 +14,6 @@
   "types": "./dist/commonjs/index.d.ts",
   "sideEffects": false,
   "scripts": {
-<<<<<<< HEAD
-    "audit": "skipped",
-=======
->>>>>>> 1b240a90
     "build": "npm run clean && dev-tool run build-package && dev-tool run extract-api",
     "build:samples": "echo Obsolete.",
     "build:test": "echo skipped",
