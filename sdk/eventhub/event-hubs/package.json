{
  "name": "@azure/event-hubs",
  "sdk-type": "client",
  "version": "5.13.0-beta.3",
  "description": "Azure Event Hubs SDK for JS.",
  "author": "Microsoft Corporation",
  "license": "MIT",
  "homepage": "https://github.com/Azure/azure-sdk-for-js/tree/main/sdk/eventhub/event-hubs/",
  "repository": "github:Azure/azure-sdk-for-js",
  "sideEffects": false,
  "keywords": [
    "azure",
    "cloud",
    "event hubs",
    "events",
    "Azure"
  ],
  "bugs": {
    "url": "https://github.com/Azure/azure-sdk-for-js/issues"
  },
  "engines": {
    "node": ">=18.0.0"
  },
  "main": "./dist/commonjs/index.js",
  "module": "./dist/esm/index.js",
  "types": "./dist/commonjs/index.d.ts",
  "files": [
    "dist/",
    "README.md",
    "LICENSE"
  ],
  "scripts": {
    "audit": "node ../../../common/scripts/rush-audit.js && rimraf node_modules package-lock.json && npm i --package-lock-only 2>&1 && npm audit",
    "build:samples": "echo Obsolete.",
    "build:test:browser": "tshy && dev-tool run build-test",
    "build:test:node": "tshy && dev-tool run build-test && npm run generate-certs && copyfiles -f ./test/internal/node/partitionKeyHashMap.json ./dist-esm/test/internal/node",
    "build:test": "npm run build:test:node",
    "build": "npm run clean && tshy && dev-tool run extract-api",
    "check-format": "dev-tool run vendored prettier --list-different --config ../../../.prettierrc.json --ignore-path ../../../.prettierignore \"src/**/*.{ts,cts,mts}\" \"test/**/*.{ts,cts,mts}\" \"*.{js,cjs,mjs,json}\"",
    "clean": "rimraf --glob dist dist-* temp *.tgz *.log .tshy *.xml",
    "execute:samples": "dev-tool samples run samples-dev",
    "extract-api": "tshy && dev-tool run extract-api",
    "format": "dev-tool run vendored prettier --write --config ../../../.prettierrc.json --ignore-path ../../../.prettierignore \"src/**/*.{ts,cts,mts}\" \"test/**/*.{ts,cts,mts}\" \"samples-dev/**/*.{ts,cts,mts}\" \"*.{js,cjs,mjs,json}\"",
    "generate-certs": "tsx ./scripts/generateCerts.mts",
    "integration-test:browser": "tshy && dev-tool run build-test && cross-env TEST_MODE=live dev-tool run test:vitest --browser --no-test-proxy",
    "integration-test:node": "cross-env TEST_MODE=live npm run vitest:node",
    "integration-test": "npm run integration-test:node && npm run integration-test:browser",
    "lint:fix": "eslint package.json api-extractor.json src test README.md --fix --fix-type [problem,suggestion]",
    "lint": "eslint package.json api-extractor.json src test README.md",
    "pack": "npm pack 2>&1",
    "perf-test:node": "tsc -p . --module \"commonjs\" && node dist-esm/test/perf/track-2/index.spec.js",
    "test:browser": "npm run build:test && npm run unit-test:browser && npm run integration-test:browser",
    "test:node": "npm run build:test && npm run unit-test:node && npm run integration-test:node",
    "test": "npm run build:test && npm run unit-test && npm run integration-test",
    "vitest:node": "dev-tool run test:vitest --no-test-proxy",
    "unit-test:browser": "echo skipped",
    "unit-test:node": "cross-env NODE_EXTRA_CA_CERTS=\"./certs/my-private-root-ca.crt.pem\" AZURE_LOG_LEVEL=\"info\" npm run vitest:node",
    "unit-test": "npm run unit-test:node && npm run unit-test:browser"
  },
  "//metadata": {
    "constantPaths": [
      {
        "path": "src/util/constants.ts",
        "prefix": "version"
      }
    ]
  },
  "//sampleConfiguration": {
    "extraFiles": {
      "./samples-browser": [
        "browser"
      ],
      "./samples-express": [
        "express"
      ]
    },
    "skip": [
      "useWithIotHub.js"
    ],
    "productName": "Azure Event Hubs",
    "productSlugs": [
      "azure",
      "azure-event-hubs"
    ],
    "requiredResources": {
      "Azure Event Hub": "https://docs.microsoft.com/azure/event-hubs/event-hubs-create"
    }
  },
  "tshy": {
    "exports": {
      "./package.json": "./package.json",
      ".": "./src/index.ts"
    },
    "dialects": [
      "esm",
      "commonjs"
    ],
    "esmDialects": [
      "browser"
    ],
    "selfLink": false
  },
  "dependencies": {
    "@azure/abort-controller": "^2.1.2",
    "@azure/core-amqp": "4.4.0-beta.1",
    "@azure/core-auth": "^1.3.0",
    "@azure/core-tracing": "^1.1.2",
    "@azure/core-util": "^1.9.1",
    "@azure/logger": "^1.0.0",
    "buffer": "^6.0.3",
    "is-buffer": "^2.0.5",
    "process": "^0.11.10",
    "rhea-promise": "^3.0.0",
    "tslib": "^2.6.3"
  },
  "devDependencies": {
    "@azure-tools/test-credential": "^2.0.0",
<<<<<<< HEAD
    "@azure-tools/test-recorder": "workspace:~",
    "@azure-tools/test-utils-vitest": "workspace:~",
    "@azure-tools/vite-plugin-browser-test-map": "workspace:~",
    "@azure/dev-tool": "workspace:~",
    "@azure/eslint-plugin-azure-sdk": "workspace:~",
    "@azure/identity": "^4.4.1",
    "@azure/mock-hub": "workspace:~",
=======
    "@azure-tools/test-utils-vitest": "^1.0.0",
    "@azure-tools/vite-plugin-browser-test-map": "^1.0.0",
    "@azure/dev-tool": "^1.0.0",
    "@azure/eslint-plugin-azure-sdk": "^3.0.0",
    "@azure/identity": "^4.4.1",
    "@azure/keyvault-secrets": "^4.8.0",
    "@azure/mock-hub": "^1.0.0",
>>>>>>> 73d5edce
    "@microsoft/api-extractor": "^7.31.1",
    "@rollup/plugin-inject": "^5.0.5",
    "@types/debug": "^4.1.4",
    "@types/node": "^18.0.0",
    "@vitest/browser": "^2.0.5",
    "@vitest/coverage-istanbul": "^2.0.5",
    "@types/chai-as-promised": "^7.1.8",
    "@types/ws": "^7.2.4",
    "chai": "^5.1.1",
    "chai-as-promised": "^8.0.0",
    "chai-exclude": "^3.0.0",
    "copyfiles": "^2.4.1",
    "cross-env": "^7.0.3",
    "debug": "^4.1.1",
    "dotenv": "^16.0.0",
    "eslint": "^8.0.0",
    "https-proxy-agent": "^7.0.0",
    "playwright": "^1.45.3",
    "rimraf": "^6.0.1",
    "tshy": "^2.0.0",
    "tsx": "^4.16.2",
    "typescript": "~5.5.4",
    "vitest": "^2.0.5",
    "ws": "^8.2.0"
  },
  "exports": {
    "./package.json": "./package.json",
    ".": {
      "browser": {
        "types": "./dist/browser/index.d.ts",
        "default": "./dist/browser/index.js"
      },
      "import": {
        "types": "./dist/esm/index.d.ts",
        "default": "./dist/esm/index.js"
      },
      "require": {
        "types": "./dist/commonjs/index.d.ts",
        "default": "./dist/commonjs/index.js"
      }
    }
  },
  "type": "module"
}<|MERGE_RESOLUTION|>--- conflicted
+++ resolved
@@ -115,23 +115,13 @@
   },
   "devDependencies": {
     "@azure-tools/test-credential": "^2.0.0",
-<<<<<<< HEAD
-    "@azure-tools/test-recorder": "workspace:~",
     "@azure-tools/test-utils-vitest": "workspace:~",
     "@azure-tools/vite-plugin-browser-test-map": "workspace:~",
     "@azure/dev-tool": "workspace:~",
     "@azure/eslint-plugin-azure-sdk": "workspace:~",
     "@azure/identity": "^4.4.1",
+    "@azure/keyvault-secrets": "^4.8.0",
     "@azure/mock-hub": "workspace:~",
-=======
-    "@azure-tools/test-utils-vitest": "^1.0.0",
-    "@azure-tools/vite-plugin-browser-test-map": "^1.0.0",
-    "@azure/dev-tool": "^1.0.0",
-    "@azure/eslint-plugin-azure-sdk": "^3.0.0",
-    "@azure/identity": "^4.4.1",
-    "@azure/keyvault-secrets": "^4.8.0",
-    "@azure/mock-hub": "^1.0.0",
->>>>>>> 73d5edce
     "@microsoft/api-extractor": "^7.31.1",
     "@rollup/plugin-inject": "^5.0.5",
     "@types/debug": "^4.1.4",
