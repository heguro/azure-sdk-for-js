{
  "name": "@azure-rest/ai-inference",
  "version": "1.0.0-beta.2",
  "description": "Inference API for Azure-supported AI models",
  "exports": {
    "./package.json": "./package.json",
    ".": {
      "browser": {
        "types": "./dist/browser/index.d.ts",
        "default": "./dist/browser/index.js"
      },
      "react-native": {
        "types": "./dist/react-native/index.d.ts",
        "default": "./dist/react-native/index.js"
      },
      "import": {
        "types": "./dist/esm/index.d.ts",
        "default": "./dist/esm/index.js"
      },
      "require": {
        "types": "./dist/commonjs/index.d.ts",
        "default": "./dist/commonjs/index.js"
      }
    }
  },
  "main": "./dist/commonjs/index.js",
  "types": "./dist/commonjs/index.d.ts",
  "tshy": {
    "exports": {
      "./package.json": "./package.json",
      ".": "./src/index.ts"
    },
    "dialects": [
      "esm",
      "commonjs"
    ],
    "esmDialects": [
      "browser",
      "react-native"
    ],
    "selfLink": false
  },
  "type": "module",
  "files": [
    "dist/",
    "README.md",
    "LICENSE"
  ],
  "engines": {
    "node": ">=18.0.0"
  },
  "sideEffects": false,
  "autoPublish": false,
  "keywords": [
    "node",
    "azure",
    "cloud",
    "typescript",
    "browser",
    "isomorphic"
  ],
  "author": "Microsoft Corporation",
  "license": "MIT",
  "sdk-type": "client",
  "repository": "github:Azure/azure-sdk-for-js",
  "bugs": {
    "url": "https://github.com/Azure/azure-sdk-for-js/issues"
  },
  "homepage": "https://github.com/Azure/azure-sdk-for-js/tree/main/sdk/ai/ai-inference-rest/README.md",
  "prettier": "@azure/eslint-plugin-azure-sdk/prettier.json",
  "//metadata": {
    "constantPaths": [
      {
        "path": "src/modelClient.ts",
        "prefix": "package-version"
      }
    ]
  },
  "dependencies": {
<<<<<<< HEAD
    "@azure-rest/core-client": "workspace:~",
    "@azure/abort-controller": "catalog:abort-controllerV1",
    "@azure/core-auth": "workspace:~",
    "@azure/core-lro": "catalog:core-lroV2",
    "@azure/core-rest-pipeline": "workspace:~",
    "@azure/logger": "workspace:~",
    "tslib": "catalog:"
=======
    "@azure-rest/core-client": "^2.1.0",
    "@azure/abort-controller": "^1.0.0",
    "@azure/core-auth": "^1.7.2",
    "@azure/core-lro": "^2.6.0",
    "@azure/core-rest-pipeline": "^1.14.0",
    "@azure/core-tracing": "^1.2.0",
    "@azure/logger": "^1.0.0",
    "tslib": "^2.6.2"
>>>>>>> e460e3b0
  },
  "devDependencies": {
    "@azure-tools/test-credential": "workspace:~",
    "@azure-tools/test-recorder": "workspace:~",
    "@azure-tools/vite-plugin-browser-test-map": "file:../../../common/tools/vite-plugin-browser-test-map",
    "@azure/core-sse": "^2.1.3",
<<<<<<< HEAD
    "@azure/core-util": "workspace:~",
    "@azure/dev-tool": "file:../../../common/tools/dev-tool",
    "@azure/eslint-plugin-azure-sdk": "file:../../../common/tools/eslint-plugin-azure-sdk",
    "@azure/identity": "workspace:~",
    "@microsoft/api-extractor": "catalog:",
    "@types/node": "catalog:",
    "@vitest/browser": "catalog:",
    "@vitest/coverage-istanbul": "catalog:",
    "autorest": "latest",
    "cross-env": "7.0.3",
    "dotenv": "catalog:",
    "mkdirp": "catalog:",
    "playwright": "catalog:",
    "rimraf": "catalog:",
    "source-map-support": "^0.5.9",
    "tshy": "catalog:",
    "typescript": "catalog:",
    "vitest": "catalog:"
=======
    "@azure/core-util": "^1.9.0",
    "@azure/dev-tool": "^1.0.0",
    "@azure/eslint-plugin-azure-sdk": "^3.0.0",
    "@azure/identity": "^4.3.0",
    "@microsoft/api-extractor": "^7.47.0",
    "@opentelemetry/api": "^1.9.0",
    "@types/node": "^18.0.0",
    "@vitest/browser": "^2.0.5",
    "@vitest/coverage-istanbul": "^2.0.5",
    "autorest": "latest",
    "cross-env": "7.0.3",
    "dotenv": "^16.4.5",
    "eslint": "^9.9.0",
    "mkdirp": "^3.0.1",
    "playwright": "^1.41.2",
    "rimraf": "^5.0.5",
    "source-map-support": "^0.5.9",
    "typescript": "~5.6.2",
    "vitest": "^2.0.5"
>>>>>>> e460e3b0
  },
  "scripts": {
    "audit": "node ../../../common/scripts/rush-audit.js && rimraf node_modules package-lock.json && npm i --package-lock-only 2>&1 && npm audit",
    "build": "npm run clean && dev-tool run build-package && mkdirp ./review && dev-tool run extract-api",
    "build:samples": "echo Obsolete",
    "build:test": "npm run clean && dev-tool run build-package && dev-tool run build-test",
    "check-format": "echo skipped",
    "clean": "rimraf --glob dist dist-* test-dist temp types *.tgz *.log",
    "execute:samples": "dev-tool samples run samples-dev",
    "extract-api": "rimraf review && mkdirp ./review && dev-tool run extract-api",
    "format": "dev-tool run vendored prettier --write --config ../../../.prettierrc.json --ignore-path ../../../.prettierignore \"src/**/*.ts\" \"test/**/*.ts\" \"samples-dev/**/*.ts\" \"*.{js,json}\"",
    "generate": "rimraf ./src/generated && mkdirp ./src/generated && cp tsp-location.yaml ./src/generated && tsp-client update -o ./src/generated && rimraf ./src/generated/tsp-location.yaml",
    "integration-test": "npm run integration-test:node && npm run integration-test:browser",
    "integration-test:browser": "npm run unit-test:browser",
    "integration-test:node": "echo skipped",
    "lint": "eslint package.json api-extractor.json src test",
    "lint:fix": "eslint package.json api-extractor.json src test --fix --fix-type [problem,suggestion]",
    "pack": "npm pack 2>&1",
    "test": "npm run clean && dev-tool run build-package && npm run unit-test:node && dev-tool run bundle && npm run unit-test:browser && npm run integration-test",
    "test:browser": "npm run clean && npm run unit-test:browser && npm run integration-test:browser",
    "test:node": "npm run clean && dev-tool run build-package && npm run unit-test:node && npm run integration-test:node",
    "unit-test": "npm run unit-test:node && npm run unit-test:browser",
    "unit-test:browser": "npm run clean && dev-tool run build-test && dev-tool run test:vitest --browser --hookTimeout=50000",
    "unit-test:node": "dev-tool run test:vitest --hookTimeout=50000",
    "update-snippets": "echo skipped"
  },
  "//sampleConfiguration": {
    "productName": "Azure AI Inference",
    "productSlugs": [
      "azure"
    ],
    "apiRefLink": "https://learn.microsoft.com/javascript/api/@azure-rest/ai-inference"
  },
  "module": "./dist/esm/index.js"
}<|MERGE_RESOLUTION|>--- conflicted
+++ resolved
@@ -77,7 +77,6 @@
     ]
   },
   "dependencies": {
-<<<<<<< HEAD
     "@azure-rest/core-client": "workspace:~",
     "@azure/abort-controller": "catalog:abort-controllerV1",
     "@azure/core-auth": "workspace:~",
@@ -85,23 +84,12 @@
     "@azure/core-rest-pipeline": "workspace:~",
     "@azure/logger": "workspace:~",
     "tslib": "catalog:"
-=======
-    "@azure-rest/core-client": "^2.1.0",
-    "@azure/abort-controller": "^1.0.0",
-    "@azure/core-auth": "^1.7.2",
-    "@azure/core-lro": "^2.6.0",
-    "@azure/core-rest-pipeline": "^1.14.0",
-    "@azure/core-tracing": "^1.2.0",
-    "@azure/logger": "^1.0.0",
-    "tslib": "^2.6.2"
->>>>>>> e460e3b0
   },
   "devDependencies": {
     "@azure-tools/test-credential": "workspace:~",
     "@azure-tools/test-recorder": "workspace:~",
     "@azure-tools/vite-plugin-browser-test-map": "file:../../../common/tools/vite-plugin-browser-test-map",
-    "@azure/core-sse": "^2.1.3",
-<<<<<<< HEAD
+    "@azure/core-sse": "workspace:~",
     "@azure/core-util": "workspace:~",
     "@azure/dev-tool": "file:../../../common/tools/dev-tool",
     "@azure/eslint-plugin-azure-sdk": "file:../../../common/tools/eslint-plugin-azure-sdk",
@@ -120,27 +108,6 @@
     "tshy": "catalog:",
     "typescript": "catalog:",
     "vitest": "catalog:"
-=======
-    "@azure/core-util": "^1.9.0",
-    "@azure/dev-tool": "^1.0.0",
-    "@azure/eslint-plugin-azure-sdk": "^3.0.0",
-    "@azure/identity": "^4.3.0",
-    "@microsoft/api-extractor": "^7.47.0",
-    "@opentelemetry/api": "^1.9.0",
-    "@types/node": "^18.0.0",
-    "@vitest/browser": "^2.0.5",
-    "@vitest/coverage-istanbul": "^2.0.5",
-    "autorest": "latest",
-    "cross-env": "7.0.3",
-    "dotenv": "^16.4.5",
-    "eslint": "^9.9.0",
-    "mkdirp": "^3.0.1",
-    "playwright": "^1.41.2",
-    "rimraf": "^5.0.5",
-    "source-map-support": "^0.5.9",
-    "typescript": "~5.6.2",
-    "vitest": "^2.0.5"
->>>>>>> e460e3b0
   },
   "scripts": {
     "audit": "node ../../../common/scripts/rush-audit.js && rimraf node_modules package-lock.json && npm i --package-lock-only 2>&1 && npm audit",
