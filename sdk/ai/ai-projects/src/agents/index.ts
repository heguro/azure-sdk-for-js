--- conflicted
+++ resolved
@@ -2,15 +2,11 @@
 // Licensed under the MIT License.
 
 import { type Client, type StreamableMethod } from "@azure-rest/core-client";
-<<<<<<< HEAD
-import type { AgentDeletionStatusOutput, AgentOutput, AgentThreadOutput, FileDeletionStatusOutput, OpenAIPageableListOfAgentOutput, OpenAIPageableListOfRunStepOutput, OpenAIPageableListOfThreadMessageOutput, OpenAIPageableListOfVectorStoreFileOutput, OpenAIPageableListOfVectorStoreOutput, RunStepOutput, ThreadDeletionStatusOutput, ThreadMessageOutput, VectorStoreDeletionStatusOutput, VectorStoreFileBatchOutput, VectorStoreFileDeletionStatusOutput, VectorStoreFileOutput, VectorStoreOutput } from "../generated/src/outputModels.js";
-import type { FileListResponseOutput, OpenAIPageableListOfThreadRunOutput, ThreadRunOutput } from "../customization/outputModels.js";
-=======
 import type {
   FileDeletionStatusOutput,
   FileListResponseOutput,
   OpenAIFileOutput,
-} from "../generated/src/outputModels.js";
+} from "../customization/outputModels.js";
 import type {
   OpenAIPageableListOfThreadRunOutput,
   ThreadRunOutput,
@@ -31,7 +27,6 @@
   AgentOutput,
   OpenAIPageableListOfAgentOutput,
 } from "../customization/outputModels.js";
->>>>>>> 90ba627b
 import { createAgent, deleteAgent, getAgent, listAgents, updateAgent } from "./assistants.js";
 import {
   deleteFile,
@@ -52,19 +47,7 @@
   updateRun,
 } from "./runs.js";
 import { createMessage, listMessages, updateMessage } from "./messages.js";
-<<<<<<< HEAD
-import type { AgentThreadCreationOptions, CreateAgentOptions, ThreadMessageOptions, ToolOutput, UpdateAgentOptions, UpdateAgentThreadOptions, VectorStoreOptions, VectorStoreUpdateOptions } from "../generated/src/models.js";
-import type { UpdateMessageOptions } from "./messagesModels.js";
-import { createVectorStore, createVectorStoreAndPoll, deleteVectorStore, getVectorStore, listVectorStores, modifyVectorStore } from "./vectorStores.js";
-import { getRunStep, listRunSteps } from "./runSteps.js";
-import type { CreateVectorStoreFileBatchOptions, CreateVectorStoreFileOptions, FileStatusFilter } from "./vectorStoresModels.js";
-import { createVectorStoreFile, createVectorStoreFileAndPoll, deleteVectorStoreFile, getVectorStoreFile, listVectorStoreFiles } from "./vectorStoresFiles.js";
-import { cancelVectorStoreFileBatch, createVectorStoreFileBatch, createVectorStoreFileBatchAndPoll, getVectorStoreFileBatch, listVectorStoreFileBatchFiles } from "./vectorStoresFileBatches.js";
-import type { PollingOptions, ListQueryParameters, OptionalRequestParameters, AgentRunResponse, CreateRunOptionalParams, GetRunOptionalParams, CancelRunOptionalParams, SubmitToolOutputsToRunOptionalParams, UpdateRunOptionalParams, ListRunQueryOptionalParams, CreateAndRunThreadOptionalParams, UploadFileOptionalParams, ListFilesOptionalParams, DeleteFileOptionalParams, GetFileOptionalParams, GetFileContentOptionalParams, UploadFileWithPollingOptionalParams } from "./customModels.js";
-import type { OpenAIFileOutput } from "../customization/outputModels.js";
 import type { FilePurpose } from "../customization/models.js";
-=======
-import type { FilePurpose } from "../generated/src/models.js";
 import {
   createVectorStore,
   createVectorStoreAndPoll,
@@ -89,7 +72,6 @@
   listVectorStoreFileBatchFiles,
 } from "./vectorStoresFileBatches.js";
 import type {
-  PollingOptions,
   OptionalRequestParameters,
   AgentRunResponse,
   CreateRunOptionalParams,
@@ -127,10 +109,15 @@
   ListAgentsOptionalParams,
   GetAgentOptionalParams,
   UpdateAgentOptionalParams,
+  DeleteFileOptionalParams,
+  GetFileOptionalParams,
+  GetFileContentOptionalParams,
+  ListFilesOptionalParams,
+  UploadFileOptionalParams,
+  UploadFileWithPollingOptionalParams,
 } from "./customModels.js";
 import type { ThreadMessageOptions, ToolOutput } from "../customization/models.js";
 
->>>>>>> 90ba627b
 export interface AgentsOperations {
   /** Creates a new agent. */
   createAgent: (model: string, options?: CreateAgentOptionalParams) => Promise<AgentOutput>;
@@ -229,7 +216,6 @@
 
   /** Gets a list of previously uploaded files. */
   listFiles: (
-<<<<<<< HEAD
     options?: ListFilesOptionalParams
   ) => Promise<FileListResponseOutput>;
   /** Uploads a file for use by other operations. */
@@ -253,37 +239,6 @@
   getFileContent: (
     fileId: string,
     options?: GetFileContentOptionalParams
-=======
-    purpose?: FilePurpose,
-    requestParams?: OptionalRequestParameters,
-  ) => Promise<FileListResponseOutput>;
-  /** Uploads a file for use by other operations. */
-  uploadFile: (
-    data: ReadableStream | NodeJS.ReadableStream,
-    purpose: FilePurpose,
-    fileName?: string,
-    requestParams?: OptionalRequestParameters,
-  ) => Promise<OpenAIFileOutput>;
-  /** Uploads a file for use by other operations. */
-  uploadFileAndPoll: (
-    data: ReadableStream | NodeJS.ReadableStream,
-    purpose: FilePurpose,
-    fileName?: string,
-    pollingOptions?: PollingOptions,
-    requestParams?: OptionalRequestParameters,
-  ) => Promise<OpenAIFileOutput>;
-  /** Delete a previously uploaded file. */
-  deleteFile: (
-    fileId: string,
-    requestParams?: OptionalRequestParameters,
-  ) => Promise<FileDeletionStatusOutput>;
-  /** Returns information about a specific file. Does not retrieve file content. */
-  getFile: (fileId: string, requestParams?: OptionalRequestParameters) => Promise<OpenAIFileOutput>;
-  /** Returns the content of a specific file. */
-  getFileContent: (
-    fileId: string,
-    requestParams?: OptionalRequestParameters,
->>>>>>> 90ba627b
   ) => StreamableMethod<string | Uint8Array>;
 
   /** Returns a list of vector stores. */
@@ -437,7 +392,6 @@
     updateMessage: (threadId: string, messageId: string, options?: UpdateMessageOptionalParams) =>
       updateMessage(context, threadId, messageId, options),
 
-<<<<<<< HEAD
     listFiles: (options?: ListFilesOptionalParams) =>
       listFiles(context, options),
     uploadFile: (content: ReadableStream | NodeJS.ReadableStream, purpose: FilePurpose, options?: UploadFileOptionalParams) =>
@@ -450,50 +404,6 @@
       getFile(context, fileId, options),
     getFileContent: (fileId: string, options?: GetFileContentOptionalParams) =>
       getFileContent(context, fileId, options),
-=======
-    listFiles: (purpose?: FilePurpose, requestParams?: OptionalRequestParameters) =>
-      listFiles(context, { ...requestParams, queryParameters: { purpose: purpose } }),
-    uploadFile: (
-      content: ReadableStream | NodeJS.ReadableStream,
-      purpose: FilePurpose,
-      fileName?: string,
-      requestParams?: OptionalRequestParameters,
-    ) =>
-      uploadFile(context, {
-        body: [
-          { name: "file" as const, body: content, filename: fileName },
-          { name: "purpose" as const, body: purpose },
-        ],
-        ...(requestParams as { [key: string]: any }),
-        contentType: "multipart/form-data",
-      }),
-    uploadFileAndPoll: (
-      content: ReadableStream | NodeJS.ReadableStream,
-      purpose: FilePurpose,
-      fileName?: string,
-      pollingOptions?: PollingOptions,
-      requestParams?: OptionalRequestParameters,
-    ) =>
-      uploadFileAndPoll(
-        context,
-        {
-          body: [
-            { name: "file" as const, body: content, filename: fileName },
-            { name: "purpose" as const, body: purpose },
-          ],
-          ...(requestParams as { [key: string]: any }),
-          contentType: "multipart/form-data",
-        },
-        pollingOptions,
-        requestParams,
-      ),
-    deleteFile: (fileId: string, requestParams?: OptionalRequestParameters) =>
-      deleteFile(context, fileId, requestParams),
-    getFile: (fileId: string, requestParams?: OptionalRequestParameters) =>
-      getFile(context, fileId, requestParams),
-    getFileContent: (fileId: string, requestParams?: OptionalRequestParameters) =>
-      getFileContent(context, fileId, requestParams),
->>>>>>> 90ba627b
 
     listVectorStores: (options?: ListVectorStoresOptionalParams) =>
       listVectorStores(context, options),
