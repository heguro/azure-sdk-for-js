--- conflicted
+++ resolved
@@ -1,24 +1,15 @@
 // Copyright (c) Microsoft Corporation.
 // Licensed under the MIT License.
 
-<<<<<<< HEAD
-import { Recorder, VitestTestContext } from "@azure-tools/test-recorder";
-import { AgentsOperations, AIProjectsClient } from "../../../src/index.js";
-=======
 import type { Recorder, VitestTestContext } from "@azure-tools/test-recorder";
 import type { AgentsOperations, AIProjectsClient } from "../../../src/index.js";
->>>>>>> 90ba627b
 import { createRecorder, createProjectsClient } from "../utils/createClient.js";
 import { assert, beforeEach, afterEach, it, describe } from "vitest";
 
 describe("Agents - vector stores file batches", () => {
   let recorder: Recorder;
   let projectsClient: AIProjectsClient;
-<<<<<<< HEAD
-  let agents: AgentsOperations
-=======
   let agents: AgentsOperations;
->>>>>>> 90ba627b
 
   beforeEach(async function (context: VitestTestContext) {
     recorder = await createRecorder(context);
@@ -60,13 +51,9 @@
     console.log(`Uploaded file2, file2 ID: ${file2.id}`);
 
     // Create vector store file batch
-<<<<<<< HEAD
-    const vectorStoreFileBatch = await agents.createVectorStoreFileBatch(vectorStore.id, { fileIds: [file1.id, file2.id] });
-=======
-    const vectorStoreFileBatch = await agents.createVectorStoreFileBatch(vectorStore.id, {
-      fileIds: [file1.id, file2.id],
-    });
->>>>>>> 90ba627b
+    const vectorStoreFileBatch = await agents.createVectorStoreFileBatch(vectorStore.id, {
+      fileIds: [file1.id, file2.id],
+    });
     assert.isNotNull(vectorStoreFileBatch);
     assert.isNotEmpty(vectorStoreFileBatch.id);
     assert.equal(vectorStoreFileBatch.vectorStoreId, vectorStore.id);
@@ -108,17 +95,12 @@
     console.log(`Uploaded file2, file2 ID: ${file2.id}`);
 
     // Create vector store file batch
-<<<<<<< HEAD
-    const vectorStoreFileBatch = await agents.createVectorStoreFileBatch(vectorStore.id, { fileIds: [file1.id, file2.id] });
-    console.log(`Created vector store file batch, vector store file batch ID: ${vectorStoreFileBatch.id}`);
-=======
-    const vectorStoreFileBatch = await agents.createVectorStoreFileBatch(vectorStore.id, {
-      fileIds: [file1.id, file2.id],
-    });
-    console.log(
-      `Created vector store file batch, vector store file batch ID: ${vectorStoreFileBatch.id}`,
-    );
->>>>>>> 90ba627b
+    const vectorStoreFileBatch = await agents.createVectorStoreFileBatch(vectorStore.id, {
+      fileIds: [file1.id, file2.id],
+    });
+    console.log(
+      `Created vector store file batch, vector store file batch ID: ${vectorStoreFileBatch.id}`,
+    );
 
     // Retrieve vector store file batch
     const _vectorStoreFileBatch = await agents.getVectorStoreFileBatch(
@@ -165,17 +147,12 @@
     console.log(`Uploaded file2, file2 ID: ${file2.id}`);
 
     // Create vector store file batch
-<<<<<<< HEAD
-    const vectorStoreFileBatch = await agents.createVectorStoreFileBatch(vectorStore.id, { fileIds: [file1.id, file2.id] });
-    console.log(`Created vector store file batch, vector store file batch ID: ${vectorStoreFileBatch.id}`);
-=======
-    const vectorStoreFileBatch = await agents.createVectorStoreFileBatch(vectorStore.id, {
-      fileIds: [file1.id, file2.id],
-    });
-    console.log(
-      `Created vector store file batch, vector store file batch ID: ${vectorStoreFileBatch.id}`,
-    );
->>>>>>> 90ba627b
+    const vectorStoreFileBatch = await agents.createVectorStoreFileBatch(vectorStore.id, {
+      fileIds: [file1.id, file2.id],
+    });
+    console.log(
+      `Created vector store file batch, vector store file batch ID: ${vectorStoreFileBatch.id}`,
+    );
 
     // List vector store files in the batch
     const vectorStoreFiles = await agents.listVectorStoreFileBatchFiles(
@@ -222,17 +199,12 @@
     console.log(`Uploaded file2, file2 ID: ${file2.id}`);
 
     // Create vector store file batch
-<<<<<<< HEAD
-    const vectorStoreFileBatch = await agents.createVectorStoreFileBatch(vectorStore.id, { fileIds: [file1.id, file2.id] });
-    console.log(`Created vector store file batch, vector store file batch ID: ${vectorStoreFileBatch.id}`);
-=======
-    const vectorStoreFileBatch = await agents.createVectorStoreFileBatch(vectorStore.id, {
-      fileIds: [file1.id, file2.id],
-    });
-    console.log(
-      `Created vector store file batch, vector store file batch ID: ${vectorStoreFileBatch.id}`,
-    );
->>>>>>> 90ba627b
+    const vectorStoreFileBatch = await agents.createVectorStoreFileBatch(vectorStore.id, {
+      fileIds: [file1.id, file2.id],
+    });
+    console.log(
+      `Created vector store file batch, vector store file batch ID: ${vectorStoreFileBatch.id}`,
+    );
 
     // Cancel vector store file batch
     const cancelled = await agents.cancelVectorStoreFileBatch(
@@ -275,13 +247,9 @@
     console.log(`Uploaded file2, file2 ID: ${file2.id}`);
 
     // Create vector store file batch
-<<<<<<< HEAD
-    const vectorStoreFileBatch = await agents.createVectorStoreFileBatchAndPoll(vectorStore.id, { fileIds: [file1.id, file2.id] });
-=======
     const vectorStoreFileBatch = await agents.createVectorStoreFileBatchAndPoll(vectorStore.id, {
       fileIds: [file1.id, file2.id],
     });
->>>>>>> 90ba627b
     assert.isNotNull(vectorStoreFileBatch);
     assert.isNotEmpty(vectorStoreFileBatch.id);
     assert.equal(vectorStoreFileBatch.vectorStoreId, vectorStore.id);
