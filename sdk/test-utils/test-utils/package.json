--- conflicted
+++ resolved
@@ -13,10 +13,6 @@
     "node": ">=18.0.0"
   },
   "scripts": {
-<<<<<<< HEAD
-    "audit": "skipped",
-=======
->>>>>>> 1b240a90
     "build": "npm run clean && tsc -p . && dev-tool run bundle",
     "build:samples": "echo Skipped.",
     "build:test": "echo skipped. actual commands inlined in browser test scripts",
