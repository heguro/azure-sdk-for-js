--- conflicted
+++ resolved
@@ -66,13 +66,11 @@
     "tslib": "catalog:"
   },
   "devDependencies": {
-<<<<<<< HEAD
     "@azure/dev-tool": "workspace:*",
     "@azure/eslint-plugin-azure-sdk": "workspace:*",
     "@types/mocha": "catalog:legacy",
     "@types/node": "catalog:",
     "@types/sinon": "catalog:legacy",
-    "cross-env": "catalog:legacy",
     "eslint": "catalog:",
     "karma": "catalog:legacy",
     "karma-chrome-launcher": "catalog:legacy",
@@ -85,20 +83,4 @@
     "node": ">=18.0.0"
   },
   "sdk-type": "utility"
-=======
-    "@azure/dev-tool": "^1.0.0",
-    "@azure/eslint-plugin-azure-sdk": "^3.0.0",
-    "@types/mocha": "^10.0.0",
-    "@types/node": "^18.0.0",
-    "@types/sinon": "^17.0.0",
-    "eslint": "^9.9.0",
-    "karma": "^6.2.0",
-    "karma-chrome-launcher": "^3.0.0",
-    "karma-coverage": "^2.0.0",
-    "karma-env-preprocessor": "^0.1.1",
-    "sinon": "^17.0.0",
-    "ts-node": "^10.0.0",
-    "typescript": "~5.6.2"
-  }
->>>>>>> 790d2d6c
 }