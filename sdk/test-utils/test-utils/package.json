--- conflicted
+++ resolved
@@ -68,21 +68,13 @@
     "@azure/abort-controller": "^1.0.0",
     "@azure/core-rest-pipeline": "^1.1.0",
     "@azure/core-tracing": "^1.0.0",
-<<<<<<< HEAD
-    "@opentelemetry/api": "^1.4.1",
-    "@types/chai": "^4.3.5",
-=======
     "@opentelemetry/api": "^1.6.0",
     "@types/chai": "^4.1.6",
->>>>>>> 48672340
     "@types/chai-as-promised": "^7.1.4",
     "chai": "^4.3.7",
     "chai-as-promised": "^7.1.1",
     "chai-exclude": "^2.1.0",
-<<<<<<< HEAD
-=======
     "mocha": "^10.0.0",
->>>>>>> 48672340
     "tslib": "^2.2.0"
   },
   "devDependencies": {
