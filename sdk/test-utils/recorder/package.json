{
  "name": "@azure-tools/test-recorder",
  "version": "3.1.0",
  "sdk-type": "utility",
  "type": "module",
  "description": "This library provides interfaces and helper methods to provide recording and playback capabilities for the tests in Azure JS/TS SDKs",
  "main": "dist/index.cjs",
  "module": "dist-esm/src/index.js",
  "types": "./types/src/index.d.ts",
  "browser": {
    "./dist-esm/src/utils/relativePathCalculator.js": "./dist-esm/src/utils/relativePathCalculator.browser.js",
    "./dist-esm/src/utils/env.js": "./dist-esm/src/utils/env.browser.js",
    "./dist-esm/src/utils/encoding.js": "./dist-esm/src/utils/encoding.browser.js",
    "./dist-esm/test/utils/server.js": "./dist-esm/test/utils/server.browser.js"
  },
  "exports": {
    ".": {
      "types": "./types/src/index.d.ts",
      "require": "./dist/index.cjs",
      "import": "./dist-esm/src/index.js"
    }
  },
  "scripts": {
    "audit": "node ../../../common/scripts/rush-audit.js && rimraf node_modules package-lock.json && npm i --package-lock-only 2>&1 && npm audit",
    "build:browser": "echo skipped",
    "build:node": "tsc -p . && dev-tool run bundle",
    "build:samples": "echo Skipped.",
    "build:test": "tsc -p . && dev-tool run bundle",
    "build": "npm run clean && tsc -p . && dev-tool run bundle",
    "check-format": "prettier --list-different --config ../../../.prettierrc.json --ignore-path ../../../.prettierignore \"src/**/*.ts\" \"test/**/*.ts\" \"*.{js,json}\"",
    "clean": "rimraf dist dist-esm test-dist typings *.tgz *.log",
    "extract-api": "echo skipped",
    "format": "prettier --write --config ../../../.prettierrc.json --ignore-path ../../../.prettierignore \"src/**/*.ts\" \"test/**/*.ts\" \"*.{js,json}\"",
    "integration-test:browser": "concurrently \"npm run tests:server\" \"npm run test:browser-with-proxy\" --kill-others --success first",
    "integration-test:node": "concurrently \"npm run tests:server\" \"npm run test:node-with-proxy\" --kill-others --success first",
    "test:node-with-proxy": "dev-tool run test:node-ts-input -- --timeout 1200000 \"test/*.spec.ts\"",
    "test:browser-with-proxy": "dev-tool run test:browser",
    "integration-test": "npm run integration-test:node && npm run integration-test:browser",
    "tests:server": "node --loader ts-node/esm test/utils/server.ts",
    "lint:fix": "eslint --no-eslintrc -c ../../.eslintrc.internal.json package.json src test --ext .ts --fix --fix-type [problem,suggestion]",
    "lint": "eslint --no-eslintrc -c ../../.eslintrc.internal.json package.json src test --ext .ts",
    "pack": "npm pack 2>&1",
    "unit-test:browser": "npm run integration-test:browser",
    "unit-test:node": "npm run integration-test:node",
    "unit-test": "npm run unit-test:node && npm run unit-test:browser",
    "test:browser": "npm run clean && npm run build && npm run integration-test:browser",
    "test:node": "npm run clean && npm run build:test && npm run integration-test:node",
    "test": "npm run clean && npm run build:test && npm run unit-test",
    "docs": "echo Skipped."
  },
  "files": [
    "dist/",
    "dist-esm/src/",
    "types/src",
    "README.md",
    "LICENSE"
  ],
  "repository": "github:Azure/azure-sdk-for-js",
  "keywords": [
    "azure",
    "recording",
    "cloud",
    "playback"
  ],
  "author": "Microsoft Corporation",
  "license": "MIT",
  "bugs": {
    "url": "https://github.com/Azure/azure-sdk-for-js/issues"
  },
  "engines": {
    "node": ">=14.0.0"
  },
  "homepage": "https://github.com/Azure/azure-sdk-for-js/tree/main/sdk/test-utils/recorder/",
  "sideEffects": false,
  "dependencies": {
    "@azure/core-rest-pipeline": "^1.1.0",
    "@azure/core-auth": "^1.3.2",
    "@azure/core-util": "^1.0.0",
    "@azure/logger": "^1.0.0"
  },
  "devDependencies": {
    "@azure/core-client": "^1.0.0",
    "@azure/dev-tool": "^1.0.0",
    "@azure/eslint-plugin-azure-sdk": "^3.0.0",
    "@types/express": "^4.16.0",
    "@types/fs-extra": "^8.0.0",
<<<<<<< HEAD
    "@types/chai": "^4.3.5",
    "@types/mocha": "^7.0.2",
=======
    "@types/chai": "^4.1.6",
    "@types/mocha": "^10.0.0",
>>>>>>> 48672340
    "@types/node": "^14.0.0",
    "@types/uuid": "^8.3.1",
    "chai": "^4.3.7",
    "concurrently": "^8.2.1",
    "dotenv": "^16.0.0",
    "eslint": "^8.0.0",
    "esm": "^3.2.25",
    "express": "^4.16.3",
    "karma": "^6.4.2",
    "karma-chrome-launcher": "^3.2.0",
    "karma-coverage": "^2.0.0",
    "karma-env-preprocessor": "^0.1.1",
    "karma-firefox-launcher": "^2.1.2",
    "karma-junit-reporter": "^2.0.1",
    "karma-mocha": "^2.0.1",
    "karma-mocha-reporter": "^2.2.5",
<<<<<<< HEAD
    "karma-sourcemap-loader": "^0.4.0",
    "mocha": "^7.1.1",
    "mocha-junit-reporter": "^2.2.0",
=======
    "karma-sourcemap-loader": "^0.3.8",
    "mocha": "^10.0.0",
    "mocha-junit-reporter": "^2.0.0",
>>>>>>> 48672340
    "nyc": "^15.0.0",
    "prettier": "^2.5.1",
    "rimraf": "^3.0.0",
    "tslib": "^2.2.0",
    "ts-node": "^10.0.0",
    "typescript": "~5.0.0",
    "uuid": "^8.3.2"
  }
}<|MERGE_RESOLUTION|>--- conflicted
+++ resolved
@@ -84,13 +84,8 @@
     "@azure/eslint-plugin-azure-sdk": "^3.0.0",
     "@types/express": "^4.16.0",
     "@types/fs-extra": "^8.0.0",
-<<<<<<< HEAD
-    "@types/chai": "^4.3.5",
-    "@types/mocha": "^7.0.2",
-=======
     "@types/chai": "^4.1.6",
     "@types/mocha": "^10.0.0",
->>>>>>> 48672340
     "@types/node": "^14.0.0",
     "@types/uuid": "^8.3.1",
     "chai": "^4.3.7",
@@ -107,15 +102,9 @@
     "karma-junit-reporter": "^2.0.1",
     "karma-mocha": "^2.0.1",
     "karma-mocha-reporter": "^2.2.5",
-<<<<<<< HEAD
-    "karma-sourcemap-loader": "^0.4.0",
-    "mocha": "^7.1.1",
-    "mocha-junit-reporter": "^2.2.0",
-=======
     "karma-sourcemap-loader": "^0.3.8",
     "mocha": "^10.0.0",
     "mocha-junit-reporter": "^2.0.0",
->>>>>>> 48672340
     "nyc": "^15.0.0",
     "prettier": "^2.5.1",
     "rimraf": "^3.0.0",
