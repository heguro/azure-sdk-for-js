--- conflicted
+++ resolved
@@ -49,17 +49,10 @@
   "homepage": "https://github.com/Azure/azure-sdk-for-js/tree/main/sdk/test-utils/test-utils/README.md",
   "sideEffects": false,
   "dependencies": {
-<<<<<<< HEAD
     "@azure/abort-controller": "workspace:~",
     "@azure/core-rest-pipeline": "workspace:~",
     "@azure/core-tracing": "workspace:~",
-=======
-    "@azure-tools/test-recorder": "^4.0.0",
-    "@azure/abort-controller": "^2.1.2",
-    "@azure/core-rest-pipeline": "^1.16.3",
-    "@azure/core-tracing": "^1.1.2",
->>>>>>> e460e3b0
-    "@opentelemetry/api": "^1.9.0",
+    "@opentelemetry/api": "catalog:"
     "tslib": "catalog:",
     "vitest": "catalog:"
   },
@@ -72,18 +65,11 @@
     "@vitest/browser": "catalog:",
     "@vitest/coverage-istanbul": "catalog:",
     "@vitest/expect": "^2.0.5",
-<<<<<<< HEAD
     "eslint": "catalog:",
     "playwright": "catalog:",
     "rimraf": "catalog:",
     "tshy": "catalog:",
     "typescript": "catalog:"
-=======
-    "eslint": "^9.9.0",
-    "playwright": "^1.46.0",
-    "rimraf": "^5.0.5",
-    "typescript": "~5.6.2"
->>>>>>> e460e3b0
   },
   "tshy": {
     "exports": {
