{
  "name": "@azure-tools/test-credential",
  "version": "2.1.1",
  "sdk-type": "utility",
  "description": "Test utilities library that provides the test credential",
  "main": "dist/index.js",
  "module": "dist-esm/src/index.js",
  "types": "types/tools-test-credential.d.ts",
  "engines": {
    "node": ">=18.0.0"
  },
  "scripts": {
<<<<<<< HEAD
    "audit": "skipped",
=======
>>>>>>> 1b240a90
    "build": "npm run clean && tsc -p . && dev-tool run bundle && dev-tool run extract-api",
    "build:samples": "echo Skipped.",
    "build:test": "echo not needed",
    "check-format": "dev-tool run vendored prettier --list-different --config ../../../.prettierrc.json --ignore-path ../../../.prettierignore \"src/**/*.ts\" \"test/**/*.ts\" \"*.{js,json}\"",
    "clean": "dev-tool run vendored rimraf --glob dist dist-* types *.tgz *.log",
    "extract-api": "tsc -p . && dev-tool run extract-api",
    "format": "dev-tool run vendored prettier --write --config ../../../.prettierrc.json --ignore-path ../../../.prettierignore \"src/**/*.ts\" \"test/**/*.ts\" \"*.{js,json}\"",
    "integration-test": "npm run integration-test:node && npm run integration-test:browser",
    "integration-test:browser": "echo skipped",
    "integration-test:node": "echo skipped",
    "lint": "dev-tool run vendored eslintsrc test",
    "lint:fix": "dev-tool run vendored eslintsrc test --fix --fix-type [problem,suggestion]",
    "pack": "npm pack 2>&1",
    "test": "npm run clean && npm run build && npm run unit-test",
    "test:browser": "npm run clean && npm run build npm run unit-test:browser",
    "test:node": "npm run clean && npm run build && npm run unit-test:node",
    "unit-test": "npm run unit-test:node && npm run unit-test:browser",
    "unit-test:browser": "echo skipped",
    "unit-test:node": "echo skipped",
    "update-snippets": "echo skipped"
  },
  "files": [
    "dist/",
    "dist-esm/src/",
    "types/tools-test-credential.d.ts",
    "README.md",
    "LICENSE"
  ],
  "repository": "github:Azure/azure-sdk-for-js",
  "keywords": [
    "Azure",
    "cloud",
    "test",
    "framework"
  ],
  "author": "Microsoft Corporation",
  "license": "MIT",
  "bugs": {
    "url": "https://github.com/Azure/azure-sdk-for-js/issues"
  },
  "homepage": "https://github.com/Azure/azure-sdk-for-js/tree/main/sdk/test-utils/test-credential/README.md",
  "sideEffects": false,
  "dependencies": {
    "@azure-tools/test-recorder": "workspace:*",
    "@azure/core-auth": "workspace:*",
    "@azure/identity": "catalog:internal",
    "@azure/core-util": "workspace:*",
    "tslib": "catalog:"
  },
  "devDependencies": {
    "@azure-tools/vite-plugin-browser-test-map": "workspace:*",
    "@azure/dev-tool": "workspace:*",
    "@azure/eslint-plugin-azure-sdk": "workspace:*",
    "@types/node": "catalog:",
    "eslint": "catalog:",
    "typescript": "catalog:"
  }
}<|MERGE_RESOLUTION|>--- conflicted
+++ resolved
@@ -10,10 +10,6 @@
     "node": ">=18.0.0"
   },
   "scripts": {
-<<<<<<< HEAD
-    "audit": "skipped",
-=======
->>>>>>> 1b240a90
     "build": "npm run clean && tsc -p . && dev-tool run bundle && dev-tool run extract-api",
     "build:samples": "echo Skipped.",
     "build:test": "echo not needed",
