{
  "name": "@azure/storage-queue",
  "sdk-type": "client",
  "version": "12.24.1",
  "description": "Microsoft Azure Storage SDK for JavaScript - Queue",
  "main": "./dist/index.js",
  "module": "./dist-esm/storage-queue/src/index.js",
  "browser": {
    "./dist-esm/storage-queue/src/index.js": "./dist-esm/storage-queue/src/index.browser.js",
    "./dist-esm/storage-blob/src/credentials/StorageSharedKeyCredential.js": "./dist-esm/storage-blob/src/credentials/StorageSharedKeyCredential.browser.js",
    "./dist-esm/storage-blob/src/policies/StorageSharedKeyCredentialPolicyV2.js": "./dist-esm/storage-blob/src/policies/StorageSharedKeyCredentialPolicyV2.browser.js",
    "./dist-esm/storage-blob/src/policies/StorageCorrectContentLengthPolicy.js": "./dist-esm/storage-blob/src/policies/StorageCorrectContentLengthPolicy.browser.js",
    "./dist-esm/storage-queue/test/utils/index.js": "./dist-esm/storage-queue/test/utils/index.browser.js",
    "os": false,
    "process": false
  },
  "react-native": {
    "./dist/index.js": "./dist-esm/storage-queue/src/index.js"
  },
  "types": "./types/latest/storage-queue.d.ts",
  "engines": {
    "node": ">=18.0.0"
  },
  "scripts": {
    "audit": "node ../../../common/scripts/rush-audit.js && rimraf node_modules package-lock.json && npm i --package-lock-only 2>&1 && npm audit",
    "build": "npm run clean && tsc -p . && dev-tool run bundle && dev-tool run extract-api",
    "build:browser": "tsc -p . && dev-tool run bundle",
    "build:node": "tsc -p . && dev-tool run bundle",
    "build:samples": "echo Obsolete.",
    "build:test": "tsc -p . && dev-tool run bundle",
    "check-format": "dev-tool run vendored prettier --list-different --config ../../../.prettierrc.json --ignore-path ../../../.prettierignore \"src/**/*.ts\" \"test/**/*.ts\" \"samples-dev/**/*.ts\" \"*.{js,json}\"",
    "clean": "rimraf --glob dist dist-* types temp statistics.html coverage coverage-browser .nyc_output *.tgz *.log test*.xml TEST*.xml",
    "clean:samples": "rimraf samples/v12/javascript/node_modules samples/v12/typescript/node_modules samples/v12/typescript/dist samples/v12/typescript/package-lock.json samples/v12/javascript/package-lock.json",
    "emulator-tests": "cross-env STORAGE_CONNECTION_STRING=UseDevelopmentStorage=true && npm run test:node",
    "execute:samples": "dev-tool samples run samples-dev",
    "extract-api": "tsc -p . && dev-tool run extract-api",
    "format": "dev-tool run vendored prettier --write --config ../../../.prettierrc.json --ignore-path ../../../.prettierignore \"src/**/*.ts\" \"test/**/*.ts\" \"samples-dev/**/*.ts\" \"*.{js,json}\"",
    "generate:client": "autorest --typescript ./swagger/README.md",
    "integration-test": "npm run integration-test:node && npm run integration-test:browser",
    "integration-test:browser": "dev-tool run test:browser",
    "integration-test:node": "dev-tool run test:node-js-input -- --timeout 5000000 'dist-esm/storage-queue/test/**/*.spec.js'",
    "lint": "eslint package.json api-extractor.json README.md src test",
    "lint:fix": "eslint package.json api-extractor.json README.md src test --fix",
    "pack": "npm pack 2>&1",
    "test": "npm run clean && npm run build:test && npm run unit-test",
    "test:browser": "npm run clean && npm run build:test && npm run unit-test:browser",
    "test:node": "npm run clean && npm run build:test && npm run unit-test:node",
    "unit-test": "npm run unit-test:node && npm run unit-test:browser",
    "unit-test:browser": "dev-tool run test:browser",
    "unit-test:node": "dev-tool run test:node-ts-input -- --timeout 1200000 --exclude 'test/**/browser/*.spec.ts' 'test/**/*.spec.ts'",
    "update-snippets": "echo skipped"
  },
  "files": [
    "dist/",
    "dist-esm/storage-blob/src/",
    "dist-esm/storage-queue/src/",
    "types/latest/storage-queue.d.ts",
    "README.md",
    "LICENSE"
  ],
  "repository": "github:Azure/azure-sdk-for-js",
  "keywords": [
    "azure",
    "storage",
    "queue",
    "cloud",
    "node.js",
    "typescript",
    "javascript",
    "browser"
  ],
  "author": "Microsoft Corporation",
  "license": "MIT",
  "bugs": {
    "url": "https://github.com/Azure/azure-sdk-for-js/issues"
  },
  "homepage": "https://github.com/Azure/azure-sdk-for-js/blob/main/sdk/storage/storage-queue/",
  "sideEffects": false,
  "//metadata": {
    "constantPaths": [
      {
        "path": "src/generated/src/storageClient.ts",
        "prefix": "packageVersion"
      },
      {
        "path": "src/utils/constants.ts",
        "prefix": "SDK_VERSION"
      },
      {
        "path": "swagger/README.md",
        "prefix": "package-version"
      }
    ]
  },
  "//sampleConfiguration": {
    "skip": [
      "anonymousAuth.js",
      "azureAdAuth.js",
      "queueClient.js",
      "customPipeline.js",
      "listQueues.js",
      "sharedKeyAuth.js"
    ],
    "productName": "Azure Storage Queue",
    "productSlugs": [
      "azure",
      "azure-storage"
    ],
    "requiredResources": {
      "Azure Storage Account": "https://docs.microsoft.com/azure/storage/common/storage-account-overview"
    }
  },
  "dependencies": {
<<<<<<< HEAD
    "@azure/abort-controller": "workspace:~",
    "@azure/core-auth": "workspace:~",
    "@azure/core-client": "workspace:~",
    "@azure/core-http-compat": "workspace:~",
    "@azure/core-paging": "workspace:~",
    "@azure/core-rest-pipeline": "workspace:~",
    "@azure/core-tracing": "workspace:~",
    "@azure/core-util": "workspace:~",
    "@azure/core-xml": "workspace:~",
    "@azure/logger": "workspace:~",
    "tslib": "catalog:"
  },
  "devDependencies": {
    "@azure-tools/test-credential": "catalog:test-credentialV1",
    "@azure-tools/test-recorder": "catalog:test-recorderV3",
    "@azure-tools/test-utils": "workspace:~",
    "@azure/dev-tool": "workspace:~",
    "@azure/eslint-plugin-azure-sdk": "workspace:~",
    "@azure/identity": "workspace:~",
    "@azure/storage-blob": "^12.23.0",
    "@microsoft/api-extractor": "catalog:",
=======
    "@azure/abort-controller": "^2.1.2",
    "@azure/core-auth": "^1.4.0",
    "@azure/core-client": "^1.6.2",
    "@azure/core-http-compat": "^2.0.0",
    "@azure/core-paging": "^1.1.1",
    "@azure/core-rest-pipeline": "^1.10.1",
    "@azure/core-tracing": "^1.1.2",
    "@azure/core-util": "^1.6.1",
    "@azure/core-xml": "^1.4.3",
    "@azure/logger": "^1.0.0",
    "tslib": "^2.2.0"
  },
  "devDependencies": {
    "@azure-tools/test-credential": "^1.0.0",
    "@azure-tools/test-recorder": "^3.0.0",
    "@azure-tools/test-utils": "^1.0.0",
    "@azure/dev-tool": "^1.0.0",
    "@azure/eslint-plugin-azure-sdk": "^3.0.0",
    "@azure/identity": "^4.0.1",
    "@azure/storage-blob": "^12.23.0",
    "@microsoft/api-extractor": "^7.31.1",
>>>>>>> e460e3b0
    "@types/chai": "^4.1.6",
    "@types/mocha": "^10.0.0",
    "@types/node": "catalog:",
    "chai": "^4.2.0",
    "cross-env": "^7.0.2",
    "dotenv": "catalog:",
    "es6-promise": "^4.2.5",
<<<<<<< HEAD
    "eslint": "catalog:",
=======
    "eslint": "^9.9.0",
>>>>>>> e460e3b0
    "inherits": "^2.0.3",
    "karma": "^6.2.0",
    "karma-chrome-launcher": "^3.0.0",
    "karma-coverage": "^2.0.0",
    "karma-env-preprocessor": "^0.1.1",
    "karma-firefox-launcher": "^1.1.0",
    "karma-junit-reporter": "^2.0.1",
    "karma-mocha": "^2.0.1",
    "karma-mocha-reporter": "^2.2.5",
    "karma-sourcemap-loader": "^0.3.8",
    "mocha": "^10.0.0",
    "nyc": "^17.0.0",
    "puppeteer": "^23.0.2",
    "rimraf": "catalog:",
    "source-map-support": "^0.5.9",
    "ts-node": "^10.0.0",
<<<<<<< HEAD
    "typescript": "catalog:",
=======
    "typescript": "~5.6.2",
>>>>>>> e460e3b0
    "util": "^0.12.1"
  }
}<|MERGE_RESOLUTION|>--- conflicted
+++ resolved
@@ -111,7 +111,6 @@
     }
   },
   "dependencies": {
-<<<<<<< HEAD
     "@azure/abort-controller": "workspace:~",
     "@azure/core-auth": "workspace:~",
     "@azure/core-client": "workspace:~",
@@ -133,29 +132,6 @@
     "@azure/identity": "workspace:~",
     "@azure/storage-blob": "^12.23.0",
     "@microsoft/api-extractor": "catalog:",
-=======
-    "@azure/abort-controller": "^2.1.2",
-    "@azure/core-auth": "^1.4.0",
-    "@azure/core-client": "^1.6.2",
-    "@azure/core-http-compat": "^2.0.0",
-    "@azure/core-paging": "^1.1.1",
-    "@azure/core-rest-pipeline": "^1.10.1",
-    "@azure/core-tracing": "^1.1.2",
-    "@azure/core-util": "^1.6.1",
-    "@azure/core-xml": "^1.4.3",
-    "@azure/logger": "^1.0.0",
-    "tslib": "^2.2.0"
-  },
-  "devDependencies": {
-    "@azure-tools/test-credential": "^1.0.0",
-    "@azure-tools/test-recorder": "^3.0.0",
-    "@azure-tools/test-utils": "^1.0.0",
-    "@azure/dev-tool": "^1.0.0",
-    "@azure/eslint-plugin-azure-sdk": "^3.0.0",
-    "@azure/identity": "^4.0.1",
-    "@azure/storage-blob": "^12.23.0",
-    "@microsoft/api-extractor": "^7.31.1",
->>>>>>> e460e3b0
     "@types/chai": "^4.1.6",
     "@types/mocha": "^10.0.0",
     "@types/node": "catalog:",
@@ -163,11 +139,7 @@
     "cross-env": "^7.0.2",
     "dotenv": "catalog:",
     "es6-promise": "^4.2.5",
-<<<<<<< HEAD
     "eslint": "catalog:",
-=======
-    "eslint": "^9.9.0",
->>>>>>> e460e3b0
     "inherits": "^2.0.3",
     "karma": "^6.2.0",
     "karma-chrome-launcher": "^3.0.0",
@@ -184,11 +156,7 @@
     "rimraf": "catalog:",
     "source-map-support": "^0.5.9",
     "ts-node": "^10.0.0",
-<<<<<<< HEAD
     "typescript": "catalog:",
-=======
-    "typescript": "~5.6.2",
->>>>>>> e460e3b0
     "util": "^0.12.1"
   }
 }