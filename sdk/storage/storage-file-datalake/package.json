--- conflicted
+++ resolved
@@ -116,7 +116,6 @@
     }
   },
   "dependencies": {
-<<<<<<< HEAD
     "@azure/abort-controller": "workspace:~",
     "@azure/core-auth": "workspace:~",
     "@azure/core-client": "workspace:~",
@@ -128,24 +127,10 @@
     "@azure/core-xml": "workspace:~",
     "@azure/logger": "workspace:~",
     "@azure/storage-blob": "^12.25.0-beta.1",
-=======
-    "@azure/abort-controller": "^2.1.2",
-    "@azure/core-auth": "^1.4.0",
-    "@azure/core-client": "^1.6.2",
-    "@azure/core-http-compat": "^2.0.0",
-    "@azure/core-paging": "^1.1.1",
-    "@azure/core-rest-pipeline": "^1.10.1",
-    "@azure/core-tracing": "^1.1.2",
-    "@azure/core-util": "^1.1.1",
-    "@azure/core-xml": "^1.4.3",
-    "@azure/logger": "^1.0.0",
-    "@azure/storage-blob": "^12.25.0",
->>>>>>> e460e3b0
     "events": "^3.0.0",
     "tslib": "catalog:"
   },
   "devDependencies": {
-<<<<<<< HEAD
     "@azure-tools/test-credential": "catalog:test-credentialV1",
     "@azure-tools/test-perf": "^1.0.0",
     "@azure-tools/test-recorder": "catalog:test-recorderV3",
@@ -154,16 +139,6 @@
     "@azure/eslint-plugin-azure-sdk": "workspace:~",
     "@azure/identity": "workspace:~",
     "@microsoft/api-extractor": "catalog:",
-=======
-    "@azure-tools/test-credential": "^1.0.0",
-    "@azure-tools/test-perf": "^1.0.0",
-    "@azure-tools/test-recorder": "^3.0.0",
-    "@azure-tools/test-utils": "^1.0.1",
-    "@azure/dev-tool": "^1.0.0",
-    "@azure/eslint-plugin-azure-sdk": "^3.0.0",
-    "@azure/identity": "^4.0.1",
-    "@microsoft/api-extractor": "^7.31.1",
->>>>>>> e460e3b0
     "@types/chai": "^4.1.6",
     "@types/mocha": "^10.0.0",
     "@types/node": "catalog:",
@@ -172,11 +147,7 @@
     "cross-env": "^7.0.2",
     "dotenv": "catalog:",
     "es6-promise": "^4.2.5",
-<<<<<<< HEAD
     "eslint": "catalog:",
-=======
-    "eslint": "^9.9.0",
->>>>>>> e460e3b0
     "execa": "^6.0.0",
     "inherits": "^2.0.3",
     "karma": "^6.2.0",
@@ -196,11 +167,7 @@
     "sinon": "^17.0.0",
     "source-map-support": "^0.5.9",
     "ts-node": "^10.0.0",
-<<<<<<< HEAD
     "typescript": "catalog:",
-=======
-    "typescript": "~5.6.2",
->>>>>>> e460e3b0
     "util": "^0.12.1"
   }
 }