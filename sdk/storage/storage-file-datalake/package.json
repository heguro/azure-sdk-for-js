{
  "name": "@azure/storage-file-datalake",
  "version": "12.25.0-beta.1",
  "description": "Microsoft Azure Storage SDK for JavaScript - DataLake",
  "sdk-type": "client",
  "main": "./dist/index.js",
  "module": "./dist-esm/storage-file-datalake/src/index.js",
  "types": "./types/latest/storage-file-datalake.d.ts",
  "browser": {
    "./dist-esm/storage-file-datalake/src/index.js": "./dist-esm/storage-file-datalake/src/index.browser.js",
    "./dist-esm/storage-blob/src/policies/StorageSharedKeyCredentialPolicyV2.js": "./dist-esm/storage-blob/src/policies/StorageSharedKeyCredentialPolicyV2.browser.js",
    "./dist-esm/storage-blob/src/policies/StorageCorrectContentLengthPolicy.js": "./dist-esm/storage-blob/src/policies/StorageCorrectContentLengthPolicy.browser.js",
    "./dist-esm/storage-file-datalake/src/credentials/StorageSharedKeyCredential.js": "./dist-esm/storage-file-datalake/src/credentials/StorageSharedKeyCredential.browser.js",
    "./dist-esm/storage-file-datalake/src/credentials/UserDelegationKeyCredential.js": "./dist-esm/storage-file-datalake/src/credentials/UserDelegationKeyCredential.browser.js",
    "./dist-esm/storage-file-datalake/src/utils/utils.node.js": "./dist-esm/storage-file-datalake/src/utils/utils.browser.js",
    "./dist-esm/storage-file-datalake/test/utils/index.js": "./dist-esm/storage-file-datalake/test/utils/index.browser.js",
    "./dist-esm/storage-common/src/index.js": "./dist-esm/storage-common/src/index.browser.js",
    "./dist-esm/storage-common/src/BufferScheduler.js": "./dist-esm/storage-common/src/BufferScheduler.browser.js",
    "fs": false,
    "os": false,
    "process": false
  },
  "react-native": {
    "./dist/index.js": "./dist-esm/storage-file-datalake/src/index.js"
  },
  "engines": {
    "node": ">=18.0.0"
  },
  "scripts": {
    "audit": "node ../../../common/scripts/rush-audit.js && rimraf node_modules package-lock.json && npm i --package-lock-only 2>&1 && npm audit",
    "build": "npm run clean && tsc -p . && dev-tool run bundle && dev-tool run extract-api",
    "build:browser": "tsc -p . && dev-tool run bundle",
    "build:node": "tsc -p . && dev-tool run bundle",
    "build:samples": "echo Obsolete.",
    "build:test": "tsc -p . && dev-tool run bundle",
    "check-format": "dev-tool run vendored prettier --list-different --config ../../../.prettierrc.json --ignore-path ../../../.prettierignore \"src/**/*.ts\" \"test/**/*.ts\" \"samples-dev/**/*.ts\" \"*.{js,json}\"",
    "clean": "rimraf --glob dist dist-* types temp statistics.html coverage coverage-browser .nyc_output *.tgz *.log test*.xml TEST*.xml",
    "clean:samples": "rimraf samples/v12/javascript/node_modules samples/v12/typescript/node_modules samples/v12/typescript/dist samples/v12/typescript/package-lock.json samples/v12/javascript/package-lock.json",
    "execute:samples": "dev-tool samples run samples-dev",
    "extract-api": "tsc -p . && dev-tool run extract-api",
    "format": "dev-tool run vendored prettier --write --config ../../../.prettierrc.json --ignore-path ../../../.prettierignore \"src/**/*.ts\" \"test/**/*.ts\" \"samples-dev/**/*.ts\" \"*.{js,json}\"",
    "generate:client": "autorest --typescript ./swagger/README.md",
    "integration-test": "npm run integration-test:node && npm run integration-test:browser",
    "integration-test:browser": "dev-tool run test:browser",
    "integration-test:node": "dev-tool run test:node-js-input -- --timeout 5000000 'dist-esm/storage-file-datalake/test/*.spec.js' 'dist-esm/storage-file-datalake/test/node/*.spec.js'",
    "lint": "eslint package.json api-extractor.json README.md src test",
    "lint:fix": "eslint package.json api-extractor.json README.md src test --fix",
    "pack": "npm pack 2>&1",
    "test": "npm run clean && npm run build:test && npm run unit-test",
    "test:browser": "npm run clean && npm run build:test && npm run unit-test:browser",
    "test:node": "npm run clean && npm run build:test && npm run unit-test:node",
    "unit-test": "npm run unit-test:node && npm run unit-test:browser",
    "unit-test:browser": "dev-tool run test:browser",
    "unit-test:node": "dev-tool run test:node-ts-input -- --timeout 1200000 --exclude 'test/**/browser/*.spec.ts' 'test/**/*.spec.ts'",
    "update-snippets": "echo skipped"
  },
  "files": [
    "BreakingChanges.md",
    "dist/",
    "dist-esm/storage-file-datalake/src/",
    "dist-esm/storage-common/src/",
    "dist-esm/storage-blob/src/log.*",
    "dist-esm/storage-blob/src/policies/",
    "dist-esm/storage-blob/src/StorageRetryPolicyFactory.*",
    "dist-esm/storage-blob/src/StorageBrowserPolicyFactory.*",
    "dist-esm/storage-blob/src/utils/",
    "types/latest/storage-file-datalake.d.ts",
    "README.md",
    "LICENSE"
  ],
  "sideEffects": false,
  "repository": "github:Azure/azure-sdk-for-js",
  "keywords": [
    "azure",
    "storage",
    "ADLS",
    "DFS",
    "cloud",
    "datalake",
    "node.js",
    "typescript",
    "javascript",
    "browser"
  ],
  "author": "Microsoft Corporation",
  "license": "MIT",
  "bugs": {
    "url": "https://github.com/Azure/azure-sdk-for-js/issues"
  },
  "homepage": "https://github.com/Azure/azure-sdk-for-js/blob/main/sdk/storage/storage-file-datalake/",
  "//metadata": {
    "constantPaths": [
      {
        "path": "src/generated/src/storageClient.ts",
        "prefix": "packageVersion"
      },
      {
        "path": "src/utils/constants.ts",
        "prefix": "SDK_VERSION"
      },
      {
        "path": "swagger/README.md",
        "prefix": "package-version"
      }
    ]
  },
  "//sampleConfiguration": {
    "skipFolder": true,
    "productName": "Azure Data Lake Storage",
    "productSlugs": [
      "azure",
      "azure-storage"
    ],
    "requiredResources": {
      "Azure Storage Account": "https://docs.microsoft.com/azure/storage/common/storage-account-overview"
    }
  },
  "dependencies": {
<<<<<<< HEAD
    "@azure/abort-controller": "workspace:*",
    "@azure/core-auth": "workspace:*",
    "@azure/core-client": "workspace:*",
    "@azure/core-http-compat": "workspace:*",
    "@azure/core-paging": "workspace:*",
    "@azure/core-rest-pipeline": "workspace:*",
    "@azure/core-tracing": "workspace:*",
    "@azure/core-util": "workspace:*",
    "@azure/core-xml": "workspace:*",
    "@azure/logger": "workspace:*",
    "@azure/storage-blob": "^12.25.0-beta.1",
=======
    "@azure/abort-controller": "^2.1.2",
    "@azure/core-auth": "^1.4.0",
    "@azure/core-client": "^1.6.2",
    "@azure/core-http-compat": "^2.0.0",
    "@azure/core-paging": "^1.1.1",
    "@azure/core-rest-pipeline": "^1.10.1",
    "@azure/core-tracing": "^1.1.2",
    "@azure/core-util": "^1.1.1",
    "@azure/core-xml": "^1.4.3",
    "@azure/logger": "^1.0.0",
    "@azure/storage-blob": "^12.26.0-beta.1",
>>>>>>> 31b76c94
    "events": "^3.0.0",
    "tslib": "catalog:"
  },
  "devDependencies": {
    "@azure-tools/test-credential": "catalog:test-credentialV1",
    "@azure-tools/test-perf": "^1.0.0",
    "@azure-tools/test-recorder": "catalog:test-recorderV3",
    "@azure-tools/test-utils": "workspace:*",
    "@azure/dev-tool": "workspace:*",
    "@azure/eslint-plugin-azure-sdk": "workspace:*",
    "@azure/identity": "workspace:*",
    "@microsoft/api-extractor": "catalog:",
    "@types/chai": "catalog:",
    "@types/mocha": "catalog:",
    "@types/node": "catalog:",
    "@types/sinon": "catalog:",
    "chai": "catalog:",
    "cross-env": "catalog:",
    "dotenv": "catalog:",
    "es6-promise": "^4.2.5",
    "eslint": "catalog:",
    "execa": "^6.0.0",
    "inherits": "^2.0.3",
    "karma": "catalog:",
    "karma-chrome-launcher": "catalog:",
    "karma-coverage": "catalog:",
    "karma-env-preprocessor": "catalog:",
    "karma-firefox-launcher": "catalog:",
    "karma-ie-launcher": "^1.0.0",
    "karma-junit-reporter": "catalog:",
    "karma-mocha": "catalog:",
    "karma-mocha-reporter": "catalog:",
    "karma-sourcemap-loader": "catalog:",
    "mocha": "catalog:",
    "nyc": "catalog:",
    "puppeteer": "^23.0.2",
    "rimraf": "catalog:",
    "sinon": "catalog:",
    "source-map-support": "^0.5.9",
    "ts-node": "catalog:",
    "typescript": "catalog:",
    "util": "^0.12.1"
  }
}<|MERGE_RESOLUTION|>--- conflicted
+++ resolved
@@ -116,7 +116,6 @@
     }
   },
   "dependencies": {
-<<<<<<< HEAD
     "@azure/abort-controller": "workspace:*",
     "@azure/core-auth": "workspace:*",
     "@azure/core-client": "workspace:*",
@@ -127,26 +126,13 @@
     "@azure/core-util": "workspace:*",
     "@azure/core-xml": "workspace:*",
     "@azure/logger": "workspace:*",
-    "@azure/storage-blob": "^12.25.0-beta.1",
-=======
-    "@azure/abort-controller": "^2.1.2",
-    "@azure/core-auth": "^1.4.0",
-    "@azure/core-client": "^1.6.2",
-    "@azure/core-http-compat": "^2.0.0",
-    "@azure/core-paging": "^1.1.1",
-    "@azure/core-rest-pipeline": "^1.10.1",
-    "@azure/core-tracing": "^1.1.2",
-    "@azure/core-util": "^1.1.1",
-    "@azure/core-xml": "^1.4.3",
-    "@azure/logger": "^1.0.0",
-    "@azure/storage-blob": "^12.26.0-beta.1",
->>>>>>> 31b76c94
+    "@azure/storage-blob": "workspace:*",
     "events": "^3.0.0",
     "tslib": "catalog:"
   },
   "devDependencies": {
     "@azure-tools/test-credential": "catalog:test-credentialV1",
-    "@azure-tools/test-perf": "^1.0.0",
+    "@azure-tools/test-perf": "workspace:*",
     "@azure-tools/test-recorder": "catalog:test-recorderV3",
     "@azure-tools/test-utils": "workspace:*",
     "@azure/dev-tool": "workspace:*",
