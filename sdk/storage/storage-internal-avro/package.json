--- conflicted
+++ resolved
@@ -63,24 +63,13 @@
     "tslib": "catalog:"
   },
   "devDependencies": {
-<<<<<<< HEAD
     "@azure/dev-tool": "workspace:*",
     "@azure/eslint-plugin-azure-sdk": "workspace:*",
     "@types/chai": "catalog:legacy",
     "@types/mocha": "catalog:legacy",
     "@types/node": "catalog:",
     "chai": "catalog:legacy",
-    "cross-env": "catalog:legacy",
     "dotenv": "catalog:",
-=======
-    "@azure/dev-tool": "^1.0.0",
-    "@azure/eslint-plugin-azure-sdk": "^3.0.0",
-    "@types/chai": "^4.1.6",
-    "@types/mocha": "^10.0.0",
-    "@types/node": "^18.0.0",
-    "chai": "^4.2.0",
-    "dotenv": "^16.0.0",
->>>>>>> 790d2d6c
     "es6-promise": "^4.2.5",
     "eslint": "catalog:",
     "karma": "catalog:legacy",
