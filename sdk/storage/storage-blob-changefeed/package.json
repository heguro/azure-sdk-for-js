{
  "name": "@azure/storage-blob-changefeed",
  "sdk-type": "client",
  "version": "12.0.0-preview.5",
  "description": "Microsoft Azure Storage SDK for JavaScript - Blob Change Feed",
  "main": "./dist/commonjs/index.js",
  "module": "./dist/esm/index.js",
  "browser": "./dist/browser/index.js",
  "types": "./dist/commonjs/index.d.ts",
  "engines": {
    "node": ">=18.0.0"
  },
  "scripts": {
    "build": "npm run clean && dev-tool run build-package && dev-tool run extract-api",
    "build:es6": "tsc -p tsconfig.json",
    "build:prep-samples": "dev-tool samples prep && cd dist-samples && tsc",
    "build:samples": "echo Obsolete.",
    "build:test": "npm run build:es6 && dev-tool run bundle --browser-test=false",
    "check-format": "dev-tool run vendored prettier --list-different --config ../../../.prettierrc.json --ignore-path ../../../.prettierignore \"src/**/*.ts\" \"test/**/*.ts\" \"samples-dev/**/*.ts\" \"*.{js,json}\"",
    "clean": "dev-tool run vendored rimraf --glob dist dist-* types temp statistics.html coverage coverage-browser .nyc_output *.tgz *.log test*.xml TEST*.xml",
    "clean:samples": "dev-tool run vendored rimraf samples/v12-beta/javascript/node_modules samples/v12-beta/typescript/node_modules samples/v12-beta/typescript/dist samples/v12-beta/typescript/package-lock.json samples/v12-beta/javascript/package-lock.json",
    "emulator-tests": "dev-tool run vendored cross-env STORAGE_CONNECTION_STRING=UseDevelopmentStorage=true && npm run test:node",
    "execute:samples": "dev-tool samples run samples-dev",
    "extract-api": "dev-tool run build-package && dev-tool run extract-api",
    "format": "dev-tool run vendored prettier --write --config ../../../.prettierrc.json --ignore-path ../../../.prettierignore \"src/**/*.ts\" \"test/**/*.ts\" \"samples-dev/**/*.ts\" \"*.{js,json}\"",
    "integration-test": "npm run integration-test:node && npm run integration-test:browser",
    "integration-test:browser": "dev-tool run test:browser",
    "integration-test:node": "dev-tool run test:node-js-input -- --timeout 5000000 'dist-esm/storage-blob-changefeed/test/**/*.spec.js'",
    "lint": "eslint package.json api-extractor.json src test",
    "lint:fix": "eslint package.json api-extractor.json src test --fix",
    "pack": "npm pack 2>&1",
    "test": "npm run clean && npm run build:test && npm run unit-test",
    "test:browser": "echo 'browser not supported yet.'",
    "test:node": "npm run clean && npm run build:test && npm run unit-test:node",
    "unit-test": "npm run unit-test:node && npm run unit-test:browser",
    "unit-test:browser": "npm run clean && dev-tool run build-package && dev-tool run build-test && dev-tool run test:vitest --browser",
    "unit-test:node": "dev-tool run test:vitest",
    "update-snippets": "echo skipped"
  },
  "files": [
    "dist/",
    "README.md",
    "LICENSE"
  ],
  "repository": "github:Azure/azure-sdk-for-js",
  "keywords": [
    "azure",
    "storage",
    "blob",
    "cloud",
    "changefeed",
    "node.js",
    "typescript",
    "javascript",
    "browser"
  ],
  "author": "Microsoft Corporation",
  "license": "MIT",
  "bugs": {
    "url": "https://github.com/Azure/azure-sdk-for-js/issues"
  },
  "homepage": "https://github.com/Azure/azure-sdk-for-js/blob/main/sdk/storage/storage-blob-changefeed/",
  "sideEffects": false,
  "//metadata": {
    "constantPaths": [
      {
        "path": "src/utils/constants.ts",
        "prefix": "SDK_VERSION"
      }
    ]
  },
  "dependencies": {
    "@azure/abort-controller": "^2.1.2",
    "@azure/core-auth": "^1.9.0",
    "@azure/core-client": "^1.9.2",
    "@azure/core-http-compat": "^2.1.2",
    "@azure/core-lro": "^2.7.2",
    "@azure/core-paging": "^1.6.2",
    "@azure/core-rest-pipeline": "^1.18.1",
    "@azure/core-tracing": "^1.2.0",
    "@azure/logger": "^1.1.4",
    "@azure/storage-blob": "^12.26.0",
    "@azure/storage-internal-avro": "^1.0.0",
    "events": "^3.3.0",
    "tslib": "^2.8.1"
  },
  "devDependencies": {
    "@azure-tools/test-recorder": "^4.1.0",
    "@azure-tools/test-utils-vitest": "^1.0.0",
    "@azure/dev-tool": "^1.0.0",
    "@azure/eslint-plugin-azure-sdk": "^3.0.0",
    "@types/node": "^18.0.0",
    "@vitest/browser": "^2.1.8",
    "@vitest/coverage-istanbul": "^2.1.8",
    "dotenv": "^16.0.0",
    "eslint": "^9.9.0",
<<<<<<< HEAD
    "playwright": "^1.49.1",
    "typescript": "~5.6.2",
    "vitest": "^2.1.8"
=======
    "inherits": "^2.0.3",
    "karma": "^6.2.0",
    "karma-chrome-launcher": "^3.0.0",
    "karma-coverage": "^2.0.0",
    "karma-env-preprocessor": "^0.1.1",
    "karma-firefox-launcher": "^2.1.3",
    "karma-json-preprocessor": "^0.3.3",
    "karma-json-to-file-reporter": "^1.0.1",
    "karma-junit-reporter": "^2.0.1",
    "karma-mocha": "^2.0.1",
    "karma-mocha-reporter": "^2.2.5",
    "karma-sourcemap-loader": "^0.3.8",
    "mocha": "^11.0.2",
    "nyc": "^17.0.0",
    "puppeteer": "^23.0.2",
    "sinon": "^17.0.0",
    "source-map-support": "^0.5.9",
    "ts-node": "^10.0.0",
    "typescript": "~5.7.2",
    "util": "^0.12.1"
>>>>>>> e7c6fb5a
  },
  "//sampleConfiguration": {
    "skipFolder": true,
    "productName": "Azure Storage Blob Change Feed",
    "productSlugs": [
      "azure",
      "azure-storage"
    ],
    "requiredResources": {
      "Azure Storage Account": "https://docs.microsoft.com/azure/storage/common/storage-account-overview"
    }
  },
  "type": "module",
  "tshy": {
    "exports": {
      "./package.json": "./package.json",
      ".": "./src/index.ts"
    },
    "dialects": [
      "esm",
      "commonjs"
    ],
    "esmDialects": [
      "browser"
    ],
    "selfLink": false
  },
  "exports": {
    "./package.json": "./package.json",
    ".": {
      "browser": {
        "types": "./dist/browser/index.d.ts",
        "default": "./dist/browser/index.js"
      },
      "import": {
        "types": "./dist/esm/index.d.ts",
        "default": "./dist/esm/index.js"
      },
      "require": {
        "types": "./dist/commonjs/index.d.ts",
        "default": "./dist/commonjs/index.js"
      }
    }
  }
}<|MERGE_RESOLUTION|>--- conflicted
+++ resolved
@@ -94,32 +94,9 @@
     "@vitest/coverage-istanbul": "^2.1.8",
     "dotenv": "^16.0.0",
     "eslint": "^9.9.0",
-<<<<<<< HEAD
     "playwright": "^1.49.1",
-    "typescript": "~5.6.2",
+    "typescript": "~5.7.2",
     "vitest": "^2.1.8"
-=======
-    "inherits": "^2.0.3",
-    "karma": "^6.2.0",
-    "karma-chrome-launcher": "^3.0.0",
-    "karma-coverage": "^2.0.0",
-    "karma-env-preprocessor": "^0.1.1",
-    "karma-firefox-launcher": "^2.1.3",
-    "karma-json-preprocessor": "^0.3.3",
-    "karma-json-to-file-reporter": "^1.0.1",
-    "karma-junit-reporter": "^2.0.1",
-    "karma-mocha": "^2.0.1",
-    "karma-mocha-reporter": "^2.2.5",
-    "karma-sourcemap-loader": "^0.3.8",
-    "mocha": "^11.0.2",
-    "nyc": "^17.0.0",
-    "puppeteer": "^23.0.2",
-    "sinon": "^17.0.0",
-    "source-map-support": "^0.5.9",
-    "ts-node": "^10.0.0",
-    "typescript": "~5.7.2",
-    "util": "^0.12.1"
->>>>>>> e7c6fb5a
   },
   "//sampleConfiguration": {
     "skipFolder": true,
