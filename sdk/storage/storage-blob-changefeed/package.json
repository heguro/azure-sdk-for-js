--- conflicted
+++ resolved
@@ -17,10 +17,6 @@
     "node": ">=18.0.0"
   },
   "scripts": {
-<<<<<<< HEAD
-    "audit": "skipped",
-=======
->>>>>>> 1b240a90
     "build": "npm run clean && npm run build:es6 && dev-tool run bundle --browser-test=false && dev-tool run extract-api",
     "build:es6": "tsc -p tsconfig.json",
     "build:prep-samples": "dev-tool samples prep && cd dist-samples && tsc",
