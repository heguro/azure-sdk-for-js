--- conflicted
+++ resolved
@@ -6,11 +6,7 @@
     - hotfix/*
     - release/*
     - restapi*
-<<<<<<< HEAD
-    - pipelinev*
-=======
     - pipelinev2*
->>>>>>> 74189f17
   paths:
     include:
     - "*"
