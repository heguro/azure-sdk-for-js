{
  "name": "@azure/microsoft-playwright-testing",
  "version": "1.0.0-beta.5",
  "description": "Package to integrate your Playwright test suite with Microsoft Playwright Testing service",
  "homepage": "https://github.com/Azure/azure-sdk-for-js/tree/main/sdk/playwrighttesting/microsoft-playwright-testing/README.md",
  "sdk-type": "client",
  "repository": "github:Azure/azure-sdk-for-js",
  "keywords": [
    "azure",
    "cloud",
    "playwright",
    "playwright service",
    "reporting",
    "playwright testing"
  ],
  "author": "Microsoft Corporation",
  "license": "MIT",
  "bugs": {
    "url": "https://github.com/Azure/azure-sdk-for-js/issues"
  },
  "engines": {
    "node": ">=18.0.0"
  },
  "sideEffects": false,
  "main": "dist/index.js",
  "module": "dist/index.js",
  "types": "types/microsoft-playwright-testing.d.ts",
  "exports": {
    ".": {
      "types": "./dist/index.d.ts",
      "require": "./dist/index.js",
      "default": "./dist/index.js"
    },
    "./reporter": {
      "types": "./dist/reporter/index.d.ts",
      "require": "./dist/reporter/index.js",
      "default": "./dist/reporter/index.js"
    }
  },
  "files": [
    "dist",
    "README.md",
    "LICENSE",
    "CHANGELOG.md",
    "types"
  ],
  "scripts": {
<<<<<<< HEAD
    "audit": "skipped",
=======
>>>>>>> 1b240a90
    "build": "npm run clean && tsc -p . && dev-tool run bundle && npm run extract-api",
    "build:samples": "echo obsolete",
    "build:test": "tsc -p . && dev-tool run bundle",
    "check-format": "dev-tool run vendored prettier --list-different --config ../../../.prettierrc.json --ignore-path ../../../.prettierignore \"src/**/*.ts\" \"test/**/*.ts\" \"samples/**/*.ts\" \"*.{js,json}\"",
    "clean": "dev-tool run vendored rimraf --glob dist *.log dist-test temp types *.tgz *.xml samples/**/test-results/",
    "execute:samples": "echo skipped",
    "extract-api": "dev-tool run extract-api",
    "format": "dev-tool run vendored prettier --write --config ../../../.prettierrc.json --ignore-path ../../../.prettierignore \"src/**/*.ts\" \"test/**/*.ts\" \"samples/**/*.ts\" \"*.{js,json}\"",
    "integration-test": "npm run integration-test:node && npm run integration-test:browser",
    "integration-test:browser": "echo skipped",
    "integration-test:node": "echo skipped",
    "lint": "dev-tool run vendored eslint package.json api-extractor.json CHANGELOG.md README.md src",
    "lint:fix": "dev-tool run vendored eslint package.json api-extractor.json CHANGELOG.md README.md src --fix --fix-type [problem,suggestion]",
    "pack": "npm pack 2>&1",
    "test": "npm run build:test && npm run unit-test && npm run integration-test",
    "test:browser": "npm run build:test && npm run unit-test:browser && npm run integration-test:browser",
    "test:node": "npm run build:test && npm run unit-test:node && npm run integration-test:node",
    "unit-test": "npm run unit-test:node && npm run unit-test:browser",
    "unit-test:browser": "echo skipped",
    "unit-test:node": "dev-tool run test:node-ts-input --no-test-proxy -- --timeout 12000 'test/**/*.spec.ts' --exit",
    "update-snippets": "echo skipped"
  },
  "dependencies": {
    "@azure/core-rest-pipeline": "workspace:*",
    "@azure/identity": "workspace:*",
    "@azure/logger": "workspace:*",
    "@azure/storage-blob": "workspace:*",
    "tslib": "catalog:"
  },
  "devDependencies": {
    "@azure-tools/test-utils": "workspace:*",
    "@azure/dev-tool": "workspace:*",
    "@azure/eslint-plugin-azure-sdk": "workspace:*",
    "@playwright/test": "^1.43.1",
    "@types/debug": "^4.1.12",
    "@types/mocha": "catalog:legacy",
    "@types/node": "catalog:",
    "@types/sinon": "catalog:legacy",
    "eslint": "catalog:",
    "mocha": "catalog:legacy",
    "sinon": "catalog:legacy",
    "typescript": "catalog:"
  },
  "prettier": "@azure/eslint-plugin-azure-sdk/prettier.json",
  "//sampleConfiguration": {
    "productName": "Microsoft Playwright Testing",
    "productSlugs": [
      "azure"
    ],
    "requiredResources": {
      "Microsoft Playwright Testing workspace": "https://learn.microsoft.com/azure/playwright-testing/"
    }
  }
}<|MERGE_RESOLUTION|>--- conflicted
+++ resolved
@@ -45,10 +45,6 @@
     "types"
   ],
   "scripts": {
-<<<<<<< HEAD
-    "audit": "skipped",
-=======
->>>>>>> 1b240a90
     "build": "npm run clean && tsc -p . && dev-tool run bundle && npm run extract-api",
     "build:samples": "echo obsolete",
     "build:test": "tsc -p . && dev-tool run bundle",
