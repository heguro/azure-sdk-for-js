--- conflicted
+++ resolved
@@ -90,7 +90,6 @@
     "tslib": "catalog:"
   },
   "devDependencies": {
-<<<<<<< HEAD
     "@azure-tools/test-credential": "workspace:~",
     "@azure-tools/test-recorder": "workspace:~",
     "@azure-tools/test-utils": "workspace:~",
@@ -105,34 +104,13 @@
     "cross-env": "^7.0.2",
     "dotenv": "catalog:",
     "eslint": "catalog:",
-=======
-    "@azure-tools/test-credential": "^2.0.0",
-    "@azure-tools/test-recorder": "^4.0.0",
-    "@azure-tools/test-utils-vitest": "^1.0.0",
-    "@azure-tools/vite-plugin-browser-test-map": "^1.0.0",
-    "@azure/dev-tool": "^1.0.0",
-    "@azure/eslint-plugin-azure-sdk": "^3.0.0",
-    "@azure/identity": "^4.0.1",
-    "@microsoft/api-extractor": "^7.40.3",
-    "@types/node": "^18.0.0",
-    "@vitest/browser": "^2.1.2",
-    "@vitest/coverage-istanbul": "^2.1.2",
-    "cross-env": "^7.0.2",
-    "dotenv": "^16.0.0",
-    "eslint": "^9.9.0",
->>>>>>> e460e3b0
     "loupe": "^3.1.0",
     "playwright": "catalog:",
     "rimraf": "catalog:",
     "source-map-support": "^0.5.9",
-<<<<<<< HEAD
     "tshy": "catalog:",
     "typescript": "catalog:",
     "vitest": "catalog:"
-=======
-    "typescript": "~5.5.3",
-    "vitest": "^2.1.2"
->>>>>>> e460e3b0
   },
   "tshy": {
     "exports": {
