# Release History

## 1.0.13-beta.2 (Unreleased)

### Features Added

### Breaking Changes

### Bugs Fixed

### Other Changes

<<<<<<< HEAD
## 1.0.11-beta.1 (unreleased)
=======
## 1.0.13-beta.1 (2023-11/22)
>>>>>>> 4b787f1e

### Features Added
- Test Release Pipeline

<<<<<<< HEAD
### Breaking Changes

### Bugs Fixed

### Other Changes

=======
>>>>>>> 4b787f1e
## 1.0.12 (2021-06-15)

### Features Added
- Test Release Pipeline

## 1.0.11 (2021-06-15)

### Features Added
- Test Release Pipeline

## 1.0.10-beta.1 (2020-11-16)

### Features Added
- Test Release Pipeline

## 1.0.9-beta.13 (2020-10-13)

- Test Release Pipeline

## 1.0.9-beta.3 (2020-09-05)

- Test Release Pipeline

## 1.0.9-beta.2 (2020-09-04)

- Testing release tag replacement

## 1.0.9-beta.1 (2020-08-27)

- Testing prerelease versioning changes

## 1.0.7 (2020-04-01)

## 1.0.6 (2020-03-26)

- Test Release Pipeline

## 1.0.5 (2020-03-25)

- Test Release Pipeline

## 1.0.4 (2020-03-245

- Test Release Pipeline

## 1.0.3 (2020-03-24)

- Test Release Pipeline

## 1.0.2 (2020-03-24)

- Test Release Pipeline

## 1.0.1 (2020-03-24)

- Test Release Pipeline<|MERGE_RESOLUTION|>--- conflicted
+++ resolved
@@ -10,24 +10,11 @@
 
 ### Other Changes
 
-<<<<<<< HEAD
-## 1.0.11-beta.1 (unreleased)
-=======
 ## 1.0.13-beta.1 (2023-11/22)
->>>>>>> 4b787f1e
 
 ### Features Added
 - Test Release Pipeline
 
-<<<<<<< HEAD
-### Breaking Changes
-
-### Bugs Fixed
-
-### Other Changes
-
-=======
->>>>>>> 4b787f1e
 ## 1.0.12 (2021-06-15)
 
 ### Features Added
