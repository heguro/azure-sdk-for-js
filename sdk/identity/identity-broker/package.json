--- conflicted
+++ resolved
@@ -60,7 +60,6 @@
     "tslib": "catalog:"
   },
   "devDependencies": {
-<<<<<<< HEAD
     "@azure-tools/test-recorder": "catalog:test-recorderV3",
     "@azure-tools/test-utils": "workspace:*",
     "@azure/abort-controller": "catalog:abort-controllerV1",
@@ -72,7 +71,6 @@
     "@types/mocha": "catalog:legacy",
     "@types/node": "catalog:",
     "@types/sinon": "catalog:legacy",
-    "cross-env": "catalog:legacy",
     "eslint": "catalog:",
     "mocha": "catalog:legacy",
     "puppeteer": "catalog:legacy",
@@ -81,25 +79,6 @@
   },
   "engines": {
     "node": ">=18.0.0"
-=======
-    "@azure-tools/test-recorder": "^3.0.0",
-    "@azure-tools/test-utils": "^1.0.1",
-    "@azure/abort-controller": "^1.1.0",
-    "@azure/core-client": "^1.7.0",
-    "@azure/core-rest-pipeline": "^1.17.0",
-    "@azure/core-util": "^1.6.0",
-    "@azure/dev-tool": "^1.0.0",
-    "@azure/eslint-plugin-azure-sdk": "^3.0.0",
-    "@azure/logger": "^1.0.4",
-    "@types/mocha": "^10.0.0",
-    "@types/node": "^18.0.0",
-    "@types/sinon": "^17.0.0",
-    "eslint": "^9.9.0",
-    "mocha": "^10.0.0",
-    "puppeteer": "^23.0.2",
-    "sinon": "^17.0.0",
-    "typescript": "~5.6.2"
->>>>>>> 790d2d6c
   },
   "//sampleConfiguration": {
     "productName": "Azure Identity Brokered Auth Plugin",
