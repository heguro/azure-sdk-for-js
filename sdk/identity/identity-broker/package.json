--- conflicted
+++ resolved
@@ -59,11 +59,10 @@
   "homepage": "https://github.com/Azure/azure-sdk-for-js/tree/main/sdk/identity/identity-broker/README.md",
   "sideEffects": false,
   "dependencies": {
-<<<<<<< HEAD
     "@azure/core-auth": "workspace:*",
     "@azure/identity": "workspace:*",
-    "@azure/msal-node": "^2.9.2",
-    "@azure/msal-node-extensions": "^1.0.7",
+    "@azure/msal-node": "^2.15.0",
+    "@azure/msal-node-extensions": "^1.3.0",
     "tslib": "catalog:"
   },
   "devDependencies": {
@@ -82,31 +81,6 @@
     "cross-env": "catalog:",
     "eslint": "catalog:",
     "mocha": "catalog:",
-=======
-    "@azure/core-auth": "^1.9.0",
-    "@azure/identity": "^4.5.0",
-    "@azure/msal-node-extensions": "^1.3.0",
-    "@azure/msal-node": "^2.15.0",
-    "tslib": "^2.2.0"
-  },
-  "devDependencies": {
-    "@azure-tools/test-recorder": "^3.0.0",
-    "@azure-tools/test-utils": "^1.0.1",
-    "@azure/abort-controller": "^1.1.0",
-    "@azure/core-client": "^1.7.0",
-    "@azure/core-rest-pipeline": "^1.17.0",
-    "@azure/core-util": "^1.6.0",
-    "@azure/dev-tool": "^1.0.0",
-    "@azure/eslint-plugin-azure-sdk": "^3.0.0",
-    "@azure/logger": "^1.0.4",
-    "@microsoft/api-extractor": "^7.35.1",
-    "@types/mocha": "^10.0.0",
-    "@types/node": "^18.0.0",
-    "@types/sinon": "^17.0.0",
-    "cross-env": "^7.0.2",
-    "eslint": "^9.9.0",
-    "mocha": "^10.0.0",
->>>>>>> 31b76c94
     "puppeteer": "^23.0.2",
     "rimraf": "catalog:",
     "sinon": "catalog:",
