--- conflicted
+++ resolved
@@ -1,13 +1,8 @@
 // Copyright (c) Microsoft Corporation.
 // Licensed under the MIT license.
 
-<<<<<<< HEAD
-import { env, Recorder } from "@azure-tools/test-recorder";
+import { env, isPlaybackMode, Recorder } from "@azure-tools/test-recorder";
 import { assert, expect } from "chai";
-=======
-import { env, isPlaybackMode, Recorder } from "@azure-tools/test-recorder";
-import { assert } from "chai";
->>>>>>> 2a9480e5
 import { createRecordedClient, createRecorder } from "./utils/recordedClient";
 import { Context } from "mocha";
 import {
@@ -24,15 +19,11 @@
   DevBoxesCreateDevBoxParameters,
 } from "../../src/index";
 
-<<<<<<< HEAD
-describe("DevBox Operations Tests", () => {
-=======
 const testPollingOptions = {
   intervalInMs: isPlaybackMode() ? 0 : undefined,
 };
 
 describe("DevCenter Dev Boxes Operations Test", () => {
->>>>>>> 2a9480e5
   let recorder: Recorder;
   let client: AzureDevCenterClient;
 
