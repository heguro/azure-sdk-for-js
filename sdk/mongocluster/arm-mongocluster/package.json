--- conflicted
+++ resolved
@@ -83,10 +83,6 @@
     "vitest": "catalog:"
   },
   "scripts": {
-<<<<<<< HEAD
-    "audit": "skipped",
-=======
->>>>>>> 1b240a90
     "build": "npm run clean && dev-tool run build-package && dev-tool run vendored mkdirp ./review && dev-tool run extract-api",
     "build:samples": "dev-tool run typecheck --paths samples-dev/*.ts && dev-tool samples publish -f",
     "build:test": "npm run clean && dev-tool run build-package && dev-tool run build-test",
