--- conflicted
+++ resolved
@@ -29,8 +29,7 @@
   "devDependencies": {
     "@azure-tools/test-credential": "catalog:test-credentialV1",
     "@azure-tools/test-recorder": "catalog:test-recorderV3",
-    "@azure/arm-resources": "^5.0.0",
-<<<<<<< HEAD
+    "@azure/arm-resources": "workspace:*",
     "@azure/dev-tool": "workspace:*",
     "@azure/identity": "catalog:internal",
     "@types/chai": "catalog:legacy",
@@ -40,19 +39,6 @@
     "cross-env": "catalog:legacy",
     "mocha": "catalog:legacy",
     "typescript": "catalog:"
-=======
-    "@azure/dev-tool": "^1.0.0",
-    "@azure/identity": "^4.0.1",
-    "@types/chai": "^4.2.8",
-    "@types/mocha": "^10.0.0",
-    "@types/node": "^18.0.0",
-    "chai": "^4.2.0",
-    "cross-env": "^7.0.2",
-    "mocha": "^10.0.0",
-    "ts-node": "^10.0.0",
-    "typescript": "~5.6.2",
-    "uglify-js": "^3.4.9"
->>>>>>> cae1265f
   },
   "homepage": "https://github.com/Azure/azure-sdk-for-js/tree/main/sdk/links/arm-links",
   "repository": "github:Azure/azure-sdk-for-js",
