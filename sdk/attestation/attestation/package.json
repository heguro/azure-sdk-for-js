--- conflicted
+++ resolved
@@ -97,17 +97,9 @@
     "@vitest/browser": "catalog:",
     "@vitest/coverage-istanbul": "catalog:",
     "buffer": "^6.0.0",
-<<<<<<< HEAD
-    "cross-env": "catalog:legacy",
     "dotenv": "catalog:",
     "eslint": "catalog:",
     "playwright": "catalog:",
-=======
-    "dotenv": "^16.0.0",
-    "eslint": "^9.9.0",
-    "inherits": "^2.0.3",
-    "playwright": "^1.48.1",
->>>>>>> 790d2d6c
     "safe-buffer": "^5.2.1",
     "typescript": "catalog:",
     "vitest": "catalog:"
