--- conflicted
+++ resolved
@@ -40,7 +40,6 @@
     }
     $pkgProp.IsNewSdk = ($pkgProp.SdkType -eq "client") -or ($pkgProp.SdkType -eq "mgmt")
     $pkgProp.ArtifactName = $jsStylePkgName
-<<<<<<< HEAD
 
     $lookup = @{
       'core' = @('@azure-rest/synapse-access-control', '@azure/arm-resources', '@azure/identity', '@azure/service-bus', '@azure/template')
@@ -52,16 +51,11 @@
       $pkgProp.AdditionalPackages = $lookup[$pkgProp.ServiceDirectory]
     }
 
-    # necessary because we find the artifact configuration from the ci.yml file based upon the artifactname, which is
-    # not populated at time of constructor for the package properties default population of ArtifactDetails
-    $pkgProp.InitializeCIArtifacts()
-
-=======
     # the constructor for the package properties object attempts to initialize CI artifacts on instantiation
     # of the class. however, due to the fact that we set the ArtifactName _after_ the constructor is called,
     # we need to call it again here to ensure the CI artifacts are properly initialized
     $pkgProp.InitializeCIArtifacts()
->>>>>>> 26720a6f
+
     return $pkgProp
   }
   return $null
