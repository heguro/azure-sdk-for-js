--- conflicted
+++ resolved
@@ -10,7 +10,6 @@
 
 . "$PSScriptRoot/docs/Docs-ToC.ps1"
 
-<<<<<<< HEAD
 function Get-javascript-DisplayName
 {
   return $LanguageDisplayName
@@ -25,14 +24,11 @@
 {
   return $RepositoryUri
 }
+
 function Confirm-NodeInstallation
 {
   if (!(Get-Command npm -ErrorAction SilentlyContinue))
   {
-=======
-function Confirm-NodeInstallation {
-  if (!(Get-Command npm -ErrorAction SilentlyContinue)) {
->>>>>>> 144a5f9c
     LogError "Could not locate npm. Install NodeJS (includes npm and npx) https://nodejs.org/en/download"
     exit 1
   }
