# Helper functions for retrieving useful information from azure-sdk-for-* repo
. "${PSScriptRoot}\logging.ps1"
. "${PSScriptRoot}\Helpers\Package-Helpers.ps1"
class PackageProps {
    [string]$Name
    [string]$Version
    [string]$DevVersion
    [string]$DirectoryPath
    [string]$ServiceDirectory
    [string]$ReadMePath
    [string]$ChangeLogPath
    [string]$Group
    [string]$SdkType
    [boolean]$IsNewSdk
    [string]$ArtifactName
    [string]$ReleaseStatus
    # was this package purely included because other packages included it as an AdditionalValidationPackage?
    [boolean]$IncludedForValidation
    # does this package include other packages that we should trigger validation for or
    # additional packages required for validation of this one
    [string[]]$AdditionalValidationPackages
    [HashTable]$ArtifactDetails
    [HashTable[]]$CIMatrixConfigs

    PackageProps([string]$name, [string]$version, [string]$directoryPath, [string]$serviceDirectory) {
        $this.Initialize($name, $version, $directoryPath, $serviceDirectory)
    }

    PackageProps([string]$name, [string]$version, [string]$directoryPath, [string]$serviceDirectory, [string]$group = "") {
        $this.Initialize($name, $version, $directoryPath, $serviceDirectory, $group)
    }

    hidden [void]Initialize(
        [string]$name,
        [string]$version,
        [string]$directoryPath,
        [string]$serviceDirectory
    ) {
        $this.Name = $name
        $this.Version = $version
        $this.DirectoryPath = $directoryPath
        $this.ServiceDirectory = $serviceDirectory
        $this.IncludedForValidation = $false

        if (Test-Path (Join-Path $directoryPath "README.md")) {
            $this.ReadMePath = Join-Path $directoryPath "README.md"
        }
        else {
            $this.ReadMePath = $null
        }

        if (Test-Path (Join-Path $directoryPath "CHANGELOG.md")) {
            $this.ChangeLogPath = Join-Path $directoryPath "CHANGELOG.md"
            # Get release date for current version and set in package property
            $changeLogEntry = Get-ChangeLogEntry -ChangeLogLocation $this.ChangeLogPath -VersionString $this.Version
            if ($changeLogEntry -and $changeLogEntry.ReleaseStatus) {
                $this.ReleaseStatus = $changeLogEntry.ReleaseStatus.Trim().Trim("()")
            }
        }
        else {
            $this.ChangeLogPath = $null
        }

        $this.InitializeCIArtifacts()
    }

    hidden [void]Initialize(
        [string]$name,
        [string]$version,
        [string]$directoryPath,
        [string]$serviceDirectory,
        [string]$group
    ) {
        $this.Initialize($name, $version, $directoryPath, $serviceDirectory)
        $this.Group = $group
    }

<<<<<<< HEAD
    hidden [HashTable]ParseYmlForArtifact([string]$ymlPath) {

        $content = LoadFrom-Yaml $ymlPath
        if ($content) {
            $artifacts = GetValueSafelyFrom-Yaml $content @("extends", "parameters", "Artifacts")
            $artifactForCurrentPackage = $null

            if ($artifacts) {
                $artifactForCurrentPackage = $artifacts | Where-Object { $_["name"] -eq $this.ArtifactName -or $_["name"] -eq $this.Name }
            }

            if ($artifactForCurrentPackage) {
                return [HashTable]$artifactForCurrentPackage
=======
    hidden [PSCustomObject]ParseYmlForArtifact([string]$ymlPath) {
        $content = LoadFrom-Yaml $ymlPath
        if ($content) {
            $artifacts = GetValueSafelyFrom-Yaml $content @("extends", "parameters", "Artifacts")
            $artifactForCurrentPackage = $null

            if ($artifacts) {
                $artifactForCurrentPackage = $artifacts | Where-Object { $_["name"] -eq $this.ArtifactName -or $_["name"] -eq $this.Name }
            }

            # if we found an artifact for the current package, we should count this ci file as the source of the matrix for this package
            if ($artifactForCurrentPackage) {
                $result = [PSCustomObject]@{
                    ArtifactConfig = [HashTable]$artifactForCurrentPackage
                    MatrixConfigs  = @()
                }

                # if we know this is the matrix for our file, we should now see if there is a custom matrix config for the package
                $matrixConfigList = GetValueSafelyFrom-Yaml $content @("extends", "parameters", "MatrixConfigs")

                if ($matrixConfigList) {
                    $result.MatrixConfigs = $matrixConfigList
                }

                return $result
>>>>>>> 7d24b201
            }
        }
        return $null
    }

    [void]InitializeCIArtifacts() {
        $RepoRoot = Resolve-Path (Join-Path $PSScriptRoot ".." ".." "..")

        $ciFolderPath = Join-Path -Path $RepoRoot -ChildPath (Join-Path "sdk" $this.ServiceDirectory)
        $ciFiles = Get-ChildItem -Path $ciFolderPath -Filter "ci*.yml" -File

        if (-not $this.ArtifactDetails) {
            foreach ($ciFile in $ciFiles) {
                $ciArtifactResult = $this.ParseYmlForArtifact($ciFile.FullName)
                if ($ciArtifactResult) {
                    $this.ArtifactDetails = [Hashtable]$ciArtifactResult.ArtifactConfig
                    $this.CIMatrixConfigs = $ciArtifactResult.MatrixConfigs
                    # if this package appeared in this ci file, then we should
                    # treat this CI file as the source of the Matrix for this package
                    break
                }
            }
        }
    }
}

# Takes package name and service Name
# Returns important properties of the package relative to the language repo
# Returns a PS Object with properties @ { pkgName, pkgVersion, pkgDirectoryPath, pkgReadMePath, pkgChangeLogPath }
# Note: python is required for parsing python package properties.
function Get-PkgProperties {
    Param
    (
        [Parameter(Mandatory = $true)]
        [string]$PackageName,
        [string]$ServiceDirectory
    )

    $allPkgProps = Get-AllPkgProperties -ServiceDirectory $ServiceDirectory
    $pkgProps = $allPkgProps.Where({ $_.Name -eq $PackageName -or $_.ArtifactName -eq $PackageName });

    if ($pkgProps.Count -ge 1) {
        if ($pkgProps.Count -gt 1) {
            Write-Host "Found more than one project with the name [$PackageName], choosing the first one under $($pkgProps[0].DirectoryPath)"
        }
        return $pkgProps[0]
    }

    LogError "Failed to retrieve Properties for [$PackageName]"
    return $null
}

function Get-PrPkgProperties([string]$InputDiffJson) {
    $packagesWithChanges = @()

    $allPackageProperties = Get-AllPkgProperties
    $diff = Get-Content $InputDiffJson | ConvertFrom-Json
    $targetedFiles = $diff.ChangedFiles

    $additionalValidationPackages = @()
    $lookup = @{}

    foreach ($pkg in $allPackageProperties) {
        $pkgDirectory = Resolve-Path "$($pkg.DirectoryPath)"
        $lookupKey = ($pkg.DirectoryPath).Replace($RepoRoot, "").TrimStart('\/')
        $lookup[$lookupKey] = $pkg

        foreach ($file in $targetedFiles) {
            $filePath = Resolve-Path (Join-Path $RepoRoot $file)
            $shouldInclude = $filePath -like "$pkgDirectory*"
            if ($shouldInclude) {
                $packagesWithChanges += $pkg

                if ($pkg.AdditionalValidationPackages) {
                    $additionalValidationPackages += $pkg.AdditionalValidationPackages
                }

                # avoid adding the same package multiple times
                break
            }
        }
    }

    foreach ($addition in $additionalValidationPackages) {
        $key = $addition.Replace($RepoRoot, "").TrimStart('\/')

        if ($lookup[$key]) {
            $lookup[$key].IncludedForValidation = $true
            $packagesWithChanges += $lookup[$key]
        }
    }

    if ($AdditionalValidationPackagesFromPackageSetFn -and (Test-Path "Function:$AdditionalValidationPackagesFromPackageSetFn")) {
        $packagesWithChanges += &$AdditionalValidationPackagesFromPackageSetFn $packagesWithChanges $diff $allPackageProperties
    }

    return $packagesWithChanges
}

# Takes ServiceName and Repo Root Directory
# Returns important properties for each package in the specified service, or entire repo if the serviceName is not specified
# Returns a Table of service key to array values of PS Object with properties @ { pkgName, pkgVersion, pkgDirectoryPath, pkgReadMePath, pkgChangeLogPath }
function Get-AllPkgProperties ([string]$ServiceDirectory = $null) {
    $pkgPropsResult = @()

    if (Test-Path "Function:Get-AllPackageInfoFromRepo") {
        $pkgPropsResult = Get-AllPackageInfoFromRepo -ServiceDirectory $serviceDirectory
    }
    else {
        if ([string]::IsNullOrEmpty($ServiceDirectory)) {
            foreach ($dir in (Get-ChildItem (Join-Path $RepoRoot "sdk") -Directory)) {
                $pkgPropsResult += Get-PkgPropsForEntireService -serviceDirectoryPath $dir.FullName
            }
        }
        else {
            $pkgPropsResult = Get-PkgPropsForEntireService -serviceDirectoryPath (Join-Path $RepoRoot "sdk" $ServiceDirectory)
        }
    }

    return $pkgPropsResult
}

# Given the metadata url under https://github.com/Azure/azure-sdk/tree/main/_data/releases/latest,
# the function will return the csv metadata back as part of the response.
function Get-CSVMetadata ([string]$MetadataUri = $MetadataUri) {
    $metadataResponse = Invoke-RestMethod -Uri $MetadataUri -method "GET" -MaximumRetryCount 3 -RetryIntervalSec 10 | ConvertFrom-Csv
    return $metadataResponse
}

function Get-PkgPropsForEntireService ($serviceDirectoryPath) {
    $projectProps = @() # Properties from every project in the service
    $serviceDirectory = $serviceDirectoryPath -replace '^.*[\\/]+sdk[\\/]+([^\\/]+).*$', '$1'

    if (!$GetPackageInfoFromRepoFn -or !(Test-Path "Function:$GetPackageInfoFromRepoFn")) {
        LogError "The function for '$GetPackageInfoFromRepoFn' was not found.`
        Make sure it is present in eng/scripts/Language-Settings.ps1 and referenced in eng/common/scripts/common.ps1.`
        See https://github.com/Azure/azure-sdk-tools/blob/main/doc/common/common_engsys.md#code-structure"
    }

    foreach ($directory in (Get-ChildItem $serviceDirectoryPath -Directory)) {
        $pkgProps = &$GetPackageInfoFromRepoFn $directory.FullName $serviceDirectory
        if ($null -ne $pkgProps) {
            $projectProps += $pkgProps
        }
    }

    return $projectProps
}<|MERGE_RESOLUTION|>--- conflicted
+++ resolved
@@ -75,21 +75,6 @@
         $this.Group = $group
     }
 
-<<<<<<< HEAD
-    hidden [HashTable]ParseYmlForArtifact([string]$ymlPath) {
-
-        $content = LoadFrom-Yaml $ymlPath
-        if ($content) {
-            $artifacts = GetValueSafelyFrom-Yaml $content @("extends", "parameters", "Artifacts")
-            $artifactForCurrentPackage = $null
-
-            if ($artifacts) {
-                $artifactForCurrentPackage = $artifacts | Where-Object { $_["name"] -eq $this.ArtifactName -or $_["name"] -eq $this.Name }
-            }
-
-            if ($artifactForCurrentPackage) {
-                return [HashTable]$artifactForCurrentPackage
-=======
     hidden [PSCustomObject]ParseYmlForArtifact([string]$ymlPath) {
         $content = LoadFrom-Yaml $ymlPath
         if ($content) {
@@ -115,7 +100,6 @@
                 }
 
                 return $result
->>>>>>> 7d24b201
             }
         }
         return $null
