--- conflicted
+++ resolved
@@ -375,10 +375,7 @@
 
 function ProcessEnvironmentVariableReferences([array]$matrix, $displayNamesLookup) {
     $updatedMatrix = @()
-<<<<<<< HEAD
-=======
     $missingEnvVars = @{}
->>>>>>> 727a7208
 
     foreach ($element in $matrix) {
         $updated = [MatrixParameter[]]@()
@@ -391,15 +388,9 @@
             foreach ($flattened in $perm.Flatten()) {
                 if ($flattened.Value -is [string] -and $flattened.Value.StartsWith("env:")) {
                     $envKey = $flattened.Value.Replace("env:", "")
-<<<<<<< HEAD
-                    $value = [System.Environment]::GetEnvironmentVariable($envKey) ?? ""
-                    if (!$value) {
-                        Write-Warning "Environment variable `"$envKey`" was not found or is empty."
-=======
                     $value = [System.Environment]::GetEnvironmentVariable($envKey)
                     if (!$value) {
                         $missingEnvVars[$envKey] = $true
->>>>>>> 727a7208
                     }
                     $perm.Set($value, $flattened.Name)
                 }
@@ -411,12 +402,9 @@
         $updatedMatrix += CreateMatrixCombinationScalar $updated $displayNamesLookup
     }
 
-<<<<<<< HEAD
-=======
     if ($missingEnvVars.Count -gt 0) {
         throw "Environment variables '$($missingEnvVars.Keys -join ", ")' were empty or not found."
     }
->>>>>>> 727a7208
     return $updatedMatrix
 }
 
