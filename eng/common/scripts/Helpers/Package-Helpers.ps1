--- conflicted
+++ resolved
@@ -170,17 +170,11 @@
         $current = $current[$key]
       }
       else {
-<<<<<<< HEAD
-        Write-Host "The '$key' part of the path $($Keys -join "/") doesn't exist or is null."
-=======
->>>>>>> 7d24b201
         return $null
       }
   }
 
   return [object]$current
-<<<<<<< HEAD
-=======
 }
 
 function Get-ObjectKey {
@@ -258,5 +252,4 @@
   }
 
   return , $batches
->>>>>>> 7d24b201
 }